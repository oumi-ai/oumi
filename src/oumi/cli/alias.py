--- conflicted
+++ resolved
@@ -27,12 +27,9 @@
     QUANTIZE = "quantize"
     JUDGE = "judge"
     TUNE = "tune"
-<<<<<<< HEAD
-    PROMPT = "prompt"
-=======
     ANALYZE = "analyze"
     SYNTH = "synth"
->>>>>>> e86f071f
+    PROMPT = "prompt"
 
 
 _ALIASES: dict[str, dict[AliasType, str]] = {
