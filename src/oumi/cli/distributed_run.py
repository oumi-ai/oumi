--- conflicted
+++ resolved
@@ -132,193 +132,9 @@
         return repr(fields_dict)
 
 
-<<<<<<< HEAD
 #
 # Comamnds
 #
-=======
-def _get_optional_int_env_var(var_name: str, env: dict[str, str]) -> Optional[int]:
-    str_value = env.get(var_name, None)
-    if str_value is None:
-        return None
-
-    try:
-        int_value = int(str_value)
-    except ValueError as e:
-        raise ValueError(f"Environment variable '{var_name}' is not an integer!") from e
-    return int_value
-
-
-def _get_int_env_var(var_name: str, env: dict[str, str]) -> int:
-    int_value = _get_optional_int_env_var(var_name, env)
-    if int_value is None:
-        raise ValueError(f"Environment variable '{var_name}' is not defined!")
-    return int_value
-
-
-def _get_positive_int_env_var(var_name: str, env: dict[str, str]) -> int:
-    int_value = _get_int_env_var(var_name, env)
-    if not (int_value > 0):
-        raise ValueError(
-            f"Environment variable '{var_name}' is not positive: {int_value}!"
-        )
-    return int_value
-
-
-def _parse_nodes_str(nodes_str: str) -> list[str]:
-    node_ips = [x.strip() for x in nodes_str.split("\n")]
-    node_ips = [x for x in node_ips if len(x) > 0]
-    return node_ips
-
-
-def _detect_process_run_info(env: dict[str, str]) -> _ProcessRunInfo:
-    """Detects process run info.
-
-    Uses known environment variables to detect common runtime parameters.
-
-    Args:
-        env: All environment variables.
-
-    Returns:
-        Process run info.
-
-    Raises:
-        ValueError: If any of the required environment variables are missing or invalid.
-        RuntimeError: If the node list is empty, or there are issues with backend
-            detection.
-    """
-    oumi_total_gpus: Optional[int] = _get_optional_int_env_var(
-        "OUMI_TOTAL_NUM_GPUS", env
-    )
-    oumi_num_nodes: Optional[int] = _get_optional_int_env_var("OUMI_NUM_NODES", env)
-    oumi_master_address: Optional[str] = env.get("OUMI_MASTER_ADDR", None)
-    if oumi_master_address is not None and len(oumi_master_address) == 0:
-        raise ValueError("Empty master address in 'OUMI_MASTER_ADDR'!")
-
-    backend: Optional[_RunBackend] = None
-
-    node_rank: Optional[int] = _get_optional_int_env_var("SKYPILOT_NODE_RANK", env)
-    if node_rank is not None:
-        backend = _RunBackend.SKYPILOT
-        logger.debug("Running in SkyPilot environment!")
-        for env_var_name in _SKY_ENV_VARS:
-            if env.get(env_var_name, None) is None:
-                raise ValueError(
-                    f"SkyPilot environment variable '{env_var_name}' is not defined!"
-                )
-        node_ips = _parse_nodes_str(env.get("SKYPILOT_NODE_IPS", ""))
-        if len(node_ips) == 0:
-            raise RuntimeError("Empty list of nodes in 'SKYPILOT_NODE_IPS'!")
-        gpus_per_node = _get_positive_int_env_var("SKYPILOT_NUM_GPUS_PER_NODE", env)
-
-    polaris_node_file = env.get("PBS_NODEFILE", None)
-    if polaris_node_file is not None:
-        if backend is not None:
-            raise RuntimeError(
-                f"Multiple backends detected: {_RunBackend.POLARIS} and {backend}!"
-            )
-        backend = _RunBackend.POLARIS
-        logger.debug("Running in Polaris environment!")
-        for env_var_name in _POLARIS_ENV_VARS:
-            if env.get(env_var_name, None) is None:
-                raise ValueError(
-                    f"Polaris environment variable '{env_var_name}' is not defined!"
-                )
-        if not polaris_node_file:
-            raise ValueError("Empty value in the 'PBS_NODEFILE' environment variable!")
-        with open(polaris_node_file) as f:
-            nodes_str = f.read()
-        node_ips = _parse_nodes_str(nodes_str)
-        if len(node_ips) == 0:
-            raise RuntimeError("Empty list of nodes in 'PBS_NODEFILE'!")
-        gpus_per_node = 4  # Per Polaris spec.
-        node_rank = _get_optional_int_env_var("PMI_RANK", env)
-        if node_rank is None:
-            node_rank = 0
-
-    oumi_master_port = _DEFAULT_MASTER_PORT
-    if backend is None:
-        import torch  # Importing torch takes time so only load it in this scenario.
-
-        # Attempt to produce a local configuration
-        if not torch.cuda.is_available():
-            raise RuntimeError(
-                "No supported distributed backends found and no GPUs on local machine!"
-            )
-
-        num_gpus_available = torch.cuda.device_count()
-        if num_gpus_available > 0:
-            logger.debug("No backend detected, attempting to run on local machine.")
-            backend = _RunBackend.LOCAL_MACHINE
-            oumi_num_nodes = 1
-            oumi_master_address = env.get(_MASTER_ADDR_ENV, _DEFAULT_MASTER_ADDR)
-            oumi_master_port = int(env.get(_MASTER_PORT_ENV, _DEFAULT_MASTER_PORT))
-            oumi_total_gpus = num_gpus_available
-            node_ips = [oumi_master_address]
-            node_rank = 0
-            gpus_per_node = num_gpus_available
-            cli_utils.configure_common_env_vars()
-        else:
-            raise RuntimeError("CUDA available but no GPUs found on local machine!")
-
-    assert len(node_ips) > 0, "Empty list of nodes!"
-    assert node_rank is not None
-
-    if oumi_num_nodes is not None and oumi_num_nodes != len(node_ips):
-        raise ValueError(
-            "Inconsistent number of nodes: "
-            f"{len(node_ips)} vs {oumi_num_nodes} in 'OUMI_NUM_NODES'."
-        )
-    elif oumi_total_gpus is not None and (
-        oumi_total_gpus != len(node_ips) * gpus_per_node
-    ):
-        raise ValueError(
-            "Inconsistent total number of GPUs: "
-            f"{len(node_ips) * gpus_per_node} vs {oumi_total_gpus} "
-            "in 'OUMI_TOTAL_NUM_GPUS'. "
-            f"Nodes: {len(node_ips)}. GPU-s per node: {gpus_per_node}."
-        )
-    elif oumi_master_address and oumi_master_address not in node_ips:
-        raise ValueError(
-            f"Master address '{oumi_master_address}' not found in the list of nodes."
-        )
-
-    result = _ProcessRunInfo(
-        node_rank=node_rank,
-        world_info=_WorldInfo(num_nodes=len(node_ips), gpus_per_node=gpus_per_node),
-        master_address=(oumi_master_address or node_ips[0]),
-        master_port=oumi_master_port,
-    )
-    return result
-
-
-def _run_subprocess(cmds: list[str], *, rank: int) -> None:
-    env_copy = os.environ.copy()
-
-    start_time = time.perf_counter()
-    logger.info(f"Running the command: {cmds}")
-
-    p = Popen(
-        cmds,
-        env=env_copy,
-        stdout=stdout,
-        stderr=stderr,
-        bufsize=1,
-        universal_newlines=True,
-    )
-    rc = p.wait()
-    duration_sec = time.perf_counter() - start_time
-    duration_str = f"Duration: {duration_sec:.1f} sec"
-    if rc != 0:
-        logger.error(
-            f"{cmds[0]} failed with exit code: {rc} ({duration_str}). Command: {cmds}"
-        )
-        sys.exit(rc)
-
-    logger.info(f"Successfully completed! (Rank: {rank}. {duration_str})")
-
-
->>>>>>> 6c80e8b9
 def torchrun(
     ctx: typer.Context,
     level: cli_utils.LOG_LEVEL_TYPE = None,
@@ -572,8 +388,7 @@
         node_rank = 0
         gpus_per_node = num_gpus_available
         node_ips = [oumi_master_address]
-        os.environ["ACCELERATE_LOG_LEVEL"] = "info"
-        os.environ["TOKENIZERS_PARALLELISM"] = "false"
+        cli_utils.configure_common_env_vars()
     else:
         raise RuntimeError("CUDA available but no GPUs found on local machine!")
 
