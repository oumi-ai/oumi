# Copyright 2025 - Oumi
#
# Licensed under the Apache License, Version 2.0 (the "License");
# you may not use this file except in compliance with the License.
# You may obtain a copy of the License at
#
#     http://www.apache.org/licenses/LICENSE-2.0
#
# Unless required by applicable law or agreed to in writing, software
# distributed under the License is distributed on an "AS IS" BASIS,
# WITHOUT WARRANTIES OR CONDITIONS OF ANY KIND, either express or implied.
# See the License for the specific language governing permissions and
# limitations under the License.

import io
import time
from collections import defaultdict
from multiprocessing.pool import Pool
from pathlib import Path
from typing import TYPE_CHECKING, Annotated, Callable, Optional

import typer
from rich.columns import Columns
from rich.panel import Panel
from rich.table import Table
from rich.text import Text

import oumi.cli.cli_utils as cli_utils
from oumi.cli.alias import AliasType, try_get_config_name_for_alias
from oumi.utils.git_utils import get_git_root_dir
from oumi.utils.logging import logger
from oumi.utils.version_utils import is_dev_build

if TYPE_CHECKING:
    from oumi.core.launcher import BaseCluster, JobStatus


def _get_working_dir(current: Optional[str]) -> Optional[str]:
    """Prompts the user to select the working directory, if relevant."""
    if not is_dev_build():
        return current
    oumi_root = get_git_root_dir()
    if current and (not oumi_root or oumi_root == Path(current).resolve()):
        return current
    use_root = typer.confirm(
        "You are using a dev build of oumi. "
        f"Use oumi's root directory ({oumi_root}) as your working directory?",
        abort=False,
        default=True,
    )
    return str(oumi_root) if use_root else current


def _print_and_wait(
    message: str, task: Callable[..., bool], asynchronous=True, **kwargs
) -> None:
    """Prints a message with a loading spinner until the provided task is done."""
    with cli_utils.CONSOLE.status(message):
        if asynchronous:
            with Pool(processes=1) as worker_pool:
                task_done = False
                while not task_done:
                    worker_result = worker_pool.apply_async(task, kwds=kwargs)
                    worker_result.wait()
                    # Call get() to reraise any exceptions that occurred in the worker.
                    task_done = worker_result.get()
        else:
            # Synchronous tasks should be atomic and not block for a significant amount
            # of time. If a task is blocking, it should be run asynchronously.
            while not task(**kwargs):
                sleep_duration = 0.1
                time.sleep(sleep_duration)


def _is_job_done(id: str, cloud: str, cluster: str) -> bool:
    """Returns true IFF a job is no longer running."""
    from oumi import launcher

    running_cloud = launcher.get_cloud(cloud)
    running_cluster = running_cloud.get_cluster(cluster)
    if not running_cluster:
        return True
    status = running_cluster.get_job(id)
    return status.done


def _cancel_worker(id: str, cloud: str, cluster: str) -> bool:
    """Cancels a job.

    All workers must return a boolean to indicate whether the task is done.
    Cancel has no intermediate states, so it always returns True.
    """
    from oumi import launcher

    if not cluster:
        return True
    if not id:
        return True
    if not cloud:
        return True
    launcher.cancel(id, cloud, cluster)
    return True  # Always return true to indicate that the task is done.


def _tail_logs(
<<<<<<< HEAD
    log_stream: io.TextIOBase, output_filepath: Optional[str] = None
=======
    log_stream: io.TextIOBase, job_id: str, output_filepath: Optional[str] = None
>>>>>>> 7f7ed713
) -> None:
    """Tails logs with pretty CLI output.

    This function reads from a log stream and displays the output with rich formatting
    for CLI users. Optionally saves the output to a file.

    Args:
        log_stream: A LogStream object that can be read from.
<<<<<<< HEAD
=======
        job_id: The ID of the job being tailed.
>>>>>>> 7f7ed713
        output_filepath: Optional path to a file to save the logs to.
    """
    if output_filepath:
        cli_utils.CONSOLE.print(f"Tailed logs will be saved to: {output_filepath}")
    else:
        cli_utils.CONSOLE.print("Tailing logs to console...")
    # Open output file if specified
    file_handle = None
    if output_filepath:
        file_handle = open(output_filepath, "w", encoding="utf-8")

    try:
        if file_handle:
            with cli_utils.CONSOLE.status(f"Tailing logs to {output_filepath}..."):
                for line in iter(log_stream.readline, ""):
                    file_handle.write(line)
                    file_handle.flush()
        else:
            for line in iter(log_stream.readline, ""):
                # Because Rich is rendering markup/styled text and
                # escapes control characters like \r, we need to handle it specially.
                if "\r" in line:
                    cli_utils.CONSOLE.file.write("\r")
                    cli_utils.CONSOLE.print(line.strip(), end="", markup=False)
                    cli_utils.CONSOLE.file.flush()
                else:
                    cli_utils.CONSOLE.print(line, end="", markup=False)
    except KeyboardInterrupt:
<<<<<<< HEAD
        logger.info("Stopped tailing logs.")
    except Exception as e:
        logger.exception(f"Failed while tailing logs: {e}")
=======
        logger.info(f"Stopped tailing logs for job {job_id}")
    except Exception as e:
        logger.exception(f"Failed while tailing logs for job {job_id}: {e}")
>>>>>>> 7f7ed713
        raise
    finally:
        if file_handle:
            file_handle.close()
        log_stream.close()


def _down_worker(cluster: str, cloud: Optional[str]) -> bool:
    """Turns down a cluster.

    All workers must return a boolean to indicate whether the task is done.
    Down has no intermediate states, so it always returns True.
    """
    from oumi import launcher

    if cloud:
        target_cloud = launcher.get_cloud(cloud)
        target_cluster = target_cloud.get_cluster(cluster)
        if target_cluster:
            target_cluster.down()
        else:
            cli_utils.CONSOLE.print(
                f"[red]Cluster [yellow]{cluster}[/yellow] not found.[/red]"
            )
        return True
    # Make a best effort to find a single cluster to turn down without a cloud.
    clusters = []
    for name in launcher.which_clouds():
        target_cloud = launcher.get_cloud(name)
        target_cluster = target_cloud.get_cluster(cluster)
        if target_cluster:
            clusters.append(target_cluster)
    if len(clusters) == 0:
        cli_utils.CONSOLE.print(
            f"[red]Cluster [yellow]{cluster}[/yellow] not found.[/red]"
        )
        return True
    if len(clusters) == 1:
        clusters[0].down()
    else:
        cli_utils.CONSOLE.print(
            f"[red]Multiple clusters found with name [yellow]{cluster}[/yellow]. "
            "Specify a cloud to turn down with `--cloud`.[/red]"
        )
    return True  # Always return true to indicate that the task is done.


def _stop_worker(cluster: str, cloud: Optional[str]) -> bool:
    """Stops a cluster.

    All workers must return a boolean to indicate whether the task is done.
    Stop has no intermediate states, so it always returns True.
    """
    from oumi import launcher

    if cloud:
        target_cloud = launcher.get_cloud(cloud)
        target_cluster = target_cloud.get_cluster(cluster)
        if target_cluster:
            target_cluster.stop()
        else:
            cli_utils.CONSOLE.print(
                f"[red]Cluster [yellow]{cluster}[/yellow] not found.[/red]"
            )
        return True
    # Make a best effort to find a single cluster to stop without a cloud.
    clusters = []
    for name in launcher.which_clouds():
        target_cloud = launcher.get_cloud(name)
        target_cluster = target_cloud.get_cluster(cluster)
        if target_cluster:
            clusters.append(target_cluster)
    if len(clusters) == 0:
        cli_utils.CONSOLE.print(
            f"[red]Cluster [yellow]{cluster}[/yellow] not found.[/red]"
        )
        return True
    if len(clusters) == 1:
        clusters[0].stop()
    else:
        cli_utils.CONSOLE.print(
            f"[red]Multiple clusters found with name [yellow]{cluster}[/yellow]. "
            "Specify a cloud to stop with `--cloud`.[/red]"
        )
    return True  # Always return true to indicate that the task is done.


def _poll_job(
    job_status: "JobStatus",
    detach: bool,
    cloud: str,
    running_cluster: Optional["BaseCluster"] = None,
    output_filepath: Optional[str] = None,
) -> None:
    """Polls a job until it is complete.

    If the job is running in detached mode and the job is not on the local cloud,
    the function returns immediately.
    """
    from oumi import launcher

    is_local = cloud == "local"
    if detach and not is_local:
        cli_utils.CONSOLE.print(
            f"Running job [yellow]{job_status.id}[/yellow] in detached mode."
        )
        return
    if detach and is_local:
        cli_utils.CONSOLE.print("Cannot detach from jobs in local mode.")

    if not running_cluster:
        running_cloud = launcher.get_cloud(cloud)
        running_cluster = running_cloud.get_cluster(job_status.cluster)

    assert running_cluster

    try:
<<<<<<< HEAD
        log_stream = running_cluster.get_logs_stream(job_status.cluster, job_status.id)
        _tail_logs(log_stream, output_filepath)
    except NotImplementedError:
=======
        log_stream = running_cluster.get_logs_stream(job_status.id, job_status.cluster)
        _tail_logs(log_stream, job_status.id, output_filepath)
    except NotImplementedError:
        if output_filepath:
            cli_utils.CONSOLE.print(
                "Cluster does not have support for streaming to a file."
            )
>>>>>>> 7f7ed713
        _print_and_wait(
            f"Running job [yellow]{job_status.id}[/yellow]",
            _is_job_done,
            asynchronous=not is_local,
            id=job_status.id,
            cloud=cloud,
            cluster=job_status.cluster,
        )

    final_status = running_cluster.get_job(job_status.id)
    if final_status:
        cli_utils.CONSOLE.print(
            f"Job [yellow]{final_status.id}[/yellow] finished with "
            f"status [yellow]{final_status.status}[/yellow]"
        )
        cli_utils.CONSOLE.print("Job metadata:")
        cli_utils.CONSOLE.print(f"[yellow]{final_status.metadata}[/yellow]")


# ----------------------------
# Launch CLI subcommands
# ----------------------------


def cancel(
    cloud: Annotated[str, typer.Option(help="Filter results by this cloud.")],
    cluster: Annotated[
        str,
        typer.Option(help="Filter results by clusters matching this name."),
    ],
    id: Annotated[
        str, typer.Option(help="Filter results by jobs matching this job ID.")
    ],
    level: cli_utils.LOG_LEVEL_TYPE = None,
) -> None:
    """Cancels a job.

    Args:
        cloud: Filter results by this cloud.
        cluster: Filter results by clusters matching this name.
        id: Filter results by jobs matching this job ID.
        level: The logging level for the specified command.
    """
    _print_and_wait(
        f"Canceling job [yellow]{id}[/yellow]",
        _cancel_worker,
        id=id,
        cloud=cloud,
        cluster=cluster,
    )


def down(
    cluster: Annotated[str, typer.Option(help="The cluster to turn down.")],
    cloud: Annotated[
        Optional[str],
        typer.Option(
            help="If specified, only clusters on this cloud will be affected."
        ),
    ] = None,
    level: cli_utils.LOG_LEVEL_TYPE = None,
) -> None:
    """Turns down a cluster.

    Args:
        cluster: The cluster to turn down.
        cloud: If specified, only clusters on this cloud will be affected.
        level: The logging level for the specified command.
    """
    _print_and_wait(
        f"Turning down cluster [yellow]{cluster}[/yellow]",
        _down_worker,
        cluster=cluster,
        cloud=cloud,
    )
    cli_utils.CONSOLE.print(f"Cluster [yellow]{cluster}[/yellow] turned down!")


def run(
    ctx: typer.Context,
    config: Annotated[
        str,
        typer.Option(
            *cli_utils.CONFIG_FLAGS, help="Path to the configuration file for the job."
        ),
    ],
    cluster: Annotated[
        Optional[str],
        typer.Option(
            help=(
                "The cluster to use for this job. If unspecified, a new cluster will "
                "be created."
            )
        ),
    ] = None,
    detach: Annotated[
        bool, typer.Option(help="Run the job in the background.")
    ] = False,
    output_filepath: Annotated[
        Optional[str], typer.Option(help="Path to save job logs to a file.")
    ] = None,
    level: cli_utils.LOG_LEVEL_TYPE = None,
) -> None:
    """Runs a job on the target cluster.

    Args:
        ctx: The Typer context object.
        config: Path to the configuration file for the job.
        cluster: The cluster to use for this job. If no such cluster exists, a new
            cluster will be created. If unspecified, a new cluster will be created with
            a unique name.
        detach: Run the job in the background.
        output_filepath: Path to save job logs to a file.
        level: The logging level for the specified command.
    """
    extra_args = cli_utils.parse_extra_cli_args(ctx)

    config = str(
        cli_utils.resolve_and_fetch_config(
            try_get_config_name_for_alias(config, AliasType.JOB),
        )
    )

    # Delayed imports
    from oumi import launcher

    # End imports
    parsed_config: launcher.JobConfig = launcher.JobConfig.from_yaml_and_arg_list(
        config, extra_args, logger=logger
    )
    parsed_config.finalize_and_validate()
    parsed_config.working_dir = _get_working_dir(parsed_config.working_dir)
    if not cluster:
        raise ValueError("No cluster specified for the `run` action.")

    job_status = launcher.run(parsed_config, cluster)
    cli_utils.CONSOLE.print(
        f"Job [yellow]{job_status.id}[/yellow] queued on cluster "
        f"[yellow]{cluster}[/yellow]."
    )

    _poll_job(
        job_status=job_status,
        detach=detach,
        cloud=parsed_config.resources.cloud,
        output_filepath=output_filepath,
    )


def status(
    cloud: Annotated[
        Optional[str], typer.Option(help="Filter results by this cloud.")
    ] = None,
    cluster: Annotated[
        Optional[str],
        typer.Option(help="Filter results by clusters matching this name."),
    ] = None,
    id: Annotated[
        Optional[str], typer.Option(help="Filter results by jobs matching this job ID.")
    ] = None,
    level: cli_utils.LOG_LEVEL_TYPE = None,
) -> None:
    """Prints the status of jobs launched from Oumi.

    Optionally, the caller may specify a job id, cluster, or cloud to further filter
    results.

    Args:
        cloud: Filter results by this cloud.
        cluster: Filter results by clusters matching this name.
        id: Filter results by jobs matching this job ID.
        level: The logging level for the specified command.
    """
    # Delayed imports
    from oumi import launcher

    # End imports
    filtered_jobs = launcher.status(cloud=cloud, cluster=cluster, id=id)
    num_jobs = sum(len(cloud_jobs) for cloud_jobs in filtered_jobs.keys())
    # Print the filtered jobs.
    if num_jobs == 0 and (cloud or cluster or id):
        cli_utils.CONSOLE.print(
            "[red]No jobs found for the specified filter criteria: [/red]"
        )
        if cloud:
            cli_utils.CONSOLE.print(f"Cloud: [yellow]{cloud}[/yellow]")
        if cluster:
            cli_utils.CONSOLE.print(f"Cluster: [yellow]{cluster}[/yellow]")
        if id:
            cli_utils.CONSOLE.print(f"Job ID: [yellow]{id}[/yellow]")
    for target_cloud, job_list in filtered_jobs.items():
        cli_utils.section_header(f"Cloud: [yellow]{target_cloud}[/yellow]")
        cluster_name_list = [
            c.name() for c in launcher.get_cloud(target_cloud).list_clusters()
        ]
        if len(cluster_name_list) == 0:
            cli_utils.CONSOLE.print("[red]No matching clusters found.[/red]")
            continue
        # Organize all jobs by cluster.
        jobs_by_cluster: dict[str, list[JobStatus]] = defaultdict(list)
        # List all clusters, even if they don't have jobs.
        for cluster_name in cluster_name_list:
            if not cluster or cluster == cluster_name:
                jobs_by_cluster[cluster_name] = []
        for job in job_list:
            jobs_by_cluster[job.cluster].append(job)
        for target_cluster, jobs in jobs_by_cluster.items():
            title = f"[cyan]Cluster: [yellow]{target_cluster}[/yellow][/cyan]"
            if not jobs:
                body = Text("[red]No matching jobs found.[/red]")
            else:
                jobs_table = Table(show_header=True, show_lines=False)
                jobs_table.add_column("Job", justify="left", style="green")
                jobs_table.add_column("Status", justify="left", style="yellow")
                for job in jobs:
                    jobs_table.add_row(job.id, job.status)
                body = jobs_table
            cli_utils.CONSOLE.print(Panel(body, title=title, border_style="blue"))


def stop(
    cluster: Annotated[str, typer.Option(help="The cluster to stop.")],
    cloud: Annotated[
        Optional[str],
        typer.Option(
            help="If specified, only clusters on this cloud will be affected."
        ),
    ] = None,
    level: cli_utils.LOG_LEVEL_TYPE = None,
) -> None:
    """Stops a cluster.

    Args:
        cluster: The cluster to stop.
        cloud: If specified, only clusters on this cloud will be affected.
        level: The logging level for the specified command.
    """
    _print_and_wait(
        f"Stopping cluster [yellow]{cluster}[/yellow]",
        _stop_worker,
        cluster=cluster,
        cloud=cloud,
    )
    cli_utils.CONSOLE.print(
        f"Cluster [yellow]{cluster}[/yellow] stopped!\n"
        "Use [green]oumi launch down[/green] to turn it down."
    )


def up(
    ctx: typer.Context,
    config: Annotated[
        str,
        typer.Option(
            *cli_utils.CONFIG_FLAGS, help="Path to the configuration file for the job."
        ),
    ],
    cluster: Annotated[
        Optional[str],
        typer.Option(
            help=(
                "The cluster to use for this job. If unspecified, a new cluster will "
                "be created."
            )
        ),
    ] = None,
    detach: Annotated[
        bool, typer.Option(help="Run the job in the background.")
    ] = False,
    output_filepath: Annotated[
        Optional[str], typer.Option(help="Path to save job logs to a file.")
    ] = None,
    level: cli_utils.LOG_LEVEL_TYPE = None,
):
    """Launches a job.

    Args:
        ctx: The Typer context object.
        config: Path to the configuration file for the job.
        cluster: The cluster to use for this job. If no such cluster exists, a new
            cluster will be created. If unspecified, a new cluster will be created with
            a unique name.
        detach: Run the job in the background.
        output_filepath: Path to save job logs to a file.
        level: The logging level for the specified command.
    """
    # Delayed imports
    from oumi import launcher

    # End imports
    extra_args = cli_utils.parse_extra_cli_args(ctx)

    config = str(
        cli_utils.resolve_and_fetch_config(
            try_get_config_name_for_alias(config, AliasType.JOB),
        )
    )

    parsed_config: launcher.JobConfig = launcher.JobConfig.from_yaml_and_arg_list(
        config, extra_args, logger=logger
    )
    parsed_config.finalize_and_validate()
    if cluster:
        target_cloud = launcher.get_cloud(parsed_config.resources.cloud)
        target_cluster = target_cloud.get_cluster(cluster)
        if target_cluster:
            cli_utils.CONSOLE.print(
                f"Found an existing cluster: [yellow]{target_cluster.name()}[/yellow]."
            )
            run(ctx, config, cluster, detach, output_filepath)
            return
    parsed_config.working_dir = _get_working_dir(parsed_config.working_dir)
    # Start the job
    running_cluster, job_status = launcher.up(parsed_config, cluster)
    cli_utils.CONSOLE.print(
        f"Job [yellow]{job_status.id}[/yellow] queued on cluster "
        f"[yellow]{running_cluster.name()}[/yellow]."
    )

    _poll_job(
        job_status=job_status,
        detach=detach,
        cloud=parsed_config.resources.cloud,
        running_cluster=running_cluster,
        output_filepath=output_filepath,
    )


def which(level: cli_utils.LOG_LEVEL_TYPE = None) -> None:
    """Prints the available clouds."""
    # Delayed imports
    from oumi import launcher

    # End imports
    clouds = launcher.which_clouds()
    cloud_options = [Text(f"{cloud}", style="bold cyan") for cloud in clouds]
    cli_utils.CONSOLE.print(
        Panel(
            Columns(cloud_options, equal=True, expand=True, padding=(0, 2)),
            title="[yellow]Available Clouds[/yellow]",
            border_style="blue",
        )
    )


def logs(
    cluster: Annotated[str, typer.Option(help="The cluster to get the logs of.")],
    cloud: Annotated[
        Optional[str],
        typer.Option(
            help="If specified, only clusters on this cloud will be affected."
        ),
    ] = None,
    job_id: Annotated[
        Optional[str],
        typer.Option(help="The job ID to get the logs of."),
    ] = None,
    output_filepath: Annotated[
        Optional[str], typer.Option(help="Path to save job logs to a file.")
    ] = None,
) -> None:
    """Gets the logs of a job.

    Args:
        cluster: The cluster to get the logs of.
        cloud: If specified, only clusters on this cloud will be affected.
        job_id: The job ID to get the logs of.
        output_filepath: Path to save job logs to a file.
    """
    log_stream = _log_worker(cluster, cloud, job_id)
    _tail_logs(log_stream, output_filepath)


def _log_worker(
    cluster: str, cloud: Optional[str], job_id: Optional[str]
) -> io.TextIOBase:
    """Stops a cluster.

    All workers must return a boolean to indicate whether the task is done.
    Stop has no intermediate states, so it always returns True.
    """
    from oumi import launcher

    if cloud:
        target_cloud = launcher.get_cloud(cloud)
        target_cluster = target_cloud.get_cluster(cluster)
        if target_cluster:
            return target_cluster.get_logs_stream(cluster, job_id)
        else:
            raise RuntimeError(f"Cluster [yellow]{cluster}[/yellow] not found.")
    # Make a best effort to find a single cluster to stop without a cloud.
    clusters = []
    for name in launcher.which_clouds():
        target_cloud = launcher.get_cloud(name)
        target_cluster = target_cloud.get_cluster(cluster)
        if target_cluster:
            clusters.append(target_cluster)
    if len(clusters) == 0:
        raise RuntimeError(f"Cluster [yellow]{cluster}[/yellow] not found.")
    if len(clusters) == 1:
        return clusters[0].get_logs_stream(cluster, job_id)
    else:
        raise RuntimeError(
            f"Multiple clusters found with name [yellow]{cluster}[/yellow]. "
            "Specify a cloud to stop with `--cloud`."
        )<|MERGE_RESOLUTION|>--- conflicted
+++ resolved
@@ -103,11 +103,7 @@
 
 
 def _tail_logs(
-<<<<<<< HEAD
     log_stream: io.TextIOBase, output_filepath: Optional[str] = None
-=======
-    log_stream: io.TextIOBase, job_id: str, output_filepath: Optional[str] = None
->>>>>>> 7f7ed713
 ) -> None:
     """Tails logs with pretty CLI output.
 
@@ -116,10 +112,6 @@
 
     Args:
         log_stream: A LogStream object that can be read from.
-<<<<<<< HEAD
-=======
-        job_id: The ID of the job being tailed.
->>>>>>> 7f7ed713
         output_filepath: Optional path to a file to save the logs to.
     """
     if output_filepath:
@@ -148,15 +140,9 @@
                 else:
                     cli_utils.CONSOLE.print(line, end="", markup=False)
     except KeyboardInterrupt:
-<<<<<<< HEAD
         logger.info("Stopped tailing logs.")
     except Exception as e:
         logger.exception(f"Failed while tailing logs: {e}")
-=======
-        logger.info(f"Stopped tailing logs for job {job_id}")
-    except Exception as e:
-        logger.exception(f"Failed while tailing logs for job {job_id}: {e}")
->>>>>>> 7f7ed713
         raise
     finally:
         if file_handle:
@@ -274,19 +260,13 @@
     assert running_cluster
 
     try:
-<<<<<<< HEAD
-        log_stream = running_cluster.get_logs_stream(job_status.cluster, job_status.id)
+        log_stream = running_cluster.get_logs_stream(job_status.id, job_status.cluster)
         _tail_logs(log_stream, output_filepath)
-    except NotImplementedError:
-=======
-        log_stream = running_cluster.get_logs_stream(job_status.id, job_status.cluster)
-        _tail_logs(log_stream, job_status.id, output_filepath)
     except NotImplementedError:
         if output_filepath:
             cli_utils.CONSOLE.print(
                 "Cluster does not have support for streaming to a file."
             )
->>>>>>> 7f7ed713
         _print_and_wait(
             f"Running job [yellow]{job_status.id}[/yellow]",
             _is_job_done,
