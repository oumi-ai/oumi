--- conflicted
+++ resolved
@@ -90,23 +90,6 @@
             help="🚧 [Experimental] Quantize a model.",
         )(quantize)
 
-<<<<<<< HEAD
-    if experimental_judge_v2_enabled():
-        app.command(
-            name="judge-v2",
-            context_settings=CONTEXT_ALLOW_EXTRA_ARGS,
-            help="Judge a dataset.",
-        )(judge_file)
-=======
-    judge_app = typer.Typer(pretty_exceptions_enable=False)
-    judge_app.command(context_settings=CONTEXT_ALLOW_EXTRA_ARGS)(conversations)
-    judge_app.command(context_settings=CONTEXT_ALLOW_EXTRA_ARGS)(dataset)
-    judge_app.command(context_settings=CONTEXT_ALLOW_EXTRA_ARGS)(model)
-    app.add_typer(
-        judge_app, name="judge", help="Judge datasets, models or conversations."
-    )
->>>>>>> 2d22fff9
-
     launch_app = typer.Typer(pretty_exceptions_enable=False)
     launch_app.command(help="Cancels a job.")(cancel)
     launch_app.command(help="Turns down a cluster.")(down)
