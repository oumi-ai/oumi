# Copyright 2025 - Oumi
#
# Licensed under the Apache License, Version 2.0 (the "License");
# you may not use this file except in compliance with the License.
# You may obtain a copy of the License at
#
#     http://www.apache.org/licenses/LICENSE-2.0
#
# Unless required by applicable law or agreed to in writing, software
# distributed under the License is distributed on an "AS IS" BASIS,
# WITHOUT WARRANTIES OR CONDITIONS OF ANY KIND, either express or implied.
# See the License for the specific language governing permissions and
# limitations under the License.

import os
import sys
import traceback

import typer

from oumi.cli.analyze import analyze
from oumi.cli.cache import card as cache_card
from oumi.cli.cache import get as cache_get
from oumi.cli.cache import ls as cache_ls
from oumi.cli.cache import rm as cache_rm
from oumi.cli.cli_utils import (
    CONSOLE,
    CONTEXT_ALLOW_EXTRA_ARGS,
    create_github_issue_url,
)
from oumi.cli.distributed_run import accelerate, torchrun
from oumi.cli.env import env
from oumi.cli.evaluate import evaluate
from oumi.cli.fetch import fetch
from oumi.cli.infer import chat, infer
from oumi.cli.judge import judge_conversations_file, judge_dataset_file
from oumi.cli.launch import cancel, down, logs, status, stop, up, which
from oumi.cli.launch import run as launcher_run
from oumi.cli.quantize import quantize
from oumi.cli.synth import synth
from oumi.cli.train import train
from oumi.cli.tune import tune
from oumi.utils.logging import should_use_rich_logging

_ASCII_LOGO = r"""
   ____  _    _ __  __ _____
  / __ \| |  | |  \/  |_   _|
 | |  | | |  | | \  / | | |
 | |  | | |  | | |\/| | | |
 | |__| | |__| | |  | |_| |_
  \____/ \____/|_|  |_|_____|
"""


def experimental_features_enabled():
    """Check if experimental features are enabled."""
    is_enabled = os.environ.get("OUMI_ENABLE_EXPERIMENTAL_FEATURES", "False")
    return is_enabled.lower() in ("1", "true", "yes", "on")


def _oumi_welcome(ctx: typer.Context):
    if ctx.invoked_subcommand == "distributed":
        return
    # Skip logo for rank>0 for multi-GPU jobs to reduce noise in logs.
    if int(os.environ.get("RANK", 0)) > 0:
        return
    CONSOLE.print(_ASCII_LOGO, style="green", highlight=False)


def get_app() -> typer.Typer:
    """Create the Typer CLI app."""
    app = typer.Typer(pretty_exceptions_enable=False)
    app.callback(context_settings={"help_option_names": ["-h", "--help"]})(
        _oumi_welcome
    )

    # Model
    app.command(
        context_settings=CONTEXT_ALLOW_EXTRA_ARGS,
        help="Run benchmarks and evaluations on a model.",
        rich_help_panel="Model",
    )(evaluate)
    app.command(  # Alias for evaluate
        name="eval",
        hidden=True,
        context_settings=CONTEXT_ALLOW_EXTRA_ARGS,
        help="Run benchmarks and evaluations on a model.",
    )(evaluate)
    app.command(
        context_settings=CONTEXT_ALLOW_EXTRA_ARGS,
        help="Generate text or predictions using a model.",
        rich_help_panel="Model",
    )(infer)
    app.command(
        context_settings=CONTEXT_ALLOW_EXTRA_ARGS,
<<<<<<< HEAD
        help="Start interactive chat. Use /help() once in chat for available commands.",
    )(chat)
    app.command(
        context_settings=CONTEXT_ALLOW_EXTRA_ARGS,
        help="Synthesize a dataset.",
=======
        help="Fine-tune or pre-train a model.",
        rich_help_panel="Model",
    )(train)
    app.command(
        context_settings=CONTEXT_ALLOW_EXTRA_ARGS,
        help="Search for optimal hyperparameters.",
        rich_help_panel="Model",
    )(tune)
    app.command(
        context_settings=CONTEXT_ALLOW_EXTRA_ARGS,
        help="Compress a model to reduce size and speed up inference.",
        rich_help_panel="Model",
    )(quantize)

    # Data
    app.command(
        context_settings=CONTEXT_ALLOW_EXTRA_ARGS,
        help="Compute statistics and metrics for a dataset.",
        rich_help_panel="Data",
    )(analyze)
    app.command(
        context_settings=CONTEXT_ALLOW_EXTRA_ARGS,
        help="Generate synthetic training & evaluation data.",
        rich_help_panel="Data",
>>>>>>> 4d67105d
    )(synth)
    app.command(  # Alias for synth
        name="synthesize",
        hidden=True,
        context_settings=CONTEXT_ALLOW_EXTRA_ARGS,
        help="Generate synthetic training data.",
    )(synth)
    judge_app = typer.Typer(pretty_exceptions_enable=False)
    judge_app.command(name="dataset", context_settings=CONTEXT_ALLOW_EXTRA_ARGS)(
        judge_dataset_file
    )
    judge_app.command(name="conversations", context_settings=CONTEXT_ALLOW_EXTRA_ARGS)(
        judge_conversations_file
    )
    app.add_typer(
        judge_app,
        name="judge",
        help="Score and evaluate outputs using an LLM judge.",
        rich_help_panel="Data",
    )

    # Compute
    launch_app = typer.Typer(pretty_exceptions_enable=False)
    launch_app.command(help="Cancel a running job.")(cancel)
    launch_app.command(help="Tear down a cluster and release resources.")(down)
    launch_app.command(
        name="run", context_settings=CONTEXT_ALLOW_EXTRA_ARGS, help="Execute a job."
    )(launcher_run)
    launch_app.command(help="Show status of jobs launched from Oumi.")(status)
    launch_app.command(help="Stop a cluster without tearing it down.")(stop)
    launch_app.command(
        context_settings=CONTEXT_ALLOW_EXTRA_ARGS, help="Start a cluster and run a job."
    )(up)
    launch_app.command(help="List available cloud providers.")(which)
    launch_app.command(help="Fetch logs from a running or completed job.")(logs)
    app.add_typer(
        launch_app,
        name="launch",
        help="Deploy and manage jobs on cloud infrastructure.",
        rich_help_panel="Compute",
    )
    distributed_app = typer.Typer(pretty_exceptions_enable=False)
    distributed_app.command(context_settings=CONTEXT_ALLOW_EXTRA_ARGS)(accelerate)
    distributed_app.command(context_settings=CONTEXT_ALLOW_EXTRA_ARGS)(torchrun)
    app.add_typer(
        distributed_app,
        name="distributed",
        help="Run multi-GPU training locally.",
        rich_help_panel="Compute",
    )
    app.command(
        help="Show status of launched jobs and clusters.",
        rich_help_panel="Compute",
    )(status)

    # Tools
    app.command(
        help="Show Oumi environment and system information.",
        rich_help_panel="Tools",
    )(env)
    app.command(
        help="Download example configs from the Oumi repository.",
        rich_help_panel="Tools",
    )(fetch)
    cache_app = typer.Typer(pretty_exceptions_enable=False)
    cache_app.command(name="ls", help="List cached models and datasets.")(cache_ls)
    cache_app.command(
        name="get", help="Download a model or dataset from Hugging Face."
    )(cache_get)
    cache_app.command(name="card", help="Show details for a cached item.")(cache_card)
    cache_app.command(name="rm", help="Remove items from the local cache.")(cache_rm)
    app.add_typer(
        cache_app,
        name="cache",
        help="Manage locally cached models and datasets.",
        rich_help_panel="Tools",
    )

    return app


def run():
    """The entrypoint for the CLI."""
    app = get_app()
    try:
        return app()
    except Exception as e:
        tb_str = traceback.format_exc()
        CONSOLE.print(tb_str)
        issue_url = create_github_issue_url(e, tb_str)
        CONSOLE.print(
            "\n[red]If you believe this is a bug, please file an issue:[/red]"
        )
        if should_use_rich_logging():
            CONSOLE.print(
                f"📝 [yellow]Templated issue:[/yellow] "
                f"[link={issue_url}]Click here to report[/link]"
            )
        else:
            CONSOLE.print(
                "https://github.com/oumi-ai/oumi/issues/new?template=bug-report.yaml"
            )

        sys.exit(1)


if "sphinx" in sys.modules:
    # Create the CLI app when building the docs to auto-generate the CLI reference.
    app = get_app()<|MERGE_RESOLUTION|>--- conflicted
+++ resolved
@@ -93,13 +93,6 @@
     )(infer)
     app.command(
         context_settings=CONTEXT_ALLOW_EXTRA_ARGS,
-<<<<<<< HEAD
-        help="Start interactive chat. Use /help() once in chat for available commands.",
-    )(chat)
-    app.command(
-        context_settings=CONTEXT_ALLOW_EXTRA_ARGS,
-        help="Synthesize a dataset.",
-=======
         help="Fine-tune or pre-train a model.",
         rich_help_panel="Model",
     )(train)
@@ -124,7 +117,6 @@
         context_settings=CONTEXT_ALLOW_EXTRA_ARGS,
         help="Generate synthetic training & evaluation data.",
         rich_help_panel="Data",
->>>>>>> 4d67105d
     )(synth)
     app.command(  # Alias for synth
         name="synthesize",
