--- conflicted
+++ resolved
@@ -40,21 +40,12 @@
 """
 
 
-<<<<<<< HEAD
-=======
-def experimental_judge_v2_enabled():
-    """Check if the experimental judge v2 feature is enabled."""
-    is_enabled = os.environ.get("OUMI_EXPERIMENTAL_JUDGE_V2", "False")
-    return is_enabled.lower() in ("1", "true", "yes", "on")
-
-
 def experimental_features_enabled():
     """Check if experimental features are enabled."""
     is_enabled = os.environ.get("OUMI_ENABLE_EXPERIMENTAL_FEATURES", "False")
     return is_enabled.lower() in ("1", "true", "yes", "on")
 
 
->>>>>>> e39778b7
 def _oumi_welcome(ctx: typer.Context):
     if ctx.invoked_subcommand == "distributed":
         return
@@ -89,27 +80,16 @@
         context_settings=CONTEXT_ALLOW_EXTRA_ARGS,
         help="Train a model.",
     )(train)
-<<<<<<< HEAD
     app.command(
         name="judge-v2",
         context_settings=CONTEXT_ALLOW_EXTRA_ARGS,
         help="Judge a dataset.",
     )(judge_file)
-=======
-
     if experimental_features_enabled():
         app.command(
             context_settings=CONTEXT_ALLOW_EXTRA_ARGS,
             help="🚧 [Experimental] Quantize a model.",
         )(quantize)
-
-    if experimental_judge_v2_enabled():
-        app.command(
-            name="judge-v2",
-            context_settings=CONTEXT_ALLOW_EXTRA_ARGS,
-            help="Judge a dataset.",
-        )(judge_file)
->>>>>>> e39778b7
 
     judge_app = typer.Typer(pretty_exceptions_enable=False)
     judge_app.command(context_settings=CONTEXT_ALLOW_EXTRA_ARGS)(conversations)
