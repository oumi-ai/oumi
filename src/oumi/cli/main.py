# Copyright 2025 - Oumi
#
# Licensed under the Apache License, Version 2.0 (the "License");
# you may not use this file except in compliance with the License.
# You may obtain a copy of the License at
#
#     http://www.apache.org/licenses/LICENSE-2.0
#
# Unless required by applicable law or agreed to in writing, software
# distributed under the License is distributed on an "AS IS" BASIS,
# WITHOUT WARRANTIES OR CONDITIONS OF ANY KIND, either express or implied.
# See the License for the specific language governing permissions and
# limitations under the License.

import os
import sys

import typer

from oumi.cli.cli_utils import CONSOLE, CONTEXT_ALLOW_EXTRA_ARGS
from oumi.cli.distributed_run import accelerate, torchrun
from oumi.cli.env import env
from oumi.cli.evaluate import evaluate
from oumi.cli.fetch import fetch
from oumi.cli.infer import infer
from oumi.cli.judge_v2 import judge_file
from oumi.cli.launch import cancel, down, status, stop, up, which
from oumi.cli.launch import run as launcher_run
<<<<<<< HEAD
from oumi.cli.synth import synth
=======
from oumi.cli.quantize import quantize
>>>>>>> 26a9f22e
from oumi.cli.train import train

_ASCII_LOGO = r"""
   ____  _    _ __  __ _____
  / __ \| |  | |  \/  |_   _|
 | |  | | |  | | \  / | | |
 | |  | | |  | | |\/| | | |
 | |__| | |__| | |  | |_| |_
  \____/ \____/|_|  |_|_____|
"""


def experimental_features_enabled():
    """Check if experimental features are enabled."""
    is_enabled = os.environ.get("OUMI_ENABLE_EXPERIMENTAL_FEATURES", "False")
    return is_enabled.lower() in ("1", "true", "yes", "on")


def _oumi_welcome(ctx: typer.Context):
    if ctx.invoked_subcommand == "distributed":
        return
    # Skip logo for rank>0 for multi-GPU jobs to reduce noise in logs.
    if int(os.environ.get("RANK", 0)) > 0:
        return
    CONSOLE.print(_ASCII_LOGO, style="green", highlight=False)


def get_app() -> typer.Typer:
    """Create the Typer CLI app."""
    app = typer.Typer(pretty_exceptions_enable=False)
    app.callback(context_settings={"help_option_names": ["-h", "--help"]})(
        _oumi_welcome
    )
    app.command(
        context_settings=CONTEXT_ALLOW_EXTRA_ARGS,
        help="Evaluate a model.",
    )(evaluate)
    app.command()(env)
    app.command(  # Alias for evaluate
        name="eval",
        hidden=True,
        context_settings=CONTEXT_ALLOW_EXTRA_ARGS,
        help="Evaluate a model.",
    )(evaluate)
    app.command(
        context_settings=CONTEXT_ALLOW_EXTRA_ARGS,
        help="Run inference on a model.",
    )(infer)
    app.command(
        context_settings=CONTEXT_ALLOW_EXTRA_ARGS,
        help="Synthesize a dataset.",
    )(synth)
    app.command(
        context_settings=CONTEXT_ALLOW_EXTRA_ARGS,
        help="Train a model.",
    )(train)
    app.command(
        name="judge-v2",
        context_settings=CONTEXT_ALLOW_EXTRA_ARGS,
        help="Judge a dataset.",
    )(judge_file)
    if experimental_features_enabled():
        app.command(
            context_settings=CONTEXT_ALLOW_EXTRA_ARGS,
            help="🚧 [Experimental] Quantize a model.",
        )(quantize)

    launch_app = typer.Typer(pretty_exceptions_enable=False)
    launch_app.command(help="Cancels a job.")(cancel)
    launch_app.command(help="Turns down a cluster.")(down)
    launch_app.command(
        name="run", context_settings=CONTEXT_ALLOW_EXTRA_ARGS, help="Runs a job."
    )(launcher_run)
    launch_app.command(help="Prints the status of jobs launched from Oumi.")(status)
    launch_app.command(help="Stops a cluster.")(stop)
    launch_app.command(
        context_settings=CONTEXT_ALLOW_EXTRA_ARGS, help="Launches a job."
    )(up)
    launch_app.command(help="Prints the available clouds.")(which)
    app.add_typer(launch_app, name="launch", help="Launch jobs remotely.")

    distributed_app = typer.Typer(pretty_exceptions_enable=False)
    distributed_app.command(context_settings=CONTEXT_ALLOW_EXTRA_ARGS)(accelerate)
    distributed_app.command(context_settings=CONTEXT_ALLOW_EXTRA_ARGS)(torchrun)
    app.add_typer(
        distributed_app,
        name="distributed",
        help=(
            "A wrapper for torchrun/accelerate "
            "with reasonable default values for distributed training."
        ),
    )

    app.command(
        help="Fetch configuration files from the oumi GitHub repository.",
    )(fetch)

    return app


def run():
    """The entrypoint for the CLI."""
    app = get_app()
    return app()


if "sphinx" in sys.modules:
    # Create the CLI app when building the docs to auto-generate the CLI reference.
    app = get_app()<|MERGE_RESOLUTION|>--- conflicted
+++ resolved
@@ -26,11 +26,8 @@
 from oumi.cli.judge_v2 import judge_file
 from oumi.cli.launch import cancel, down, status, stop, up, which
 from oumi.cli.launch import run as launcher_run
-<<<<<<< HEAD
+from oumi.cli.quantize import quantize
 from oumi.cli.synth import synth
-=======
-from oumi.cli.quantize import quantize
->>>>>>> 26a9f22e
 from oumi.cli.train import train
 
 _ASCII_LOGO = r"""
