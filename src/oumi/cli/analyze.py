--- conflicted
+++ resolved
@@ -186,38 +186,6 @@
     # Message-level summary
     msg_summary = summary.get("message_level_summary", {})
     if msg_summary:
-<<<<<<< HEAD
-        for analyzer_name, metrics in msg_summary.items():
-            table = Table(
-                title=f"Message-Level Metrics ({analyzer_name})",
-                title_style="bold blue",
-                show_lines=True,
-            )
-            table.add_column("Metric", style="cyan")
-            table.add_column("Mean", style="green")
-            table.add_column("Std", style="yellow")
-            table.add_column("Min", style="dim")
-            table.add_column("Max", style="dim")
-            table.add_column("Median", style="dim")
-
-            for metric_name, stats in metrics.items():
-                if isinstance(stats, dict):
-                    table.add_row(
-                        metric_name,
-                        f"{stats.get('mean', 'N/A'):.2f}"
-                        if isinstance(stats.get("mean"), int | float)
-                        else "N/A",
-                        f"{stats.get('std', 'N/A'):.2f}"
-                        if isinstance(stats.get("std"), int | float)
-                        else "N/A",
-                        str(stats.get("min", "N/A")),
-                        str(stats.get("max", "N/A")),
-                        f"{stats.get('median', 'N/A'):.2f}"
-                        if isinstance(stats.get("median"), int | float)
-                        else "N/A",
-                    )
-            cli_utils.CONSOLE.print(table)
-=======
         table = Table(
             title="Message-Level Metrics",
             title_style="bold blue",
@@ -280,7 +248,6 @@
                     else "N/A",
                 )
         cli_utils.CONSOLE.print(table)
->>>>>>> b47b3076
 
     # Conversation turns summary
     turns_summary = summary.get("conversation_turns", {})
