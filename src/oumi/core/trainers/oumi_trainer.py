--- conflicted
+++ resolved
@@ -147,15 +147,11 @@
         if is_distributed():
             # Wrap model for distributed training
             with self._telemetry_block("wrap model for distributed"):
-<<<<<<< HEAD
-                model = prepare_model_for_distributed(model, self.config)
-=======
                 model = prepare_model_for_distributed(
                     model,
-                    fsdp_params=self.fsdp_params,
+                    self.config,
                     ddp_find_unused_parameters=self.params.ddp_find_unused_parameters,
                 )
->>>>>>> 71cafacb
                 # Apply ring attention monkey patch if enabled
                 if self.is_using_ring_attention:
                     apply_ring_attention_monkey_patch()
