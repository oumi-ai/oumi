--- conflicted
+++ resolved
@@ -1,10 +1,6 @@
 from abc import ABC, abstractmethod
 from pathlib import Path
-<<<<<<< HEAD
 from typing import Optional
-=======
-from typing import List, Optional, Set
->>>>>>> 78241709
 
 import jsonlines
 
@@ -140,7 +136,7 @@
                     )
 
     @abstractmethod
-    def get_supported_params(self) -> Set[str]:
+    def get_supported_params(self) -> set[str]:
         """Returns a set of supported generation parameters for this engine.
 
         Override this method in derived classes to specify which parameters
