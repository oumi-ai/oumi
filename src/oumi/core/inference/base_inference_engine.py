# Copyright 2025 - Oumi
#
# Licensed under the Apache License, Version 2.0 (the "License");
# you may not use this file except in compliance with the License.
# You may obtain a copy of the License at
#
#     http://www.apache.org/licenses/LICENSE-2.0
#
# Unless required by applicable law or agreed to in writing, software
# distributed under the License is distributed on an "AS IS" BASIS,
# WITHOUT WARRANTIES OR CONDITIONS OF ANY KIND, either express or implied.
# See the License for the specific language governing permissions and
# limitations under the License.

import copy
import dataclasses
import hashlib
import json
import time
import uuid
from abc import ABC, abstractmethod
from pathlib import Path
from typing import Optional

import jsonlines
from hdrh.histogram import HdrHistogram
from tqdm import tqdm

from oumi.core.configs import (
    GenerationParams,
    InferenceConfig,
    ModelParams,
)
from oumi.core.types.conversation import Conversation
from oumi.utils.logging import logger
from oumi.utils.math_utils import is_power_of_two


class BaseInferenceEngine(ABC):
    """Base class for running model inference."""

    _model_params: ModelParams
    """The model parameters."""

    _generation_params: GenerationParams
    """The generation parameters."""

    def __init__(
        self,
        model_params: ModelParams,
        *,
        generation_params: Optional[GenerationParams] = None,
    ):
        """Initializes the inference engine.

        Args:
            model_params: The model parameters.
            generation_params: The generation parameters.
        """
        self._model_params = copy.deepcopy(model_params)
        if generation_params:
            self._check_unsupported_params(generation_params)
        else:
            generation_params = GenerationParams()
        self._generation_params = generation_params

        self._latency_histogram_online = HdrHistogram(1, 60 * 1000, 1)
        self._latency_histogram_from_file = HdrHistogram(20, 180 * 1000, 1)
        self._dataset_hash = None

    def infer(
        self,
        input: Optional[list[Conversation]] = None,
        inference_config: Optional[InferenceConfig] = None,
    ) -> list[Conversation]:
        """Runs model inference.

        Args:
            input: A list of conversations to run inference on. Optional.
            inference_config: Parameters for inference.
                If not specified, a default config is inferred.

        Returns:
            List[Conversation]: Inference output.
        """
        if input is not None and (
            inference_config and inference_config.input_path is not None
        ):
            raise ValueError(
                "Only one of input or inference_config.input_path should be provided."
            )

        # Ensure the inference config has up-to-date generation parameters.
        if inference_config:
            if inference_config.generation:
                self._check_unsupported_params(inference_config.generation)
            elif self._generation_params:
                inference_config = copy.deepcopy(inference_config)
                inference_config.generation = self._generation_params

                # Warn the user: They provided an inference config without generation
                # params, so what was the point of providing it in the first place?
                logger.warning(
                    "No generation parameters provided in the inference config. Using "
                    "the generation parameters that the engine was initialized with."
                )

        output_path = inference_config.output_path if inference_config else None

        # Load input conversations either from file or use provided input
        conversations_to_process: list[Conversation] = []
        if input is not None:
            conversations_to_process = input
        elif inference_config and inference_config.input_path is not None:
            conversations_to_process = self._read_conversations(
                inference_config.input_path,
            )
        else:
            raise ValueError(
                "One of input or inference_config.input_path must be provided."
            )

<<<<<<< HEAD
        for i, conversation in enumerate(conversations_to_process):
            if conversation.conversation_id is not None:
                continue

            id_name = str(i)
            # Generate a deterministic conversation ID based on index if none exists
            last_message = conversation.last_message()
            if last_message and isinstance(last_message.content, str):
                content_hash = hashlib.sha256(last_message.content.encode()).hexdigest()
                id_name = str(i) + "_" + content_hash
=======
        unique_conversation_ids = set()
        for i, conversation in enumerate(conversations_to_process):
            if conversation.conversation_id is not None:
                if conversation.conversation_id in unique_conversation_ids:
                    raise ValueError(
                        f"Conversation ID {conversation.conversation_id} is not unique."
                    )
                unique_conversation_ids.add(conversation.conversation_id)
                continue

            # Generate a deterministic conversation ID based on index if none exists
            messages = conversation.messages
            all_str_message_content = ",".join(
                [
                    message.content
                    for message in messages
                    if isinstance(message.content, str)
                ]
            )
            content_hash = hashlib.sha256(all_str_message_content.encode()).hexdigest()
            id_name = str(i) + "_" + content_hash
>>>>>>> 15a6c684

            conversation.conversation_id = str(
                uuid.uuid5(
                    uuid.NAMESPACE_DNS,
                    id_name,
                )
            )
<<<<<<< HEAD

        dataset_hash = ""
        if len(conversations_to_process) > 0:
            dataset_hash = hashlib.sha256(
                json.dumps([c.to_json() for c in conversations_to_process]).encode()
            ).hexdigest()
=======
            unique_conversation_ids.add(conversation.conversation_id)

        # Calculate the hash of the dataset to use for referencing the inference
        # filename between runs, given the same model and generation parameters.
        dataset_hash = ""
        if len(conversations_to_process) > 0:
            row_hashes = [
                hashlib.sha256(c.to_json().encode()).hexdigest()
                for c in conversations_to_process
            ]
            dataset_hash = hashlib.sha256(",".join(row_hashes).encode()).hexdigest()
>>>>>>> 15a6c684
        self._dataset_hash = dataset_hash

        completed_conversations = self._load_from_scratch(output_path)

        # Filter out already completed conversations
        remaining_conversations = self._filter_incomplete_conversations(
            conversations_to_process, completed_conversations
        )

        if len(remaining_conversations) < len(conversations_to_process):
            logger.info(
                f"Found {len(completed_conversations)} completed conversations. "
                f"Processing remaining {len(remaining_conversations)} conversations."
            )

        # Run inference only on remaining conversations
        start_time = time.perf_counter()
        histogram = self._latency_histogram_online
<<<<<<< HEAD
        inference_results = self._infer_online(
            remaining_conversations, inference_config
        )
=======
        inference_results = self.infer_online(remaining_conversations, inference_config)
>>>>>>> 15a6c684
        histogram.record_value((time.perf_counter() - start_time) * 1e3)
        self._maybe_log_latency_histogram(histogram)

        if len(inference_results) == len(conversations_to_process):
            final_results = inference_results
        else:
            # Incomplete inference results were saved to scratch file.
            # Load all results from scratch to get all results.
            final_results = self._load_from_scratch(output_path)
            if len(final_results) != len(conversations_to_process):
                raise ValueError(
                    f"Number of final results ({len(final_results)}) does not match "
                    f"number of conversations to process "
                    f"({len(conversations_to_process)})."
                )

        self._cleanup_scratch_file(output_path)

        sorted_conversations = {
            conv.conversation_id: conv for conv in conversations_to_process
        }

        for conv in final_results:
            sorted_conversations[conv.conversation_id] = conv

        final_results = list(sorted_conversations.values())

        return final_results

    def _maybe_log_latency_histogram(self, histogram: Optional[HdrHistogram]) -> None:
        """Logs the histogram if it is not None.

        Args:
            histogram: The histogram to log.
        """
        if histogram is None:
            return
        total_count = histogram.get_total_count()
        # TODO: Define a better way to enable/configure this logging.
        if not (
            isinstance(total_count, int)
            and total_count >= 2
            and is_power_of_two(total_count)
        ):
            return

        p50 = histogram.get_value_at_percentile(50)
        p90 = histogram.get_value_at_percentile(90)
        p99 = histogram.get_value_at_percentile(99)
        logger.debug(
            f"{self.__class__.__name__}: "
            f"Latency Histogram: {total_count} samples recorded:"
            f"\tp50: {p50:.1f}ms\tp90: {p90:.1f}ms\tp99: {p99:.1f}ms"
        )

    def _read_conversations(self, input_filepath: str) -> list[Conversation]:
        """Reads conversations from a file in Oumi chat format.

        Args:
            input_filepath: The path to the file containing the conversations.

        Returns:
            List[Conversation]: A list of conversations read from the file.
        """
        conversations = []
        with open(input_filepath) as f:
            for line in f:
                # Only parse non-empty lines.
                if line.strip():
                    conversation = Conversation.from_json(line)
                    conversations.append(conversation)
        return conversations

    def _load_from_scratch(self, output_filepath: Optional[str]) -> list[Conversation]:
        """Loads conversations from a scratch file.

        Args:
            output_filepath: The path to the output file. This is used to determine the
                location of the scratch file.

        Returns:
<<<<<<< HEAD
            list[Conversation]: A list of conversations loaded from the scratch file.
=======
            list[Conversation]: A list of conversations loaded from the scratch file,
                or an empty list if the scratch file does not exist or is empty.
>>>>>>> 15a6c684
        """
        scratch_filepath = self._get_scratch_filepath(output_filepath)
        if not Path(scratch_filepath).exists():
            return []

        conversations = []
        with jsonlines.open(scratch_filepath, mode="r") as reader:
            for line in reader:
                conversations.append(Conversation.from_dict(line))
        return conversations

    def _filter_incomplete_conversations(
        self,
        input_conversations: list[Conversation],
        completed_conversations: list[Conversation],
    ) -> list[Conversation]:
        """Filters out conversations that have already been completed.

        Args:
            input_conversations: List of conversations to run inference on
            completed_conversations: List of conversations already completed

        Returns:
            list[Conversation]: List of conversations that still need inference results
        """
        completed_ids = {
            conv.conversation_id
            for conv in completed_conversations
            if conv.conversation_id is not None
        }
        return [
            conv
            for conv in input_conversations
            if conv.conversation_id not in completed_ids
        ]

    def _get_scratch_filepath(self, output_filepath: Optional[str]) -> str:
        """Returns a scratch filepath for the given output filepath.

        For example, if the output filepath is "/foo/bar/output.json", the scratch
        filepath will be "/foo/bar/scratch/output.json"

        If no output filepath is provided, a temporary file is used and placed in the
        current working directory under the name "tmp/temp_inference_output.jsonl".

        Args:
            output_filepath: The output filepath.

        Returns:
            str: The scratch filepath.
        """
        if output_filepath is not None:
            original_filepath = Path(output_filepath)
            return str(original_filepath.parent / "scratch" / original_filepath.name)

        model_params = self._model_params
        model_params_str = json.dumps(dataclasses.asdict(model_params))
        generation_params = self._generation_params
        generation_params_str = json.dumps(dataclasses.asdict(generation_params))
        inference_hash = hashlib.sha256(
            f"{model_params_str}_{generation_params_str}_{self._dataset_hash}".encode()
        ).hexdigest()

<<<<<<< HEAD
        return str(Path.cwd() / "tmp" / f"temp_inference_output_{inference_hash}.jsonl")
=======
        path_prefix = Path.home() / ".cache" / "oumi" / "tmp"
        return str(path_prefix / f"temp_inference_output_{inference_hash}.jsonl")
>>>>>>> 15a6c684

    def _save_conversation_to_scratch(
        self, conversation: Conversation, output_filepath: Optional[str]
    ) -> None:
        """Appends a conversation to a file in Oumi chat format.

        Args:
            conversation: The conversation to save.
            output_filepath: The path to the file where the conversation should be
                saved.
        """
        # Make the directory if it doesn't exist.
        scratch_filepath = self._get_scratch_filepath(output_filepath)
        Path(scratch_filepath).parent.mkdir(parents=True, exist_ok=True)
        with jsonlines.open(scratch_filepath, mode="a") as writer:
            json_obj = conversation.to_dict()
            writer.write(json_obj)

    def _cleanup_scratch_file(self, output_filepath: Optional[str]) -> None:
        """Delete the scratch file from the file system if it exists.

        Args:
            output_filepath: The path to the output file. This is used to determine the
                location of the scratch file.
        """
        scratch_filepath = self._get_scratch_filepath(output_filepath)
        if Path(scratch_filepath).exists():
            Path(scratch_filepath).unlink()

    def _save_conversations(
        self, conversations: list[Conversation], output_filepath: str
    ) -> None:
        """Saves conversations to a file in Oumi chat format.

        Args:
            conversations: A list of conversations to save.
            output_filepath: The path to the file where the conversations should be
                saved.
        """
        # Make the directory if it doesn't exist.
        Path(output_filepath).parent.mkdir(parents=True, exist_ok=True)
        with jsonlines.open(output_filepath, mode="w") as writer:
            for conversation in tqdm(conversations, desc="Saving conversations"):
                json_obj = conversation.to_dict()
                writer.write(json_obj)

    def _check_unsupported_params(self, generation_params: GenerationParams):
        """Checks for unsupported parameters and logs warnings.

        If a parameter is not supported, and a non-default value is provided,
        a warning is logged.
        """
        supported_params = self.get_supported_params()
        default_generation_params = GenerationParams()

        for param_name, value in generation_params:
            if param_name not in supported_params:
                is_non_default_value = (
                    getattr(default_generation_params, param_name) != value
                )

                if is_non_default_value:
                    logger.warning(
                        f"{self.__class__.__name__} does not support {param_name}. "
                        f"Received value: {param_name}={value}. "
                        "This parameter will be ignored."
                    )

    @abstractmethod
    def get_supported_params(self) -> set[str]:
        """Returns a set of supported generation parameters for this engine.

        Override this method in derived classes to specify which parameters
        are supported.

        Returns:
            Set[str]: A set of supported parameter names.
        """
        raise NotImplementedError

    @abstractmethod
    def _infer_online(
        self,
        input: list[Conversation],
        inference_config: Optional[InferenceConfig] = None,
    ) -> list[Conversation]:
        """Runs model inference online.

        Args:
            input: A list of conversations to run inference on.
            inference_config: Parameters for inference.

        Returns:
            List[Conversation]: Inference output.
        """
        raise NotImplementedError

    @abstractmethod
    def _infer_from_file(
        self,
        input_filepath: str,
        inference_config: Optional[InferenceConfig] = None,
    ) -> list[Conversation]:
        """Runs model inference on inputs in the provided file.

        This is a convenience method to prevent boilerplate from asserting the existence
        of input_filepath in the generation_params.

        Args:
            input_filepath: Path to the input file containing prompts for generation.
            inference_config: Parameters for inference.

        Returns:
            List[Conversation]: Inference output.
        """
        raise NotImplementedError

    def apply_chat_template(
        self, conversation: Conversation, **tokenizer_kwargs
    ) -> str:
        """Applies the chat template to the conversation.

        Args:
            conversation: The conversation to apply the chat template to.
            tokenizer_kwargs: Additional keyword arguments to pass to the tokenizer.

        Returns:
            str: The conversation with the chat template applied.
        """
        tokenizer = getattr(self, "_tokenizer", None)

        if tokenizer is None:
            raise ValueError("Tokenizer is not initialized.")

        if tokenizer.chat_template is None:
            raise ValueError("Tokenizer does not have a chat template.")

        if "tokenize" not in tokenizer_kwargs:
            tokenizer_kwargs["tokenize"] = False

        return tokenizer.apply_chat_template(conversation, **tokenizer_kwargs)<|MERGE_RESOLUTION|>--- conflicted
+++ resolved
@@ -120,18 +120,6 @@
                 "One of input or inference_config.input_path must be provided."
             )
 
-<<<<<<< HEAD
-        for i, conversation in enumerate(conversations_to_process):
-            if conversation.conversation_id is not None:
-                continue
-
-            id_name = str(i)
-            # Generate a deterministic conversation ID based on index if none exists
-            last_message = conversation.last_message()
-            if last_message and isinstance(last_message.content, str):
-                content_hash = hashlib.sha256(last_message.content.encode()).hexdigest()
-                id_name = str(i) + "_" + content_hash
-=======
         unique_conversation_ids = set()
         for i, conversation in enumerate(conversations_to_process):
             if conversation.conversation_id is not None:
@@ -153,7 +141,6 @@
             )
             content_hash = hashlib.sha256(all_str_message_content.encode()).hexdigest()
             id_name = str(i) + "_" + content_hash
->>>>>>> 15a6c684
 
             conversation.conversation_id = str(
                 uuid.uuid5(
@@ -161,14 +148,6 @@
                     id_name,
                 )
             )
-<<<<<<< HEAD
-
-        dataset_hash = ""
-        if len(conversations_to_process) > 0:
-            dataset_hash = hashlib.sha256(
-                json.dumps([c.to_json() for c in conversations_to_process]).encode()
-            ).hexdigest()
-=======
             unique_conversation_ids.add(conversation.conversation_id)
 
         # Calculate the hash of the dataset to use for referencing the inference
@@ -180,7 +159,6 @@
                 for c in conversations_to_process
             ]
             dataset_hash = hashlib.sha256(",".join(row_hashes).encode()).hexdigest()
->>>>>>> 15a6c684
         self._dataset_hash = dataset_hash
 
         completed_conversations = self._load_from_scratch(output_path)
@@ -199,13 +177,9 @@
         # Run inference only on remaining conversations
         start_time = time.perf_counter()
         histogram = self._latency_histogram_online
-<<<<<<< HEAD
         inference_results = self._infer_online(
             remaining_conversations, inference_config
         )
-=======
-        inference_results = self.infer_online(remaining_conversations, inference_config)
->>>>>>> 15a6c684
         histogram.record_value((time.perf_counter() - start_time) * 1e3)
         self._maybe_log_latency_histogram(histogram)
 
@@ -287,12 +261,8 @@
                 location of the scratch file.
 
         Returns:
-<<<<<<< HEAD
-            list[Conversation]: A list of conversations loaded from the scratch file.
-=======
             list[Conversation]: A list of conversations loaded from the scratch file,
                 or an empty list if the scratch file does not exist or is empty.
->>>>>>> 15a6c684
         """
         scratch_filepath = self._get_scratch_filepath(output_filepath)
         if not Path(scratch_filepath).exists():
@@ -356,12 +326,8 @@
             f"{model_params_str}_{generation_params_str}_{self._dataset_hash}".encode()
         ).hexdigest()
 
-<<<<<<< HEAD
-        return str(Path.cwd() / "tmp" / f"temp_inference_output_{inference_hash}.jsonl")
-=======
         path_prefix = Path.home() / ".cache" / "oumi" / "tmp"
         return str(path_prefix / f"temp_inference_output_{inference_hash}.jsonl")
->>>>>>> 15a6c684
 
     def _save_conversation_to_scratch(
         self, conversation: Conversation, output_filepath: Optional[str]
