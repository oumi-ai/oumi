--- conflicted
+++ resolved
@@ -18,11 +18,7 @@
 from collections.abc import Callable
 from dataclasses import fields
 from datetime import datetime
-<<<<<<< HEAD
 from typing import Any, Callable, Optional
-=======
-from typing import Any
->>>>>>> aa50a6f0
 
 from oumi.builders.inference_engines import build_inference_engine
 from oumi.core.configs import (
@@ -242,11 +238,7 @@
     @staticmethod
     def _get_backend_task_params(
         task_params: EvaluationTaskParams,
-<<<<<<< HEAD
     ) -> LMHarnessTaskParams:
-=======
-    ) -> LMHarnessTaskParams | AlpacaEvalTaskParams:
->>>>>>> aa50a6f0
         """Returns the evaluation backend-specific task parameters."""
         if task_params.get_evaluation_backend() == EvaluationBackend.LM_HARNESS:
             target_class = LMHarnessTaskParams
