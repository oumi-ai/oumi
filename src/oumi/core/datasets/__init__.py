# Copyright 2025 - Oumi
#
# Licensed under the Apache License, Version 2.0 (the "License");
# you may not use this file except in compliance with the License.
# You may obtain a copy of the License at
#
#     http://www.apache.org/licenses/LICENSE-2.0
#
# Unless required by applicable law or agreed to in writing, software
# distributed under the License is distributed on an "AS IS" BASIS,
# WITHOUT WARRANTIES OR CONDITIONS OF ANY KIND, either express or implied.
# See the License for the specific language governing permissions and
# limitations under the License.

"""Core datasets module for the Oumi (Open Universal Machine Intelligence) library.

This module provides base classes for different types of datasets used in
the Oumi framework. These base classes serve as foundations for creating custom
datasets for various machine learning tasks.

These base classes can be extended to create custom datasets tailored to specific
machine learning tasks within the Oumi framework.

For more detailed information on each class, please refer to their respective
documentation.
"""

<<<<<<< HEAD
from oumi.core.datasets.base_dpo_dataset import BaseDpoDataset
=======
from oumi.core.datasets.base_dpo_dataset import (
    BaseDpoDataset,
    BaseExperimentalDpoDataset,
)
>>>>>>> 3911898c
from oumi.core.datasets.base_grpo_dataset import BaseExperimentalGrpoDataset
from oumi.core.datasets.base_iterable_dataset import BaseIterableDataset
from oumi.core.datasets.base_map_dataset import BaseMapDataset
from oumi.core.datasets.base_pretraining_dataset import BasePretrainingDataset
from oumi.core.datasets.base_sft_dataset import BaseSftDataset
from oumi.core.datasets.packed_sft_dataset import PackedSftDataset
from oumi.core.datasets.pretraining_async_text_dataset import (
    PretrainingAsyncTextDataset,
)
from oumi.core.datasets.vision_language_dataset import VisionLanguageSftDataset
from oumi.core.datasets.vision_language_dpo_dataset import VisionLanguageDpoDataset

__all__ = [
    "BaseDpoDataset",
<<<<<<< HEAD
=======
    "BaseExperimentalDpoDataset",
>>>>>>> 3911898c
    "BaseExperimentalGrpoDataset",
    "BaseIterableDataset",
    "BaseMapDataset",
    "BasePretrainingDataset",
    "BaseSftDataset",
    "PackedSftDataset",
    "PretrainingAsyncTextDataset",
    "VisionLanguageSftDataset",
    "VisionLanguageDpoDataset",
]<|MERGE_RESOLUTION|>--- conflicted
+++ resolved
@@ -25,14 +25,10 @@
 documentation.
 """
 
-<<<<<<< HEAD
-from oumi.core.datasets.base_dpo_dataset import BaseDpoDataset
-=======
 from oumi.core.datasets.base_dpo_dataset import (
     BaseDpoDataset,
     BaseExperimentalDpoDataset,
 )
->>>>>>> 3911898c
 from oumi.core.datasets.base_grpo_dataset import BaseExperimentalGrpoDataset
 from oumi.core.datasets.base_iterable_dataset import BaseIterableDataset
 from oumi.core.datasets.base_map_dataset import BaseMapDataset
@@ -47,10 +43,7 @@
 
 __all__ = [
     "BaseDpoDataset",
-<<<<<<< HEAD
-=======
     "BaseExperimentalDpoDataset",
->>>>>>> 3911898c
     "BaseExperimentalGrpoDataset",
     "BaseIterableDataset",
     "BaseMapDataset",
