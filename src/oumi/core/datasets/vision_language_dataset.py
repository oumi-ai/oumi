--- conflicted
+++ resolved
@@ -194,31 +194,8 @@
         # including image placeholders for each image in the conversation
         texts = []
         for turn in conversation.messages:
-<<<<<<< HEAD
-            if turn.is_text():
-                if True:
-                    texts.append(turn)
-                else:
-                    texts.append(
-                        {
-                            "content": [{"type": "text", "text": turn.content}],
-                            "role": str(turn.role),
-                        }
-                    )
-
-            elif turn.is_image():
-                if False:
-                    image_placeholder = {
-                        "content": [{"type": "image"}],
-                        "role": str(turn.role),
-                    }
-                    texts.append(image_placeholder)
-                else:
-                    texts.append(turn)
-=======
             if turn.is_text() or turn.is_image():
                 texts.append(turn)
->>>>>>> 01757e8c
             else:
                 raise ValueError(f"Unsupported message type: {turn.type}")
 
