--- conflicted
+++ resolved
@@ -21,12 +21,7 @@
 
     image_token: Optional[str]
     image_token_id: Optional[int]
-<<<<<<< HEAD
-    pad_token_id: int
-    ignore_token_id: int
-=======
     label_ignore_index: Optional[int]
->>>>>>> 130139b5
 
 
 class VisionLanguageSftDataset(BaseLMSftDataset, ABC):
@@ -73,13 +68,6 @@
             raise ValueError(
                 f"Tokenizer must be provided for {self.__class__.__name__}"
             )
-<<<<<<< HEAD
-
-        if not hasattr(tokenizer, "pad_token_id") or tokenizer.pad_token_id is None:
-            raise RuntimeError("Tokenizer doesn't define `pad_token_id`")
-        pad_token_id: int = int(tokenizer.pad_token_id)
-=======
->>>>>>> 130139b5
 
         if processor is None:
             if processor_name:
@@ -96,10 +84,6 @@
 
         image_token: Optional[str] = None
         image_token_id: Optional[int] = None
-<<<<<<< HEAD
-        ignore_token_id: Optional[int] = None
-=======
->>>>>>> 130139b5
         if self._processor is not None:
             # We must use oumi's "chat template", not the one from HF,
             # as its input data is different (`oumi.core.types.turn.Message`).
@@ -112,11 +96,7 @@
                 try:
                     image_token = str(self._processor.image_token)
                     image_token_id = tokenizer.convert_tokens_to_ids(image_token)  # type: ignore
-<<<<<<< HEAD
-                    if isinstance(image_token_id, int):
-=======
                     if not isinstance(image_token_id, int):
->>>>>>> 130139b5
                         raise ValueError(
                             "Image token id must be an integer. "
                             "The token is likely not in tokenizer's vocabulary. "
@@ -136,14 +116,7 @@
         self._special_tokens: _SpecialTokens = _SpecialTokens(
             image_token=image_token,
             image_token_id=image_token_id,
-<<<<<<< HEAD
-            pad_token_id=pad_token_id,
-            ignore_token_id=(
-                int(ignore_token_id) if ignore_token_id is not None else pad_token_id
-            ),
-=======
             label_ignore_index=label_ignore_index,
->>>>>>> 130139b5
         )
 
         if limit is not None:
