# Copyright 2025 - Oumi
#
# Licensed under the Apache License, Version 2.0 (the "License");
# you may not use this file except in compliance with the License.
# You may obtain a copy of the License at
#
#     http://www.apache.org/licenses/LICENSE-2.0
#
# Unless required by applicable law or agreed to in writing, software
# distributed under the License is distributed on an "AS IS" BASIS,
# WITHOUT WARRANTIES OR CONDITIONS OF ANY KIND, either express or implied.
# See the License for the specific language governing permissions and
# limitations under the License.

import re

from oumi.core.configs.inference_config import InferenceConfig
from oumi.core.configs.params.synthesis_params import (
    GeneralSynthesisParams,
    GeneratedAttribute,
    GeneratedAttributePostprocessingParams,
)
from oumi.core.synthesis.attribute_formatter import AttributeFormatter
from oumi.core.types.conversation import Conversation
from oumi.infer import get_engine
from oumi.utils.logging import logger


class AttributeSynthesizer:
    """Synthesizes values for a generated attribute based on the given samples.

    Args:
        params: The parameters for the attribute synthesizer.
        inference_config: The configuration for the inference engine.
    """

    def __init__(
        self,
        params: GeneralSynthesisParams,
        inference_config: InferenceConfig,
    ):
        """Initialize the synthesizer."""
        self._params = params
        self._formatter = AttributeFormatter(params)

        self._inference_engine = get_engine(inference_config)

    def synthesize(
        self,
        samples: list[dict],
        generated_attribute: GeneratedAttribute,
    ) -> list[dict[str, str]]:
<<<<<<< HEAD
        """Synthesize a value for the generated attribute.

        Order will be identical to the order of the samples.

        Args:
            samples: The samples to synthesize values for.
            generated_attribute: The generated attribute to synthesize a value for.

        Returns:
            A list of dictionaries, one for each sample, with the generated attribute
            value added to the dictionary.
        """
=======
        """Synthesize values for the generated attribute."""
>>>>>>> bf4343c6
        inference_conversations: list[Conversation] = []
        for sample in samples:
            inference_conversations.append(
                self._format_instructions(
                    sample,
                    generated_attribute.instruction_messages,
                )
            )

        inference_results = self._inference_engine.infer(inference_conversations)

        original_responses = self._extract_response(inference_results)
        if not generated_attribute.postprocessing_params:
            records = [
                {generated_attribute.id: unpostprocessed_response}
                for unpostprocessed_response in original_responses
            ]
            return records

        keep_original = (
            generated_attribute.postprocessing_params.keep_original_text_attribute
        )
        if keep_original:
            records = [
                {generated_attribute.id: unpostprocessed_response}
                for unpostprocessed_response in original_responses
            ]
        else:
            records = [{} for _ in original_responses]

        for i in range(len(original_responses)):
            new_id = generated_attribute.postprocessing_params.id
            original_response = original_responses[i]
            new_response = original_response
            try:
                new_response = self._postprocess_sample(
                    original_response, generated_attribute.postprocessing_params
                )
            except ValueError as e:
                logger.warning(
                    f"Error postprocessing inference result: {e}. Leaving as-is and "
                    "skipping."
                )
            finally:
                records[i][new_id] = new_response

        return records

    def _extract_response(
        self,
        inference_conversations: list[Conversation],
    ) -> list[str]:
        """Get the inference results from the inference conversations.

        If the inference result is not a string, an empty string will be returned.
        """
        return [
            inference_result.messages[-1].content
            if isinstance(inference_result.messages[-1].content, str)
            else ""
            for inference_result in inference_conversations
        ]

    def _format_instructions(
        self,
        sample: dict,
        instruction_messages: Conversation,
    ) -> Conversation:
        """Format the instructions for the sample."""
        new_messages = []
        for turn in instruction_messages.messages:
            if not isinstance(turn.content, str):
                new_messages.append(turn)
                continue

            formatted_content = self._formatter.format(
                sample,
                turn.content,
                missing_values_allowed=False,
            )

            # Create new Message with formatted content
            new_message = turn.model_copy(update={"content": formatted_content})
            new_messages.append(new_message)

        # Create new conversation with formatted messages
        new_conversation = Conversation(
            messages=new_messages,
            conversation_id=instruction_messages.conversation_id,
            metadata=instruction_messages.metadata,
        )
        return new_conversation

    def _postprocess_sample(
        self,
        response: str,
        postprocessing_params: GeneratedAttributePostprocessingParams,
    ) -> str:
        """Postprocess the response, removing extraneous text.

        Order of operations:
        1. If regex is provided, use the first match.
        2. Cut off everything before the first occurrence of the prefix and after the
        last occurrence of the suffix.
        3. Strip whitespace.
        4. Add prefix and suffix to what remains.

        Args:
            response: The response to postprocess.
            postprocessing_params: The postprocessing parameters.

        Returns:
            The postprocessed response.
        """
        if postprocessing_params.regex:
            match = re.search(postprocessing_params.regex, response)
            if match:
                response = match.group(0)

        # Cut off prefix and suffix
        if postprocessing_params.cut_prefix:
            prefix_loc = response.find(postprocessing_params.cut_prefix)
            if prefix_loc != -1:
                response = response[
                    prefix_loc + len(postprocessing_params.cut_prefix) :
                ]
        if postprocessing_params.cut_suffix:
            suffix_loc = response.rfind(postprocessing_params.cut_suffix)
            if suffix_loc != -1:
                response = response[:suffix_loc]

        # Strip whitespace
        if postprocessing_params.strip_whitespace:
            response = response.strip()

        # Add prefix and suffix
        if postprocessing_params.added_prefix:
            response = postprocessing_params.added_prefix + response
        if postprocessing_params.added_suffix:
            response = response + postprocessing_params.added_suffix

        return response<|MERGE_RESOLUTION|>--- conflicted
+++ resolved
@@ -50,7 +50,6 @@
         samples: list[dict],
         generated_attribute: GeneratedAttribute,
     ) -> list[dict[str, str]]:
-<<<<<<< HEAD
         """Synthesize a value for the generated attribute.
 
         Order will be identical to the order of the samples.
@@ -63,9 +62,6 @@
             A list of dictionaries, one for each sample, with the generated attribute
             value added to the dictionary.
         """
-=======
-        """Synthesize values for the generated attribute."""
->>>>>>> bf4343c6
         inference_conversations: list[Conversation] = []
         for sample in samples:
             inference_conversations.append(
