--- conflicted
+++ resolved
@@ -1,9 +1,5 @@
-<<<<<<< HEAD
 import collections
-from typing import Any, Dict, List, NamedTuple, Optional
-=======
 from typing import Any, NamedTuple, Optional
->>>>>>> b30712db
 
 import torch
 import transformers
@@ -81,13 +77,9 @@
         self._max_previously_logged_input_ids_length: int = 0
         self._max_previously_logged_labels_length: int = 0
 
-<<<<<<< HEAD
     def _collate_using_transformers(
-        self, inputs: List[Any], batch_max_length: int
-    ) -> Dict[str, Any]:
-=======
-    def _collate(self, inputs: list[Any], batch_max_length: int) -> dict[str, Any]:
->>>>>>> b30712db
+        self, inputs: list[Any], batch_max_length: int
+    ) -> dict[str, Any]:
         try:
             result = self._default_collator({_INPUT_IDS_KEY: inputs})  # type: ignore
         except ValueError:
@@ -102,12 +94,12 @@
 
     def _collate_simple(
         self,
-        inputs_dict: Dict[str, List[Any]],
+        inputs_dict: dict[str, list[Any]],
         *,
         batch_max_length: int,
-        padding_value_overrides: Dict[str, int],
-    ) -> Dict[str, Any]:
-        result: Dict[str, Any] = {}
+        padding_value_overrides: dict[str, int],
+    ) -> dict[str, Any]:
+        result: dict[str, Any] = {}
         try:
             for key, sequences_list in inputs_dict.items():
                 padding_value = padding_value_overrides.get(key, 0)
@@ -135,7 +127,7 @@
         Returns:
             Dict[str, torch.Tensor]: Processed batch.
         """
-        collation_inputs: Dict[str, List[Any]] = collections.defaultdict(list)
+        collation_inputs: dict[str, list[Any]] = collections.defaultdict(list)
         labels_on = _LABELS_KEY in batch[0]
         attention_mask_on = _ATTENTION_MASK_KEY in batch[0]
         cross_attention_mask_on = _CROSS_ATTENTION_MASK_KEY in batch[0]
