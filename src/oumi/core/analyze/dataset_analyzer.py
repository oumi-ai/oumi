# Copyright 2025 - Oumi
#
# Licensed under the Apache License, Version 2.0 (the "License");
# you may not use this file except in compliance with the License.
# You may obtain a copy of the License at
#
#     http://www.apache.org/licenses/LICENSE-2.0
#
# Unless required by applicable law or agreed to in writing, software
# distributed under the License is distributed on an "AS IS" BASIS,
# WITHOUT WARRANTIES OR CONDITIONS OF ANY KIND, either express or implied.
# See the License for the specific language governing permissions and
# limitations under the License.

import copy
from dataclasses import asdict, dataclass
from typing import Any, cast

import pandas as pd

from oumi.builders.models import build_tokenizer
from oumi.core.analyze.column_types import ContentType
from oumi.core.analyze.dataframe_analyzer import DataFrameAnalyzer, DataFrameWithSchema
from oumi.core.configs import AnalyzeConfig, ModelParams
from oumi.core.datasets import BaseMapDataset
from oumi.core.datasets.base_iterable_dataset import BaseIterableDataset
from oumi.core.registry import REGISTRY
from oumi.utils.analysis_utils import (
    compute_statistics,
    convert_dataset_to_dataframes,
    get_schema_for_format,
    load_dataset_from_config,
)
from oumi.utils.logging import logger


@dataclass
class MessageAnalysisResult:
    """Result of analyzing a single message in a conversation.

    Attributes:
        message_index: Index of the message within the conversation
        role: Role of the message sender (e.g., 'user', 'assistant')
        message_id: Unique identifier for the message
        text_content: The text content of the message
        analyzer_metrics: Dictionary containing analyzer metrics for this message
    """

    message_index: int
    role: str
    message_id: str
    text_content: str
    analyzer_metrics: dict[str, Any]

    def to_dict(self) -> dict[str, Any]:
        """Convert the analysis result to a dictionary with flattened analyzer metrics.

        Returns:
            Dictionary representation of the analysis result
        """
        return asdict(self)


@dataclass
class ConversationAnalysisResult:
    """Result of analyzing a conversation as a whole.

    Attributes:
        analyzer_metrics: Dictionary containing analyzer metrics for the conversation
    """

    analyzer_metrics: dict[str, Any]

    def to_dict(self) -> dict[str, Any]:
        """Convert the analysis result to a dictionary.

        Returns:
            Dictionary representation of the analysis result
        """
        return asdict(self)


@dataclass
class DatasetAnalysisResult:
    """Complete result of dataset analysis.

    Attributes:
        dataset_name: Name of the analyzed dataset
        total_conversations: Total number of conversations in the dataset
        conversations_analyzed: Number of conversations actually analyzed
    """

    dataset_name: str
    total_conversations: int
    conversations_analyzed: int

    def to_dict(self) -> dict[str, Any]:
        """Convert the analysis result to a dictionary.

        Returns:
            Dictionary representation of the analysis result
        """
        return asdict(self)


class DatasetAnalyzer:
    """Orchestrates the analysis of datasets using multiple sample analyzers."""

    def __init__(self, config: AnalyzeConfig, dataset: BaseMapDataset | None = None):
        """Initialize the dataset analyzer with configuration.

        Args:
            config: AnalyzeConfig object containing all analysis parameters
            dataset: Optional pre-loaded dataset. If provided, this dataset will be used
                    instead of loading from the config.
        """
        self.config = config
        self.dataset_name = config.dataset_name
        self.split = config.split

        # Build tokenizer from config if provided
        self.tokenizer = self._build_tokenizer(config)

        # Use provided dataset or load from config
        if dataset is not None:
            # Dataset provided directly
            self.dataset = dataset
            # Use the provided dataset name if config doesn't have one
            if not self.dataset_name:
                self.dataset_name = getattr(dataset, "dataset_name", "Custom Dataset")
            # Handle iterable datasets that don't support len()
            if isinstance(dataset, BaseIterableDataset):
                logger.info(f"Using provided streaming dataset '{self.dataset_name}'")
            else:
                logger.info(
                    f"Using provided dataset '{self.dataset_name}' with "
                    f"{len(dataset)} conversations"
                )
        else:
            # Load dataset from config parameters
            self.dataset = load_dataset_from_config(config, self.tokenizer)
            logger.info(f"Loaded dataset from config: {self.dataset_name}")

        self.sample_analyzers = self._initialize_sample_analyzers()

        # Initialize dataframe analyzer with sample analyzers
        self.dataframe_analyzer = DataFrameAnalyzer(self.sample_analyzers)

        # Initialize analysis results as None
<<<<<<< HEAD
        self._analysis_results: DatasetAnalysisResult | None = None
        self._merged_df: pd.DataFrame | None = None
        self._message_df: pd.DataFrame | None = None
        self._conversation_df: pd.DataFrame | None = None
        self._analysis_summary: dict[str, Any] | None = None
=======
        self._analysis_results: Optional[DatasetAnalysisResult] = None
        self._merged_df: Optional[pd.DataFrame] = None
        self._message_df: Optional[pd.DataFrame] = None
        self._conversation_df: Optional[pd.DataFrame] = None
        self._merged_schema: Optional[dict] = None
        self._analysis_summary: Optional[dict[str, Any]] = None
>>>>>>> b47b3076

        # Decimal precision for rounding metrics
        self._decimal_precision = 2

    def _build_tokenizer(self, config: AnalyzeConfig):
        """Build a tokenizer from the analyze config.

        Args:
            config: AnalyzeConfig containing tokenizer settings.

        Returns:
            Built tokenizer or None if no tokenizer is configured.
        """
        if not config.tokenizer_name:
            return None

        model_params = ModelParams(
            model_name=config.tokenizer_name,
            tokenizer_kwargs=config.tokenizer_kwargs,
            trust_remote_code=config.trust_remote_code,
        )
        tokenizer = build_tokenizer(model_params)
        logger.info(f"Built tokenizer for model: {config.tokenizer_name}")
        return tokenizer

    def _get_schema_for_dataset(self) -> dict:
        """Get column schema configuration based on dataset type.

        Detects the appropriate schema based on the dataset class inheritance.
        Based on analysis of all 60 Oumi datasets:
        - 37 datasets (SFT/Vision-SFT/GRPO) convert to conversation format → use 'oumi'
        - 23 datasets (pretraining/DPO/KTO) maintain original structure → use specific

        Returns:
            Dictionary mapping column names to their configuration.

        Raises:
            ValueError: If dataset type cannot be determined.
        """
        dataset_type = self._detect_dataset_type()

        try:
            return get_schema_for_format(dataset_type)
        except ValueError:
            raise ValueError(f"Unknown dataset type '{dataset_type}'.")

    def _detect_dataset_type(self) -> str:
        """Detect the dataset type based on the dataset class.

        Returns:
            String indicating the dataset type for schema selection.
        """
        if self.dataset is None:
            # No dataset provided, default to oumi format
            return "oumi"

        # Check dataset class inheritance hierarchy for accurate detection
        dataset_class_bases = [base.__name__ for base in self.dataset.__class__.__mro__]

        # Datasets that convert to conversation format during loading
        if any(
            base in dataset_class_bases
            for base in [
                "BaseSftDataset",
                "VisionLanguageSftDataset",
                "BaseExperimentalGrpoDataset",
            ]
        ):
            return "oumi"  # All convert to conversation format

        # Datasets that maintain original structure
        elif "BasePretrainingDataset" in dataset_class_bases:
            return "pretraining"
        elif any(
            base in dataset_class_bases
            for base in ["BaseDpoDataset", "VisionLanguageDpoDataset"]
        ):
            return "dpo"
        elif "BaseExperimentalKtoDataset" in dataset_class_bases:
            return "kto"
        else:
            # Default to conversation format for unknown SFT-like datasets
            return "oumi"

    def _initialize_sample_analyzers(self) -> dict[str, Any]:
        """Initialize sample analyzer plugins from configuration.

        Returns:
            Dictionary mapping analyzer IDs to analyzer instances

        Raises:
            RuntimeError: If any analyzer fails to initialize.
        """
        sample_analyzers = {}
        failed_analyzers: list[tuple[str, str]] = []

        for analyzer_params in self.config.analyzers:
            try:
                analyzer_class = REGISTRY.get_sample_analyzer(analyzer_params.id)
                if analyzer_class is None:
                    raise ValueError(
                        f"Sample analyzer '{analyzer_params.id}' not found in registry"
                    )

                # Prepare parameters for analyzer constructor
                analyzer_kwargs = dict(analyzer_params.params)

                if self.tokenizer is not None:
                    analyzer_kwargs["tokenizer"] = self.tokenizer

                # Create analyzer instance with keyword arguments
                sample_analyzer = analyzer_class(**analyzer_kwargs)
                sample_analyzers[analyzer_params.id] = sample_analyzer
                logger.info(f"Initialized sample analyzer: {analyzer_params.id}")
            except Exception as e:
                logger.error(
                    f"Failed to initialize sample analyzer {analyzer_params.id}: {e}"
                )
                logger.error(f"Analyzer configuration: {analyzer_params}")
                failed_analyzers.append((analyzer_params.id, str(e)))

        if failed_analyzers:
            error_details = "\n".join(
                f"  - {name}: {error}" for name, error in failed_analyzers
            )
            raise RuntimeError(
                f"Failed to initialize {len(failed_analyzers)} analyzer(s):\n"
                f"{error_details}"
            )

        return sample_analyzers

    def analyze_dataset(self) -> None:
        """Analyze the dataset and store results internally.

        This method performs both message-level and conversation-level analysis
        using the configured sample analyzers. Each analyzer processes entire
        conversations and returns metrics for both individual messages and
        conversations as a whole. Results are stored internally and can be
        accessed via the query() method.

        Raises:
            ValueError: If no analyzers are configured for analysis.
        """
        if not self.sample_analyzers:
            raise ValueError(
                "No analyzers configured for analysis. Please add at least one "
                "analyzer to the configuration before calling analyze_dataset()."
            )

        logger.info(f"Starting analysis of dataset: {self.dataset_name}")
        logger.info(
            f"Using {len(self.sample_analyzers)} sample analyzers: "
            f"{list(self.sample_analyzers.keys())}"
        )

        # Handle iterable datasets differently to avoid downloading everything
        if isinstance(self.dataset, BaseIterableDataset):
            # For iterable datasets, we can't get the total length without iterating
            # So we'll use the sample_count directly and iterate only what we need
            conversations_to_analyze = (
                self.config.sample_count or 1000
            )  # Default limit for streaming
            total_conversations = None  # Unknown for iterable datasets
            logger.info(
                f"Analyzing up to {conversations_to_analyze} conversations from "
                f"streaming dataset"
            )
        else:
            # For map datasets, we can get the total length
            total_conversations = len(self.dataset)
            conversations_to_analyze = min(
                total_conversations, self.config.sample_count or total_conversations
            )
            logger.info(
                f"Analyzing {conversations_to_analyze} of {total_conversations} "
                f"conversations"
            )

        dataframe_list, total_items, items_to_analyze = self._prepare_dataframe_list(
            conversations_to_analyze
        )

        analysis_result = self.dataframe_analyzer.analyze_dataframe_list(
            input_data_list=dataframe_list,
            merge_on=["conversation_index", "conversation_id"],
        )
        self._merged_df = analysis_result.merged_df
        self._message_df = analysis_result.messages_df
        self._conversation_df = analysis_result.conversations_df
        self._merged_schema = analysis_result.merged_schema

        self._analysis_results = DatasetAnalysisResult(
            dataset_name=self.dataset_name or "",
            total_conversations=total_conversations or conversations_to_analyze,
            conversations_analyzed=conversations_to_analyze,
        )

        # Generate and store the analysis summary after metrics are computed
        self._analysis_summary = self._generate_analysis_summary()

    def _prepare_dataframe_list(
        self, max_items: int | None = None
    ) -> tuple[list[DataFrameWithSchema], int, int]:
        """Prepare DataFrameWithSchema list from input source with optional limiting.

        Args:
            max_items: Maximum number of items to analyze (None for no limit)

        Returns:
            Tuple of (dataframe_list, total_items, items_to_analyze)
        """
        if self.dataset is not None:
            # Conversation dataset input - convert to DataFrames
            if isinstance(self.dataset, BaseIterableDataset):
                # For iterable datasets, we can't get the total length
                total_items = max_items or 1000  # Use max_items or default
                items_to_analyze = total_items
                logger.info(
                    f"Converting streaming dataset with up to {items_to_analyze} items"
                )
            else:
                # For map datasets, we can get the total length
                total_items = len(self.dataset)
                logger.info(f"Converting conversation dataset with {total_items} items")

                # Determine how many items to analyze
                items_to_analyze = total_items
                if max_items is not None:
                    items_to_analyze = min(total_items, max_items)
                    if items_to_analyze < total_items:
                        logger.info(
                            f"Limiting analysis to first {max_items} "
                            f"items (dataset has {total_items} total)"
                        )

            # Use utility function to convert dataset to DataFrames
            conversations_df, messages_df = convert_dataset_to_dataframes(
                dataset=self.dataset,
                items_to_analyze=items_to_analyze,
                dataset_name=self.dataset_name or "Unknown Dataset",
            )

            schema = self._get_schema_for_dataset()

            dataframe_list = [
                DataFrameWithSchema(conversations_df, schema, "conversations"),
                DataFrameWithSchema(messages_df, schema, "messages"),
            ]
            return dataframe_list, total_items, items_to_analyze

        else:
            raise ValueError("Either dataframes or dataset must be provided")

    @property
    def analysis_results(self) -> DatasetAnalysisResult | None:
        """Get the analysis results if available.

        Returns:
            DatasetAnalysisResult if analysis has been run, None otherwise
        """
        return self._analysis_results

    def query(self, query_expression: str) -> pd.DataFrame:
        """Query the analysis results using pandas query syntax.

        Args:
            query_expression: Pandas query expression (e.g., "char_count > 10")

        Returns:
            DataFrame containing rows that match the query expression

        Raises:
            RuntimeError: If analysis has not been run yet.
        """
        # Check if analysis has been run
        if self._merged_df is None:
            raise RuntimeError(
                "Analysis has not been run yet. Please call analyze_dataset() first "
                "to query the analysis results."
            )

        # Apply the query filter
        try:
            filtered_df = self._merged_df.query(query_expression)
            logger.info(f"Query '{query_expression}' returned {len(filtered_df)} rows")
        except Exception as e:
            logger.error(f"Query failed: {e}")
            raise ValueError(f"Invalid query expression: {query_expression}") from e

        return filtered_df

    @property
    def analysis_df(self) -> pd.DataFrame | None:
        """Get the merged analysis DataFrame with both message and conversation metrics.

        Returns:
            DataFrame with columns prefixed by ``message_`` and ``conversation_`` for
            each analyzer.

        Raises:
            RuntimeError: If analysis has not been run yet.
        """
        if self._merged_df is None:
            raise RuntimeError(
                "Analysis has not been run yet. Please call analyze_dataset() first "
                "to access the analysis DataFrame."
            )
        return self._merged_df

    @property
    def message_df(self) -> pd.DataFrame | None:
        """Get the message-level analysis DataFrame.

        Returns:
            DataFrame with message-level metrics prefixed by ``message_``

        Raises:
            RuntimeError: If analysis has not been run yet.
        """
        if self._message_df is None:
            raise RuntimeError(
                "Analysis has not been run yet. Please call analyze_dataset() first "
                "to access the message DataFrame."
            )
        return self._message_df

    @property
    def conversation_df(self) -> pd.DataFrame | None:
        """Get the conversation-level analysis DataFrame.

        Returns:
            DataFrame with conversation-level metrics prefixed by ``conversation_``

        Raises:
            RuntimeError: If analysis has not been run yet.
        """
        if self._conversation_df is None:
            raise RuntimeError(
                "Analysis has not been run yet. Please call analyze_dataset() first "
                "to access the conversation DataFrame."
            )
        return self._conversation_df

    def get_schema(self) -> dict:
        """Get the schema for the analysis results.

        Returns:
            Dictionary containing the schema for the merged DataFrame, combining
            schemas from all input DataFrames including analyzer-generated columns.

        Raises:
            RuntimeError: If analysis has not been run yet.
        """
        if self._merged_schema is None:
            raise RuntimeError(
                "Analysis has not been run yet. Please call analyze_dataset() first "
                "to access the merged schema."
            )
        return self._merged_schema

    def query_conversations(
        self,
        query_expression: str,
    ) -> pd.DataFrame:
        """Query conversation-level analysis results using pandas query expression.

        Args:
            query_expression: Pandas query expression to filter conversation analysis
                results

        Returns:
            DataFrame with filtered conversation analysis results

        Raises:
            RuntimeError: If analysis has not been run yet.

        Examples::

            # Filter for short conversations
            long_conversations = analyzer.query_conversations(
                "length_token_count > 1000"
            )
        """
        # Check if analysis has been run
        if self._conversation_df is None:
            raise RuntimeError(
                "Analysis has not been run yet. Please call analyze_dataset() first "
                "to query conversation results."
            )

        # Apply the query filter
        try:
            filtered_df = self._conversation_df.query(query_expression)
            logger.info(f"Query '{query_expression}' returned {len(filtered_df)} rows")
        except Exception as e:
            logger.error(f"Query failed: {e}")
            raise ValueError(f"Invalid query expression '{query_expression}': {e}")

        return filtered_df

    def filter(
        self,
        query_expression: str,
    ) -> BaseMapDataset | BaseIterableDataset:
        """Filter the original dataset based on analysis results.

        This method uses analysis results to filter the original dataset, returning
        a new dataset object containing only the conversations that match the query.

        Args:
            query_expression: Pandas query expression to filter analysis results

        Returns:
            A new dataset object containing only the filtered conversations

        Raises:
            RuntimeError: If analysis has not been run yet.

        Examples::

            # Filter for conversations with short messages
            short_dataset = analyzer.filter("length_word_count < 10")

            # Filter for conversations with assistant messages
            assistant_dataset = analyzer.filter("role == 'assistant'")

            # Filter for conversations with long user messages
            long_user_dataset = analyzer.filter(
                "role == 'user' and length_word_count > 100"
            )
        """
        # Get filtered analysis results
        filtered_df = self.query(query_expression)

        # Get unique conversation indices from filtered results
        conversation_indices = filtered_df.conversation_index.unique().tolist()

        # Create a new dataset with only the filtered conversations
        filtered_dataset = self._create_filtered_dataset(conversation_indices)

        # Get total dataset size, handling iterable datasets
        from oumi.core.datasets.base_iterable_dataset import BaseIterableDataset

        if isinstance(self.dataset, BaseIterableDataset):
            total_size = "unknown (streaming)"
        else:
            total_size = str(len(self.dataset))

        logger.info(
            f"Filtered dataset: {len(conversation_indices)} conversations "
            f"out of {total_size} total"
        )

        return filtered_dataset

    def _create_filtered_dataset(
        self, conversation_indices: list[int]
    ) -> BaseMapDataset | BaseIterableDataset:
        """Create a new dataset containing only the specified conversations.

        Args:
            conversation_indices: List of conversation indices to include

        Returns:
            A new dataset object with the same format as the original

        Raises:
            NotImplementedError: If the dataset is an iterable/streaming dataset.
        """
        from oumi.core.datasets.base_iterable_dataset import BaseIterableDataset

        if isinstance(self.dataset, BaseIterableDataset):
            raise NotImplementedError(
                "Filtering is not supported for iterable/streaming datasets."
            )

        # Deep copy the original dataset to preserve all attributes and methods
        filtered_dataset = copy.deepcopy(self.dataset)

        original_df = self.dataset.data
        filtered_dataset._data = original_df.iloc[conversation_indices].copy()

        # Update the dataset name to indicate it's filtered
        filtered_dataset.dataset_name = f"{self.dataset.dataset_name}_filtered"

        return filtered_dataset

    def _generate_analysis_summary(self) -> dict[str, Any]:
        """Generate a comprehensive summary of dataset analysis results.

        This method aggregates metrics from all analyzers to provide insights useful
        for assessing datasets. It computes statistics like averages,
        standard deviations, min/max values, and efficiency metrics.

        Returns:
            Dictionary containing comprehensive dataset analysis summary with:
            - Dataset overview statistics
            - Message-level aggregated metrics
            - Conversation-level aggregated metrics
        """
        # Check if we have data to analyze
        if self._merged_df is None or self._merged_df.empty:
            return {"error": "No analysis data available"}

        # TODO: Refactor summary methods to be dataset agnostic
        # Currently these methods assume conversation dataset structure with
        # messages/conversations.
        # They should be generalized to work with any dataset type and column structure.
        summary = {
            "dataset_overview": self._get_dataset_overview(),
            "message_level_summary": self._get_level_summary(self._message_df),
            "conversation_level_summary": self._get_level_summary(
                self._conversation_df
            ),
            "conversation_turns": self._get_conversation_turns_summary(),
        }

        return summary

    @property
    def analysis_summary(self) -> dict[str, Any]:
        """Get the comprehensive analysis summary.

        Returns:
            Dictionary containing comprehensive dataset analysis summary

        Raises:
            RuntimeError: If analysis has not been run yet.
        """
        if self._analysis_summary is None:
            raise RuntimeError(
                "Analysis has not been run yet. Please call analyze_dataset() first "
                "to generate the analysis summary."
            )
        return self._analysis_summary

    def _get_dataset_overview(self) -> dict[str, Any]:
        """Get basic dataset overview statistics."""
        if self._analysis_results is None:
            return {}

        return {
            "dataset_name": self._analysis_results.dataset_name,
            "total_conversations": self._analysis_results.total_conversations,
            "conversations_analyzed": self._analysis_results.conversations_analyzed,
            "dataset_coverage_percentage": round(
                100.0
                * self._analysis_results.conversations_analyzed
                / self._analysis_results.total_conversations
                if self._analysis_results.total_conversations > 0
                else 0,
                self._decimal_precision,
            ),
            "total_messages": len(self._message_df)
            if self._message_df is not None
            else 0,
            "analyzers_used": list(self.sample_analyzers.keys()),
        }

    def _get_computable_columns(self, df: pd.DataFrame) -> list[str]:
        """Get computable columns from DataFrame using schema information.

        A computable column is one that has content_type == NUMERIC in the schema.

        Args:
            df: DataFrame to analyze

        Returns:
            List of tuples (column_name, schema_info) for computable columns
        """
        if self._merged_schema is None:
            raise RuntimeError(
                "Schema not available. Please call analyze_dataset() first."
            )

        computable_columns = []
        for col in df.columns:
            # Check schema for this column
            col_schema = self._merged_schema.get(col)
            if col_schema is None:
                continue

            # Only include columns with ContentType.NUMERIC
            content_type = col_schema.get("content_type")
            if content_type == ContentType.NUMERIC:
                computable_columns.append(col)

        return computable_columns

    def _get_level_summary(self, df: Optional[pd.DataFrame]) -> dict[str, Any]:
        """Get aggregated metrics for a given DataFrame level.

        Uses schema information to better identify and group computable columns.

        Args:
            df: DataFrame to analyze (message_df or conversation_df)

        Returns:
            Dictionary mapping metric names to their statistics
        """
        if df is None or df.empty:
            return {}

        summary = {}
        for col in self._get_computable_columns(df):
            # Compute statistics for numeric columns
            values = cast(pd.Series, df[col].dropna())
            if len(values) > 0:
                summary[col] = compute_statistics(values, self._decimal_precision)

        return summary

    def _get_conversation_turns_summary(self) -> dict[str, Any]:
        """Get conversation turn statistics summary.

        Returns:
            Dictionary containing conversation turn statistics
        """
        if self._message_df is None or self._message_df.empty:
            return {}

        # groupby().size() always returns a Series, but we cast it because
        # type checker can't infer this
        turns_per_conversation = cast(
            pd.Series, self._message_df.groupby("conversation_id").size()
        )
        return compute_statistics(turns_per_conversation, self._decimal_precision)<|MERGE_RESOLUTION|>--- conflicted
+++ resolved
@@ -147,20 +147,12 @@
         self.dataframe_analyzer = DataFrameAnalyzer(self.sample_analyzers)
 
         # Initialize analysis results as None
-<<<<<<< HEAD
-        self._analysis_results: DatasetAnalysisResult | None = None
-        self._merged_df: pd.DataFrame | None = None
-        self._message_df: pd.DataFrame | None = None
-        self._conversation_df: pd.DataFrame | None = None
-        self._analysis_summary: dict[str, Any] | None = None
-=======
         self._analysis_results: Optional[DatasetAnalysisResult] = None
         self._merged_df: Optional[pd.DataFrame] = None
         self._message_df: Optional[pd.DataFrame] = None
         self._conversation_df: Optional[pd.DataFrame] = None
         self._merged_schema: Optional[dict] = None
         self._analysis_summary: Optional[dict[str, Any]] = None
->>>>>>> b47b3076
 
         # Decimal precision for rounding metrics
         self._decimal_precision = 2
