--- conflicted
+++ resolved
@@ -107,7 +107,6 @@
 class DatasetAnalyzer:
     """Orchestrates the analysis of datasets using multiple sample analyzers."""
 
-<<<<<<< HEAD
     def __init__(
         self,
         config: AnalyzeConfig,
@@ -115,9 +114,6 @@
         skip_llm_analyzers: bool = False,
         skip_remote_llm_analyzers: bool = False,
     ):
-=======
-    def __init__(self, config: AnalyzeConfig, dataset: BaseMapDataset | None = None):
->>>>>>> 97d30f0d
         """Initialize the dataset analyzer with configuration.
 
         Args:
@@ -842,7 +838,52 @@
         Args:
             df: DataFrame to analyze
 
-<<<<<<< HEAD
+        Returns:
+            List of tuples (column_name, schema_info) for computable columns
+        """
+        if self._merged_schema is None:
+            raise RuntimeError(
+                "Schema not available. Please call analyze_dataset() first."
+            )
+
+        computable_columns = []
+        for col in df.columns:
+            # Check schema for this column
+            col_schema = self._merged_schema.get(col)
+            if col_schema is None:
+                continue
+
+            # Only include columns with ContentType.NUMERIC
+            content_type = col_schema.get("content_type")
+            if content_type == ContentType.NUMERIC:
+                computable_columns.append(col)
+
+        return computable_columns
+
+    def _get_level_summary(self, df: pd.DataFrame | None) -> dict[str, Any]:
+        """Get aggregated metrics for a given DataFrame level.
+
+        Uses schema information to better identify and group computable columns.
+
+        Args:
+            df: DataFrame to analyze (message_df or conversation_df)
+
+        Returns:
+            Dictionary mapping metric names to their statistics
+        """
+        if df is None or df.empty:
+            return {}
+
+        # Get all analyzer columns (columns that are not base message columns)
+        base_columns = {
+            "conversation_index",
+            "conversation_id",
+            "message_index",
+            "message_id",
+            "role",
+            "text_content",
+        }
+
         analyzer_columns = [
             col
             for col in self._message_df.columns
@@ -850,24 +891,9 @@
             and pd.api.types.is_numeric_dtype(self._message_df[col])
             and not pd.api.types.is_bool_dtype(self._message_df[col])
         ]
-=======
-        Returns:
-            List of tuples (column_name, schema_info) for computable columns
-        """
-        if self._merged_schema is None:
-            raise RuntimeError(
-                "Schema not available. Please call analyze_dataset() first."
-            )
->>>>>>> 97d30f0d
-
-        computable_columns = []
-        for col in df.columns:
-            # Check schema for this column
-            col_schema = self._merged_schema.get(col)
-            if col_schema is None:
-                continue
-
-<<<<<<< HEAD
+
+        summary = {}
+
         for col in analyzer_columns:
             # Extract analyzer name and metric from column
             # Format: text_content_{analyzer}_{metric}
@@ -945,21 +971,19 @@
                                 )
 
         return summary
-=======
-            # Only include columns with ContentType.NUMERIC
-            content_type = col_schema.get("content_type")
-            if content_type == ContentType.NUMERIC:
-                computable_columns.append(col)
-
-        return computable_columns
->>>>>>> 97d30f0d
-
-    def _get_level_summary(self, df: pd.DataFrame | None) -> dict[str, Any]:
-        """Get aggregated metrics for a given DataFrame level.
-
-        Uses schema information to better identify and group computable columns.
-
-<<<<<<< HEAD
+
+    def _get_conversation_level_summary(self) -> dict[str, Any]:
+        """Get aggregated conversation-level metrics across all analyzers."""
+        if self._conversation_df is None or self._conversation_df.empty:
+            return {}
+
+        # Get all analyzer columns (columns that are not base conversation columns)
+        base_columns = {
+            "conversation_index",
+            "conversation_id",
+            "num_messages",
+        }
+
         analyzer_columns = [
             col
             for col in self._conversation_df.columns
@@ -967,23 +991,59 @@
             and pd.api.types.is_numeric_dtype(self._conversation_df[col])
             and not pd.api.types.is_bool_dtype(self._conversation_df[col])
         ]
-=======
-        Args:
-            df: DataFrame to analyze (message_df or conversation_df)
->>>>>>> 97d30f0d
-
-        Returns:
-            Dictionary mapping metric names to their statistics
-        """
-        if df is None or df.empty:
-            return {}
 
         summary = {}
-        for col in self._get_computable_columns(df):
-            # Compute statistics for numeric columns
-            values = cast(pd.Series, df[col].dropna())
-            if len(values) > 0:
-                summary[col] = compute_statistics(values, self._decimal_precision)
+
+        for col in analyzer_columns:
+            # Use the same parsing logic as message level summary
+            # Format: text_content_{analyzer}_{metric}
+            # (for conversation-level aggregated metrics)
+            parts = col.split("_")
+            if len(parts) >= 5:  # text_content_analyzer_metric_type
+                if parts[0] == "text" and parts[1] == "content":
+                    remaining_parts = parts[2:]
+                    metric_suffixes = [
+                        "char_count",
+                        "word_count",
+                        "sentence_count",
+                        "token_count",
+                    ]
+
+                    analyzer_name = None
+                    metric_name = None
+
+                    # Try to find a metric suffix
+                    for i in range(
+                        1, len(remaining_parts)
+                    ):  # Start from 1 to ensure analyzer_name is not empty
+                        potential_metric = "_".join(remaining_parts[i:])
+                        if any(
+                            potential_metric.endswith(suffix)
+                            for suffix in metric_suffixes
+                        ):
+                            analyzer_name = "_".join(remaining_parts[:i])
+                            metric_name = f"text_content_{potential_metric}"
+                            break
+
+                    # Fallback: assume last two parts are metric
+                    if analyzer_name is None:
+                        if len(remaining_parts) >= 2:
+                            analyzer_name = "_".join(remaining_parts[:-2])
+                            metric_name = (
+                                f"text_content_{remaining_parts[-2]}_"
+                                f"{remaining_parts[-1]}"
+                            )
+
+                    if analyzer_name and metric_name:
+                        if analyzer_name not in summary:
+                            summary[analyzer_name] = {}
+
+                        # Compute statistics for numeric columns
+                        values = cast(pd.Series, self._conversation_df[col].dropna())
+                        if len(values) > 0:
+                            summary[analyzer_name][metric_name] = compute_statistics(
+                                values, self._decimal_precision
+                            )
 
         return summary
 
