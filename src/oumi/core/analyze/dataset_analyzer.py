# Copyright 2025 - Oumi
#
# Licensed under the Apache License, Version 2.0 (the "License");
# you may not use this file except in compliance with the License.
# You may obtain a copy of the License at
#
#     http://www.apache.org/licenses/LICENSE-2.0
#
# Unless required by applicable law or agreed to in writing, software
# distributed under the License is distributed on an "AS IS" BASIS,
# WITHOUT WARRANTIES OR CONDITIONS OF ANY KIND, either express or implied.
# See the License for the specific language governing permissions and
# limitations under the License.

import copy
from dataclasses import asdict, dataclass
from typing import Any, Optional, Union, cast

import pandas as pd

from oumi.builders.models import build_tokenizer
from oumi.core.analyze.dataframe_analyzer import DataFrameAnalyzer, DataFrameWithSchema
<<<<<<< HEAD
from oumi.core.configs import AnalyzeConfig, ModelParams
=======
from oumi.core.configs import AnalyzeConfig
>>>>>>> 835db3f7
from oumi.core.datasets import BaseMapDataset
from oumi.core.datasets.base_iterable_dataset import BaseIterableDataset
from oumi.core.registry import REGISTRY
from oumi.utils.analysis_utils import (
    compute_statistics,
    convert_dataset_to_dataframes,
    get_schema_for_format,
    load_dataset_from_config,
)
from oumi.utils.logging import logger


@dataclass
class MessageAnalysisResult:
    """Result of analyzing a single message in a conversation.

    Attributes:
        message_index: Index of the message within the conversation
        role: Role of the message sender (e.g., 'user', 'assistant')
        message_id: Unique identifier for the message
        text_content: The text content of the message
        analyzer_metrics: Dictionary containing analyzer metrics for this message
    """

    message_index: int
    role: str
    message_id: str
    text_content: str
    analyzer_metrics: dict[str, Any]

    def to_dict(self) -> dict[str, Any]:
        """Convert the analysis result to a dictionary with flattened analyzer metrics.

        Returns:
            Dictionary representation of the analysis result
        """
        return asdict(self)


@dataclass
class ConversationAnalysisResult:
    """Result of analyzing a conversation as a whole.

    Attributes:
        analyzer_metrics: Dictionary containing analyzer metrics for the conversation
    """

    analyzer_metrics: dict[str, Any]

    def to_dict(self) -> dict[str, Any]:
        """Convert the analysis result to a dictionary.

        Returns:
            Dictionary representation of the analysis result
        """
        return asdict(self)


@dataclass
class DatasetAnalysisResult:
    """Complete result of dataset analysis.

    Attributes:
        dataset_name: Name of the analyzed dataset
        total_conversations: Total number of conversations in the dataset
        conversations_analyzed: Number of conversations actually analyzed
    """

    dataset_name: str
    total_conversations: int
    conversations_analyzed: int

    def to_dict(self) -> dict[str, Any]:
        """Convert the analysis result to a dictionary.

        Returns:
            Dictionary representation of the analysis result
        """
        return asdict(self)


class DatasetAnalyzer:
    """Orchestrates the analysis of datasets using multiple sample analyzers."""

    def __init__(self, config: AnalyzeConfig, dataset: Optional[BaseMapDataset] = None):
        """Initialize the dataset analyzer with configuration.

        Args:
            config: AnalyzeConfig object containing all analysis parameters
            dataset: Optional pre-loaded dataset. If provided, this dataset will be used
                    instead of loading from the config.
        """
        self.config = config
        self.dataset_name = config.dataset_name
        self.split = config.split

        # Build tokenizer from config if provided
<<<<<<< HEAD
        self.tokenizer = self._build_tokenizer(config)
=======
        self.tokenizer = build_tokenizer_from_config(config.tokenizer_config)
>>>>>>> 835db3f7

        # Use provided dataset or load from config
        if dataset is not None:
            # Dataset provided directly
            self.dataset = dataset
            # Use the provided dataset name if config doesn't have one
            if not self.dataset_name:
                self.dataset_name = getattr(dataset, "dataset_name", "Custom Dataset")
            # Handle iterable datasets that don't support len()
            if isinstance(dataset, BaseIterableDataset):
                logger.info(f"Using provided streaming dataset '{self.dataset_name}'")
            else:
                logger.info(
                    f"Using provided dataset '{self.dataset_name}' with "
                    f"{len(dataset)} conversations"
                )
        else:
            # Load dataset from config parameters
            self.dataset = load_dataset_from_config(config, self.tokenizer)
            logger.info(f"Loaded dataset from config: {self.dataset_name}")

        self.sample_analyzers = self._initialize_sample_analyzers()

        # Initialize dataframe analyzer with sample analyzers
        self.dataframe_analyzer = DataFrameAnalyzer(self.sample_analyzers)

        # Initialize analysis results as None
        self._analysis_results: Optional[DatasetAnalysisResult] = None
        self._merged_df: Optional[pd.DataFrame] = None
        self._message_df: Optional[pd.DataFrame] = None
        self._conversation_df: Optional[pd.DataFrame] = None
        self._analysis_summary: Optional[dict[str, Any]] = None

        # Decimal precision for rounding metrics
        self._decimal_precision = 2

    def _build_tokenizer(self, config: AnalyzeConfig):
        """Build a tokenizer from the analyze config.

        Args:
            config: AnalyzeConfig containing tokenizer settings.

        Returns:
            Built tokenizer or None if no tokenizer is configured.
        """
        if not config.tokenizer_name:
            return None

        model_params = ModelParams(
            model_name=config.tokenizer_name,
            tokenizer_kwargs=config.tokenizer_kwargs,
            trust_remote_code=config.trust_remote_code,
        )
        tokenizer = build_tokenizer(model_params)
        logger.info(f"Built tokenizer for model: {config.tokenizer_name}")
        return tokenizer

    def _get_schema_for_dataset(self) -> dict:
        """Get column schema configuration based on dataset type.

        Detects the appropriate schema based on the dataset class inheritance.
        Based on analysis of all 60 Oumi datasets:
        - 37 datasets (SFT/Vision-SFT/GRPO) convert to conversation format → use 'oumi'
        - 23 datasets (pretraining/DPO/KTO) maintain original structure → use specific

        Returns:
            Dictionary mapping column names to their configuration.

        Raises:
            ValueError: If dataset type cannot be determined.
        """
        dataset_type = self._detect_dataset_type()

        try:
            return get_schema_for_format(dataset_type)
        except ValueError:
            raise ValueError(f"Unknown dataset type '{dataset_type}'.")

    def _detect_dataset_type(self) -> str:
        """Detect the dataset type based on the dataset class.

        Returns:
            String indicating the dataset type for schema selection.
        """
        if self.dataset is None:
            # No dataset provided, default to oumi format
            return "oumi"

        # Check dataset class inheritance hierarchy for accurate detection
        dataset_class_bases = [base.__name__ for base in self.dataset.__class__.__mro__]

        # Datasets that convert to conversation format during loading
        if any(
            base in dataset_class_bases
            for base in [
                "BaseSftDataset",
                "VisionLanguageSftDataset",
                "BaseExperimentalGrpoDataset",
            ]
        ):
            return "oumi"  # All convert to conversation format

        # Datasets that maintain original structure
        elif "BasePretrainingDataset" in dataset_class_bases:
            return "pretraining"
        elif any(
            base in dataset_class_bases
            for base in ["BaseDpoDataset", "VisionLanguageDpoDataset"]
        ):
            return "dpo"
        elif "BaseExperimentalKtoDataset" in dataset_class_bases:
            return "kto"
        else:
            # Default to conversation format for unknown SFT-like datasets
            return "oumi"

    def _initialize_sample_analyzers(self) -> dict[str, Any]:
        """Initialize sample analyzer plugins from configuration.

        Returns:
            Dictionary mapping analyzer IDs to analyzer instances

        Raises:
            RuntimeError: If any analyzer fails to initialize.
        """
        sample_analyzers = {}
        failed_analyzers: list[tuple[str, str]] = []

        for analyzer_params in self.config.analyzers:
            try:
                analyzer_class = REGISTRY.get_sample_analyzer(analyzer_params.id)
                if analyzer_class is None:
                    raise ValueError(
                        f"Sample analyzer '{analyzer_params.id}' not found in registry"
                    )

                # Prepare parameters for analyzer constructor
                analyzer_kwargs = dict(analyzer_params.params)

                if self.tokenizer is not None:
                    analyzer_kwargs["tokenizer"] = self.tokenizer

                # Create analyzer instance with keyword arguments
                sample_analyzer = analyzer_class(**analyzer_kwargs)
                sample_analyzers[analyzer_params.id] = sample_analyzer
                logger.info(f"Initialized sample analyzer: {analyzer_params.id}")
            except Exception as e:
                logger.error(
                    f"Failed to initialize sample analyzer {analyzer_params.id}: {e}"
                )
                logger.error(f"Analyzer configuration: {analyzer_params}")
                failed_analyzers.append((analyzer_params.id, str(e)))

        if failed_analyzers:
            error_details = "\n".join(
                f"  - {name}: {error}" for name, error in failed_analyzers
            )
            raise RuntimeError(
                f"Failed to initialize {len(failed_analyzers)} analyzer(s):\n"
                f"{error_details}"
            )

        return sample_analyzers

    def analyze_dataset(self) -> None:
        """Analyze the dataset and store results internally.

        This method performs both message-level and conversation-level analysis
        using the configured sample analyzers. Each analyzer processes entire
        conversations and returns metrics for both individual messages and
        conversations as a whole. Results are stored internally and can be
        accessed via the query() method.

        Raises:
            ValueError: If no analyzers are configured for analysis.
        """
        if not self.sample_analyzers:
            raise ValueError(
                "No analyzers configured for analysis. Please add at least one "
                "analyzer to the configuration before calling analyze_dataset()."
            )

        logger.info(f"Starting analysis of dataset: {self.dataset_name}")
        logger.info(
            f"Using {len(self.sample_analyzers)} sample analyzers: "
            f"{list(self.sample_analyzers.keys())}"
        )

        # Handle iterable datasets differently to avoid downloading everything
        if isinstance(self.dataset, BaseIterableDataset):
            # For iterable datasets, we can't get the total length without iterating
            # So we'll use the sample_count directly and iterate only what we need
            conversations_to_analyze = (
                self.config.sample_count or 1000
            )  # Default limit for streaming
            total_conversations = None  # Unknown for iterable datasets
            logger.info(
                f"Analyzing up to {conversations_to_analyze} conversations from "
                f"streaming dataset"
            )
        else:
            # For map datasets, we can get the total length
            total_conversations = len(self.dataset)
            conversations_to_analyze = min(
                total_conversations, self.config.sample_count or total_conversations
            )
            logger.info(
                f"Analyzing {conversations_to_analyze} of {total_conversations} "
                f"conversations"
            )

        dataframe_list, total_items, items_to_analyze = self._prepare_dataframe_list(
            conversations_to_analyze
        )

        analysis_result = self.dataframe_analyzer.analyze_dataframe_list(
            input_data_list=dataframe_list,
            merge_on=["conversation_index", "conversation_id"],
        )
        self._merged_df = analysis_result.merged_df
        self._message_df = analysis_result.messages_df
        self._conversation_df = analysis_result.conversations_df

        self._analysis_results = DatasetAnalysisResult(
            dataset_name=self.dataset_name or "",
            total_conversations=total_conversations or conversations_to_analyze,
            conversations_analyzed=conversations_to_analyze,
        )

        # Generate and store the analysis summary after metrics are computed
        self._analysis_summary = self._generate_analysis_summary()

    def _prepare_dataframe_list(
        self, max_items: Optional[int] = None
    ) -> tuple[list[DataFrameWithSchema], int, int]:
        """Prepare DataFrameWithSchema list from input source with optional limiting.

        Args:
            max_items: Maximum number of items to analyze (None for no limit)

        Returns:
            Tuple of (dataframe_list, total_items, items_to_analyze)
        """
        if self.dataset is not None:
            # Conversation dataset input - convert to DataFrames
            if isinstance(self.dataset, BaseIterableDataset):
                # For iterable datasets, we can't get the total length
                total_items = max_items or 1000  # Use max_items or default
                items_to_analyze = total_items
                logger.info(
                    f"Converting streaming dataset with up to {items_to_analyze} items"
                )
            else:
                # For map datasets, we can get the total length
                total_items = len(self.dataset)
                logger.info(f"Converting conversation dataset with {total_items} items")

                # Determine how many items to analyze
                items_to_analyze = total_items
                if max_items is not None:
                    items_to_analyze = min(total_items, max_items)
                    if items_to_analyze < total_items:
                        logger.info(
                            f"Limiting analysis to first {max_items} "
                            f"items (dataset has {total_items} total)"
                        )

            # Use utility function to convert dataset to DataFrames
            conversations_df, messages_df = convert_dataset_to_dataframes(
                dataset=self.dataset,
                items_to_analyze=items_to_analyze,
                dataset_name=self.dataset_name or "Unknown Dataset",
            )

            schema = self._get_schema_for_dataset()

            dataframe_list = [
                DataFrameWithSchema(conversations_df, schema, "conversations"),
                DataFrameWithSchema(messages_df, schema, "messages"),
            ]
            return dataframe_list, total_items, items_to_analyze

        else:
            raise ValueError("Either dataframes or dataset must be provided")

    @property
    def analysis_results(self) -> Optional[DatasetAnalysisResult]:
        """Get the analysis results if available.

        Returns:
            DatasetAnalysisResult if analysis has been run, None otherwise
        """
        return self._analysis_results

    def query(self, query_expression: str) -> pd.DataFrame:
        """Query the analysis results using pandas query syntax.

        Args:
            query_expression: Pandas query expression (e.g., "char_count > 10")

        Returns:
            DataFrame containing rows that match the query expression

        Raises:
            RuntimeError: If analysis has not been run yet.
        """
        # Check if analysis has been run
        if self._merged_df is None:
            raise RuntimeError(
                "Analysis has not been run yet. Please call analyze_dataset() first "
                "to query the analysis results."
            )

        # Apply the query filter
        try:
            filtered_df = self._merged_df.query(query_expression)
            logger.info(f"Query '{query_expression}' returned {len(filtered_df)} rows")
        except Exception as e:
            logger.error(f"Query failed: {e}")
            raise ValueError(f"Invalid query expression: {query_expression}") from e

        return filtered_df

    @property
    def analysis_df(self) -> Union[pd.DataFrame, None]:
        """Get the merged analysis DataFrame with both message and conversation metrics.

        Returns:
            DataFrame with columns prefixed by ``message_`` and ``conversation_`` for
            each analyzer.

        Raises:
            RuntimeError: If analysis has not been run yet.
        """
        if self._merged_df is None:
            raise RuntimeError(
                "Analysis has not been run yet. Please call analyze_dataset() first "
                "to access the analysis DataFrame."
            )
        return self._merged_df

    @property
    def message_df(self) -> Union[pd.DataFrame, None]:
        """Get the message-level analysis DataFrame.

        Returns:
            DataFrame with message-level metrics prefixed by ``message_``

        Raises:
            RuntimeError: If analysis has not been run yet.
        """
        if self._message_df is None:
            raise RuntimeError(
                "Analysis has not been run yet. Please call analyze_dataset() first "
                "to access the message DataFrame."
            )
        return self._message_df

    @property
    def conversation_df(self) -> Union[pd.DataFrame, None]:
        """Get the conversation-level analysis DataFrame.

        Returns:
            DataFrame with conversation-level metrics prefixed by ``conversation_``

        Raises:
            RuntimeError: If analysis has not been run yet.
        """
        if self._conversation_df is None:
            raise RuntimeError(
                "Analysis has not been run yet. Please call analyze_dataset() first "
                "to access the conversation DataFrame."
            )
        return self._conversation_df

    def query_conversations(
        self,
        query_expression: str,
    ) -> pd.DataFrame:
        """Query conversation-level analysis results using pandas query expression.

        Args:
            query_expression: Pandas query expression to filter conversation analysis
                results

        Returns:
            DataFrame with filtered conversation analysis results

        Raises:
            RuntimeError: If analysis has not been run yet.

        Examples::

            # Filter for short conversations
            long_conversations = analyzer.query_conversations(
                "length_token_count > 1000"
            )
        """
        # Check if analysis has been run
        if self._conversation_df is None:
            raise RuntimeError(
                "Analysis has not been run yet. Please call analyze_dataset() first "
                "to query conversation results."
            )

        # Apply the query filter
        try:
            filtered_df = self._conversation_df.query(query_expression)
            logger.info(f"Query '{query_expression}' returned {len(filtered_df)} rows")
        except Exception as e:
            logger.error(f"Query failed: {e}")
            raise ValueError(f"Invalid query expression '{query_expression}': {e}")

        return filtered_df

    def filter(
        self,
        query_expression: str,
    ) -> Union[BaseMapDataset, BaseIterableDataset]:
        """Filter the original dataset based on analysis results.

        This method uses analysis results to filter the original dataset, returning
        a new dataset object containing only the conversations that match the query.

        Args:
            query_expression: Pandas query expression to filter analysis results

        Returns:
            A new dataset object containing only the filtered conversations

        Raises:
            RuntimeError: If analysis has not been run yet.

        Examples::

            # Filter for conversations with short messages
            short_dataset = analyzer.filter("length_word_count < 10")

            # Filter for conversations with assistant messages
            assistant_dataset = analyzer.filter("role == 'assistant'")

            # Filter for conversations with long user messages
            long_user_dataset = analyzer.filter(
                "role == 'user' and length_word_count > 100"
            )
        """
        # Get filtered analysis results
        filtered_df = self.query(query_expression)

        # Get unique conversation indices from filtered results
        conversation_indices = filtered_df.conversation_index.unique().tolist()

        # Create a new dataset with only the filtered conversations
        filtered_dataset = self._create_filtered_dataset(conversation_indices)

        # Get total dataset size, handling iterable datasets
        from oumi.core.datasets.base_iterable_dataset import BaseIterableDataset

        if isinstance(self.dataset, BaseIterableDataset):
            total_size = "unknown (streaming)"
        else:
            total_size = str(len(self.dataset))

        logger.info(
            f"Filtered dataset: {len(conversation_indices)} conversations "
            f"out of {total_size} total"
        )

        return filtered_dataset

    def _create_filtered_dataset(
        self, conversation_indices: list[int]
    ) -> Union[BaseMapDataset, BaseIterableDataset]:
        """Create a new dataset containing only the specified conversations.

        Args:
            conversation_indices: List of conversation indices to include

        Returns:
            A new dataset object with the same format as the original

        Raises:
            NotImplementedError: If the dataset is an iterable/streaming dataset.
        """
        from oumi.core.datasets.base_iterable_dataset import BaseIterableDataset

        if isinstance(self.dataset, BaseIterableDataset):
            raise NotImplementedError(
                "Filtering is not supported for iterable/streaming datasets."
            )

        # Deep copy the original dataset to preserve all attributes and methods
        filtered_dataset = copy.deepcopy(self.dataset)

        original_df = self.dataset.data
        filtered_dataset._data = original_df.iloc[conversation_indices].copy()

        # Update the dataset name to indicate it's filtered
        filtered_dataset.dataset_name = f"{self.dataset.dataset_name}_filtered"

        return filtered_dataset

    def _generate_analysis_summary(self) -> dict[str, Any]:
        """Generate a comprehensive summary of dataset analysis results.

        This method aggregates metrics from all analyzers to provide insights useful
        for assessing datasets. It computes statistics like averages,
        standard deviations, min/max values, and efficiency metrics.

        Returns:
            Dictionary containing comprehensive dataset analysis summary with:
            - Dataset overview statistics
            - Message-level aggregated metrics
            - Conversation-level aggregated metrics
        """
        # Check if we have data to analyze
        if self._merged_df is None or self._merged_df.empty:
            return {"error": "No analysis data available"}

        # TODO: Refactor summary methods to be dataset agnostic
        # Currently these methods assume conversation dataset structure with
        # messages/conversations.
        # They should be generalized to work with any dataset type and column structure.
        summary = {
            "dataset_overview": self._get_dataset_overview(),
            "message_level_summary": self._get_message_level_summary(),
            "conversation_level_summary": self._get_conversation_level_summary(),
            "conversation_turns": self._get_conversation_turns_summary(),
        }

        return summary

    @property
    def analysis_summary(self) -> dict[str, Any]:
        """Get the comprehensive analysis summary.

        Returns:
            Dictionary containing comprehensive dataset analysis summary

        Raises:
            RuntimeError: If analysis has not been run yet.
        """
        if self._analysis_summary is None:
            raise RuntimeError(
                "Analysis has not been run yet. Please call analyze_dataset() first "
                "to generate the analysis summary."
            )
        return self._analysis_summary

    def _get_dataset_overview(self) -> dict[str, Any]:
        """Get basic dataset overview statistics."""
        if self._analysis_results is None:
            return {}

        return {
            "dataset_name": self._analysis_results.dataset_name,
            "total_conversations": self._analysis_results.total_conversations,
            "conversations_analyzed": self._analysis_results.conversations_analyzed,
            "dataset_coverage_percentage": round(
                100.0
                * self._analysis_results.conversations_analyzed
                / self._analysis_results.total_conversations
                if self._analysis_results.total_conversations > 0
                else 0,
                self._decimal_precision,
            ),
            "total_messages": len(self._message_df)
            if self._message_df is not None
            else 0,
            "analyzers_used": list(self.sample_analyzers.keys()),
        }

    def _get_message_level_summary(self) -> dict[str, Any]:
        """Get aggregated message-level metrics across all analyzers."""
        if self._message_df is None or self._message_df.empty:
            return {}

        # Get all analyzer columns (columns that are not base message columns)
        base_columns = {
            "conversation_index",
            "conversation_id",
            "message_index",
            "message_id",
            "role",
            "text_content",
        }

        analyzer_columns = [
            col
            for col in self._message_df.columns
            if col not in base_columns
            and pd.api.types.is_numeric_dtype(self._message_df[col])
        ]

        summary = {}

        for col in analyzer_columns:
            # Extract analyzer name and metric from column
            # Format: text_content_{analyzer}_{metric}
            # Example: text_content_length_analyzer_char_count
            parts = col.split("_")
            if len(parts) >= 5:  # text_content_analyzer_metric_type
                if parts[0] == "text" and parts[1] == "content":
                    # The analyzer name and metric are in the remaining parts
                    # For "text_content_length_analyzer_char_count":
                    # parts[2:] = ["length", "analyzer", "char", "count"]
                    # We need to find where the analyzer name ends and metric begins

                    # Look for known metric suffixes to split correctly
                    remaining_parts = parts[2:]
                    metric_suffixes = [
                        "char_count",
                        "word_count",
                        "sentence_count",
                        "token_count",
                    ]

                    analyzer_name = None
                    metric_name = None

                    # Try to find a metric suffix
                    for i in range(
                        1, len(remaining_parts)
                    ):  # Start from 1 to ensure analyzer_name is not empty
                        potential_metric = "_".join(remaining_parts[i:])
                        if any(
                            potential_metric.endswith(suffix)
                            for suffix in metric_suffixes
                        ):
                            analyzer_name = "_".join(remaining_parts[:i])
                            metric_name = f"text_content_{potential_metric}"
                            break

                    # Fallback: assume last two parts are metric
                    if analyzer_name is None:
                        if len(remaining_parts) >= 2:
                            analyzer_name = "_".join(remaining_parts[:-2])
                            metric_name = (
                                f"text_content_{remaining_parts[-2]}_"
                                f"{remaining_parts[-1]}"
                            )

                    if analyzer_name and metric_name:
                        if analyzer_name not in summary:
                            summary[analyzer_name] = {}

                        # Compute statistics for numeric columns
                        values = cast(pd.Series, self._message_df[col].dropna())
                        if len(values) > 0:
                            summary[analyzer_name][metric_name] = compute_statistics(
                                values, self._decimal_precision
                            )

        return summary

    def _get_conversation_level_summary(self) -> dict[str, Any]:
        """Get aggregated conversation-level metrics across all analyzers."""
        if self._conversation_df is None or self._conversation_df.empty:
            return {}

        # Get all analyzer columns (columns that are not base conversation columns)
        base_columns = {
            "conversation_index",
            "conversation_id",
            "num_messages",
        }

        analyzer_columns = [
            col
            for col in self._conversation_df.columns
            if col not in base_columns
            and pd.api.types.is_numeric_dtype(self._conversation_df[col])
        ]

        summary = {}

        for col in analyzer_columns:
            # Use the same parsing logic as message level summary
            # Format: text_content_{analyzer}_{metric}
            # (for conversation-level aggregated metrics)
            parts = col.split("_")
            if len(parts) >= 5:  # text_content_analyzer_metric_type
                if parts[0] == "text" and parts[1] == "content":
                    remaining_parts = parts[2:]
                    metric_suffixes = [
                        "char_count",
                        "word_count",
                        "sentence_count",
                        "token_count",
                    ]

                    analyzer_name = None
                    metric_name = None

                    # Try to find a metric suffix
                    for i in range(
                        1, len(remaining_parts)
                    ):  # Start from 1 to ensure analyzer_name is not empty
                        potential_metric = "_".join(remaining_parts[i:])
                        if any(
                            potential_metric.endswith(suffix)
                            for suffix in metric_suffixes
                        ):
                            analyzer_name = "_".join(remaining_parts[:i])
                            metric_name = f"text_content_{potential_metric}"
                            break

                    # Fallback: assume last two parts are metric
                    if analyzer_name is None:
                        if len(remaining_parts) >= 2:
                            analyzer_name = "_".join(remaining_parts[:-2])
                            metric_name = (
                                f"text_content_{remaining_parts[-2]}_"
                                f"{remaining_parts[-1]}"
                            )

                    if analyzer_name and metric_name:
                        if analyzer_name not in summary:
                            summary[analyzer_name] = {}

                        # Compute statistics for numeric columns
                        values = cast(pd.Series, self._conversation_df[col].dropna())
                        if len(values) > 0:
                            summary[analyzer_name][metric_name] = compute_statistics(
                                values, self._decimal_precision
                            )

        return summary

    def _get_conversation_turns_summary(self) -> dict[str, Any]:
        """Get conversation turn statistics summary.

        Returns:
            Dictionary containing conversation turn statistics
        """
        if self._message_df is None or self._message_df.empty:
            return {}

        # groupby().size() always returns a Series, but we cast it because
        # type checker can't infer this
        turns_per_conversation = cast(
            pd.Series, self._message_df.groupby("conversation_id").size()
        )
        return compute_statistics(turns_per_conversation, self._decimal_precision)<|MERGE_RESOLUTION|>--- conflicted
+++ resolved
@@ -20,11 +20,7 @@
 
 from oumi.builders.models import build_tokenizer
 from oumi.core.analyze.dataframe_analyzer import DataFrameAnalyzer, DataFrameWithSchema
-<<<<<<< HEAD
 from oumi.core.configs import AnalyzeConfig, ModelParams
-=======
-from oumi.core.configs import AnalyzeConfig
->>>>>>> 835db3f7
 from oumi.core.datasets import BaseMapDataset
 from oumi.core.datasets.base_iterable_dataset import BaseIterableDataset
 from oumi.core.registry import REGISTRY
@@ -122,11 +118,7 @@
         self.split = config.split
 
         # Build tokenizer from config if provided
-<<<<<<< HEAD
         self.tokenizer = self._build_tokenizer(config)
-=======
-        self.tokenizer = build_tokenizer_from_config(config.tokenizer_config)
->>>>>>> 835db3f7
 
         # Use provided dataset or load from config
         if dataset is not None:
