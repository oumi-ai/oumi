# Copyright 2025 - Oumi
#
# Licensed under the Apache License, Version 2.0 (the "License");
# you may not use this file except in compliance with the License.
# You may obtain a copy of the License at
#
#     http://www.apache.org/licenses/LICENSE-2.0
#
# Unless required by applicable law or agreed to in writing, software
# distributed under the License is distributed on an "AS IS" BASIS,
# WITHOUT WARRANTIES OR CONDITIONS OF ANY KIND, either express or implied.
# See the License for the specific language governing permissions and
# limitations under the License.

"""Length analyzer for text content."""

import re

import pandas as pd
from transformers import PreTrainedTokenizer, PreTrainedTokenizerFast

from oumi.core.analyze.column_types import ColumnType, ContentType
from oumi.core.analyze.sample_analyzer import SampleAnalyzer
from oumi.core.registry import register_sample_analyzer


@register_sample_analyzer("length")
class LengthAnalyzer(SampleAnalyzer):
    """Analyzer that computes various length metrics for text content."""

    def __init__(
        self,
        *,
        char_count: bool = True,
        word_count: bool = True,
        sentence_count: bool = True,
        token_count: bool = False,
        tokenizer: PreTrainedTokenizer | PreTrainedTokenizerFast | None = None,
        include_special_tokens: bool = True,
    ):
        """Initialize the LengthAnalyzer.

        Args:
            char_count: Whether to compute character count
            word_count: Whether to compute word count
            sentence_count: Whether to compute sentence count
            token_count: Whether to compute token count
            tokenizer: Tokenizer to use for token counting
                (required if token_count=True)
            include_special_tokens: Whether to include special tokens in token count.
                Defaults to True to match training tokenization. Set to False for raw
                content analysis only.
        """
        self.char_count = char_count
        self.word_count = word_count
        self.sentence_count = sentence_count
        self.token_count = token_count
        self.tokenizer = tokenizer
        self.include_special_tokens = include_special_tokens
        # Validate tokenizer requirements
        if self.token_count and tokenizer is None:
            raise ValueError(
                "tokenizer must be provided when token_count=True. "
                "Set token_count=False or provide a tokenizer."
            )

    def analyze_sample(
        self,
        df: pd.DataFrame,
<<<<<<< HEAD
        schema: dict | None = None,
    ) -> pd.DataFrame:
=======
        schema: Optional[dict] = None,
    ) -> tuple[pd.DataFrame, dict]:
>>>>>>> b47b3076
        """Analyze text fields and return metrics.

        Args:
            df: Input DataFrame with text fields
            schema: Column schema dict to identify text fields

        Returns:
            Tuple of (DataFrame with added field-level analysis columns,
            generated column schema dict)
        """
        result_df = df.copy()
        generated_schema = {}

        if not schema:
            raise ValueError(
                "schema is required to identify text fields for length analysis. "
                "Please provide a column schema dict that specifies which "
                "columns contain text content."
            )

        text_columns = [
            col
            for col, config in schema.items()
            if config.get("content_type") == ContentType.TEXT and col in df.columns
        ]

        if not text_columns:
            # No text fields in this DataFrame - this is expected for some DataFrames
            # (e.g., conversation-level DataFrames). Return unchanged.
            return result_df, generated_schema

        # Get analyzer ID for column naming (defaults to "length")
        analyzer_id = getattr(self, "analyzer_id", "length")

        for column in text_columns:
            if self.char_count:
                col_name = f"{column}_{analyzer_id}_char_count"
                result_df[col_name] = df[column].astype(str).str.len()
                generated_schema[col_name] = {
                    "type": ColumnType.INT,
                    "content_type": ContentType.NUMERIC,
                    "description": f"Character count for {column}",
                }

            if self.word_count:
                col_name = f"{column}_{analyzer_id}_word_count"
                result_df[col_name] = df[column].astype(str).str.split().str.len()
                generated_schema[col_name] = {
                    "type": ColumnType.INT,
                    "content_type": ContentType.NUMERIC,
                    "description": f"Word count for {column}",
                }

            if self.sentence_count:
                col_name = f"{column}_{analyzer_id}_sentence_count"
                result_df[col_name] = (
                    df[column]
                    .astype(str)
                    .apply(
                        lambda text: len(
                            [s.strip() for s in re.split(r"[.!?]+", text) if s.strip()]
                        )
                    )
                )
                generated_schema[col_name] = {
                    "type": ColumnType.INT,
                    "content_type": ContentType.NUMERIC,
                    "description": f"Sentence count for {column}",
                }

            if self.token_count and self.tokenizer is not None:
                tokenizer = self.tokenizer  # Type assertion for pyright
                col_name = f"{column}_{analyzer_id}_token_count"
                result_df[col_name] = (
                    df[column]
                    .astype(str)
                    .apply(
                        lambda text: len(
                            tokenizer.encode(
                                text, add_special_tokens=self.include_special_tokens
                            )
                        )
                    )
                )
                generated_schema[col_name] = {
                    "type": ColumnType.INT,
                    "content_type": ContentType.NUMERIC,
                    "description": f"Token count for {column}",
                }

        return result_df, generated_schema<|MERGE_RESOLUTION|>--- conflicted
+++ resolved
@@ -67,13 +67,8 @@
     def analyze_sample(
         self,
         df: pd.DataFrame,
-<<<<<<< HEAD
-        schema: dict | None = None,
-    ) -> pd.DataFrame:
-=======
         schema: Optional[dict] = None,
     ) -> tuple[pd.DataFrame, dict]:
->>>>>>> b47b3076
         """Analyze text fields and return metrics.
 
         Args:
