--- conflicted
+++ resolved
@@ -14,11 +14,7 @@
 
 """Length analyzer for text content."""
 
-<<<<<<< HEAD
 from typing import TYPE_CHECKING, Optional, Union
-=======
-import re
->>>>>>> 97d30f0d
 
 import pandas as pd
 
@@ -41,19 +37,11 @@
     def __init__(
         self,
         *,
-<<<<<<< HEAD
         token_count: bool = True,
         tokenizer: Optional[
             Union["PreTrainedTokenizer", "PreTrainedTokenizerFast"]
         ] = None,
         tiktoken_encoding: Optional[str] = DEFAULT_TIKTOKEN_ENCODING,
-=======
-        char_count: bool = True,
-        word_count: bool = True,
-        sentence_count: bool = True,
-        token_count: bool = False,
-        tokenizer: PreTrainedTokenizer | PreTrainedTokenizerFast | None = None,
->>>>>>> 97d30f0d
         include_special_tokens: bool = True,
     ):
         """Initialize the LengthAnalyzer.
@@ -112,27 +100,16 @@
     def analyze_sample(
         self,
         df: pd.DataFrame,
-<<<<<<< HEAD
         schema: Optional[dict] = None,
     ) -> pd.DataFrame:
         """Analyze text fields and return token count metrics.
-=======
-        schema: dict | None = None,
-    ) -> tuple[pd.DataFrame, dict]:
-        """Analyze text fields and return metrics.
->>>>>>> 97d30f0d
 
         Args:
             df: Input DataFrame with text fields
             schema: Column schema dict to identify text fields
 
         Returns:
-<<<<<<< HEAD
             DataFrame with added token count columns
-=======
-            Tuple of (DataFrame with added field-level analysis columns,
-            generated column schema dict)
->>>>>>> 97d30f0d
         """
         result_df = df.copy()
         generated_schema = {}
@@ -151,60 +128,14 @@
         ]
 
         if not text_columns:
-<<<<<<< HEAD
             # No text columns to analyze in this DataFrame, return unchanged
             return result_df
-=======
-            # No text fields in this DataFrame - this is expected for some DataFrames
-            # (e.g., conversation-level DataFrames). Return unchanged.
-            return result_df, generated_schema
->>>>>>> 97d30f0d
 
         # Get analyzer ID for column naming (defaults to "length")
         analyzer_id = getattr(self, "analyzer_id", "length")
 
         for column in text_columns:
-<<<<<<< HEAD
             if self.token_count:
-=======
-            if self.char_count:
-                col_name = f"{column}_{analyzer_id}_char_count"
-                result_df[col_name] = df[column].astype(str).str.len()
-                generated_schema[col_name] = {
-                    "type": ColumnType.INT,
-                    "content_type": ContentType.NUMERIC,
-                    "description": f"Character count for {column}",
-                }
-
-            if self.word_count:
-                col_name = f"{column}_{analyzer_id}_word_count"
-                result_df[col_name] = df[column].astype(str).str.split().str.len()
-                generated_schema[col_name] = {
-                    "type": ColumnType.INT,
-                    "content_type": ContentType.NUMERIC,
-                    "description": f"Word count for {column}",
-                }
-
-            if self.sentence_count:
-                col_name = f"{column}_{analyzer_id}_sentence_count"
-                result_df[col_name] = (
-                    df[column]
-                    .astype(str)
-                    .apply(
-                        lambda text: len(
-                            [s.strip() for s in re.split(r"[.!?]+", text) if s.strip()]
-                        )
-                    )
-                )
-                generated_schema[col_name] = {
-                    "type": ColumnType.INT,
-                    "content_type": ContentType.NUMERIC,
-                    "description": f"Sentence count for {column}",
-                }
-
-            if self.token_count and self.tokenizer is not None:
-                tokenizer = self.tokenizer  # Type assertion for pyright
->>>>>>> 97d30f0d
                 col_name = f"{column}_{analyzer_id}_token_count"
                 if self.tokenizer is not None:
                     # Use HuggingFace tokenizer (takes precedence)
@@ -220,7 +151,6 @@
                             )
                         )
                     )
-<<<<<<< HEAD
                 elif self._tiktoken_encoder is not None:
                     # Use tiktoken encoder
                     result_df[col_name] = (
@@ -228,13 +158,5 @@
                         .astype(str)
                         .apply(self._count_tokens_tiktoken)
                     )
-=======
-                )
-                generated_schema[col_name] = {
-                    "type": ColumnType.INT,
-                    "content_type": ContentType.NUMERIC,
-                    "description": f"Token count for {column}",
-                }
->>>>>>> 97d30f0d
 
         return result_df, generated_schema