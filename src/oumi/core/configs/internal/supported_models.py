# Copyright 2025 - Oumi
#
# Licensed under the Apache License, Version 2.0 (the "License");
# you may not use this file except in compliance with the License.
# You may obtain a copy of the License at
#
#     http://www.apache.org/licenses/LICENSE-2.0
#
# Unless required by applicable law or agreed to in writing, software
# distributed under the License is distributed on an "AS IS" BASIS,
# WITHOUT WARRANTIES OR CONDITIONS OF ANY KIND, either express or implied.
# See the License for the specific language governing permissions and
# limitations under the License.

"""Supported models configuration for Oumi framework.

This module defines the configuration for all non-standard models in the Oumi framework,
including both language models (LLMs) and vision-language models (VLMs). It provides
a centralized registry of model configurations that specify how different models
should be handled during training, inference, and evaluation.

Note that most models should work without any special configuration, and therefore do
not need to be added to this module.

Key Components:
    - InternalModelConfig: Configuration parameters for model behavior
    - Model-specific config creators: Functions that create configs for specific models
    - Registry functions: For looking up and accessing model configurations
    - _ModelTypeInfo: Metadata for each supported model type

How to Add a New Model:

    1. Create a configuration function::

        def _create_my_model_config() -> InternalModelConfig:
            config = InternalModelConfig()
            # Configure the model's specific settings
            config.chat_template = "my_template"
            # Add any special features or parameters
            return config

    2. Add the model to get_all_models_map()::

        _ModelTypeInfo(
            model_type="my_model",  # Must match HF config.model_type
            model_class=transformers.AutoModelForCausalLM,  # Or appropriate class
            tested=False,  # Set to True once tests are added
            config=_create_my_model_config(),
        )

    3. For VLMs, configure visual features::

        vlm_config = _create_default_vlm_config(
            supports_multiple_images=True,  # If model supports multiple images
            pixel_values_variable_shape=True,  # If images can have different sizes
        )
        # Add any model-specific image features
        vlm_config.model_input_features.update({...})
"""

import copy
import functools
import types
from collections.abc import Mapping
from typing import Any, NamedTuple, Optional, cast

import transformers

from oumi.core.configs import ModelParams
from oumi.core.configs.internal.internal_model_config import (
    InternalFeatureFirstDimAction,
    InternalFeatureSpec,
    InternalModelConfig,
    InternalPaddingSide,
    InternalVisualModelConfig,
)
from oumi.core.registry import REGISTRY, RegistryType
from oumi.utils.cache_utils import dict_cache
from oumi.utils.logging import logger


@dict_cache
def find_model_hf_config(
    model_name: str,
    *,
    trust_remote_code: bool,
    revision: Optional[str] = None,
<<<<<<< HEAD
    **kwargs: Any,
):
=======
    **kwargs: dict[str, Any],
) -> transformers.PretrainedConfig:
>>>>>>> e006b976
    """Finds HF model config by model name."""
    hf_config, unused_kwargs = transformers.AutoConfig.from_pretrained(
        model_name,
        trust_remote_code=trust_remote_code,
        return_unused_kwargs=True,
        revision=revision,
        **kwargs,
    )
    if unused_kwargs:
        logger.warning(
            f"Unused kwargs found in '{model_name}' config: {unused_kwargs}."
        )
    return cast(transformers.PretrainedConfig, hf_config)


class _ModelTypeInfo(NamedTuple):
    """Metadata for a supported model type.

    This class encapsulates all the information needed to support a specific model
    type in the Oumi framework. Each supported model must have an entry with this
    metadata in the model registry.

    Attributes:
        model_type: The model type identifier that matches the HuggingFace model's
            config.model_type field. This is used to automatically detect and configure
            models based on their type. Examples: "llama", "gpt2", "qwen2_vl", "llava".

        model_class: The HuggingFace transformers class used to load this model type.
            Common classes include:
            - transformers.AutoModelForCausalLM: For standard language models
            - transformers.AutoModelForVision2Seq: For vision-to-text models
            - transformers.AutoModelForImageTextToText: For image+text to text models

        config: The InternalModelConfig instance that defines how this model should
            be configured. This includes settings like:
            - Chat template to use for formatting conversations
            - Input features the model expects (input_ids, pixel_values, etc.)
            - Special tokenizer settings
            - Visual model configuration for VLMs

        tested: Whether this model configuration has been tested and verified to work
            correctly with the framework. Set to True only after adding comprehensive
            tests in test_supported_models.py.
    """

    model_type: str
    model_class: type
    config: InternalModelConfig
    tested: bool = False


def _create_default_vlm_config(
    *,
    supports_multiple_images: bool = False,
    pixel_values_variable_shape: bool = False,
    pixel_values_first_dim_action: InternalFeatureFirstDimAction = (
        InternalFeatureFirstDimAction.DROP_IF_DUMMY
    ),
) -> InternalModelConfig:
    """Creates a default configuration for vision-language models.

    This function provides a base configuration that can be used for most VLMs.
    It sets up the basic visual features and configurations that VLMs typically need.

    Args:
        supports_multiple_images: Whether the model can process multiple images in a
            single prompt. Models like MLLaMA support this, while others like early
            LLAVA versions only support single images.

        pixel_values_variable_shape: Whether the model can handle images of different
            sizes within the same batch. When True, special handling is needed during
            collation to group same-sized images or use batch_size=1.

        pixel_values_first_dim_action: How to handle the first dimension of pixel_values
            tensor. Options include:
            - DROP_IF_DUMMY: Drop first dim if it's size 1 (common for single images)
            - DROP_ALWAYS: Always drop the first dimension
            - KEEP: Keep all dimensions as-is

    Returns:
        InternalModelConfig with basic VLM setup including:
        - "llava" chat template as default
        - pixel_values feature configuration
        - Visual model configuration

    Example:
        >>> config = _create_default_vlm_config(supports_multiple_images=True)
        >>> config.visual_config.supports_multiple_images
        True
    """
    config = InternalModelConfig()
    config.chat_template = "llava"
    config.model_input_features.update(
        {
            "pixel_values": InternalFeatureSpec(
                name="pixel_values",
                required=True,
                variable_shape=pixel_values_variable_shape,
                first_dim_action=pixel_values_first_dim_action,
                image_dependent=True,
            )
        }
    )
    visual_config = InternalVisualModelConfig()
    visual_config.supports_multiple_images = supports_multiple_images
    visual_config.variable_shape_image_features = pixel_values_variable_shape
    config.visual_config = visual_config
    return config


def _create_gpt2_config() -> InternalModelConfig:
    return InternalModelConfig(
        chat_template="gpt2", tokenizer_pad_token="<|endoftext|>"
    )


@functools.cache
def get_default_vlm_model_config() -> InternalModelConfig:
    """Returns default VLM model config."""
    return _create_default_vlm_config()


def _create_llava_vlm_config() -> InternalModelConfig:
    config = _create_default_vlm_config()
    config.chat_template = "llava"
    assert config.visual_config is not None
    config.processor_kwargs.update(
        {"patch_size": 14, "vision_feature_select_strategy": "default"}
    )
    return config


def _create_blip2_vlm_config() -> InternalModelConfig:
    config = _create_default_vlm_config()
    config.chat_template = "default"
    assert config.visual_config is not None
    config.processor_kwargs.update({"num_query_tokens": 32})
    return config


def _create_mllama_vlm_config() -> InternalModelConfig:
    config = _create_default_vlm_config(supports_multiple_images=True)
    config.chat_template = "llama3-instruct"
    config.model_input_features.update(
        {
            feature_name: InternalFeatureSpec(
                name=feature_name,
                required=True,
                variable_shape=False,
                image_dependent=True,
            )
            for feature_name in (
                "aspect_ratio_ids",
                "aspect_ratio_mask",
                "cross_attention_mask",
            )
        }
    )
    return config


def _create_qwen2_vl_vlm_config() -> InternalModelConfig:
    config = _create_default_vlm_config(
        pixel_values_variable_shape=True,
        # FIXME OPE-355 Set to True once multi-image issues are resolved for the model.
        supports_multiple_images=False,
    )
    config.chat_template = "qwen2-vl-instruct"
    # FIXME OPE-946 Consider updating to "right":
    # config.padding_side = InternalPaddingSide.PAD_RIGHT
    config.model_input_features.update(
        {
            feature_name: InternalFeatureSpec(
                name=feature_name,
                required=True,
                variable_shape=False,
                image_dependent=True,
            )
            for feature_name in ("image_grid_thw",)
        }
    )
    config.processor_kwargs.update(
        {
            "min_pixels": 256 * 28 * 28,
            "max_pixels": 1280 * 28 * 28,
        }
    )
    return config


def _create_qwen2_5_vl_vlm_config() -> InternalModelConfig:
    config = _create_qwen2_vl_vlm_config()
    # Update default parameters that differ from Qwen2:
    config.padding_side = InternalPaddingSide.PAD_RIGHT
    config.processor_kwargs.update(
        # Defaults per Qwen2.5-VL:
        # https://github.com/QwenLM/Qwen2.5-VL/blob/main/qwen-vl-utils/src/qwen_vl_utils/vision_process.py # noqa: E501
        {
            "min_pixels": 4 * 28 * 28,
            "max_pixels": 16384 * 28 * 28,
        }
    )
    return config


def _create_phi3_vlm_config() -> InternalModelConfig:
    config = _create_default_vlm_config(
        pixel_values_variable_shape=True,
        # FIXME OPE-355 Set to True once multi-image issues are resolved for the model.
        supports_multiple_images=False,
    )
    config.chat_template = "phi3-instruct"
    config.label_ignore_index = None
    config.sanitize_negative_labels = True
    config.model_input_features.update(
        {
            feature_name: InternalFeatureSpec(
                name=feature_name,
                required=True,
                variable_shape=False,
                image_dependent=True,
            )
            for feature_name in ("image_sizes",)
        }
    )
    return config


def _create_phi4_vlm_config() -> InternalModelConfig:
    config = InternalModelConfig()
    config.chat_template = "phi3-instruct"
    config.ignore_features = [
        "audio_attention_mask",  # We won't use audio features.
        "audio_embed_sizes",
        "input_audio_embeds",
    ]

    config.model_input_features.update(
        {
            feature_name: InternalFeatureSpec(
                name=feature_name,
                required=True,
                variable_shape=True,
                image_dependent=True,
                first_dim_action=InternalFeatureFirstDimAction.DROP_IF_DUMMY,
            )
            for feature_name in (
                "input_image_embeds",
                "image_attention_mask",
            )
        }
    )
    config.model_input_features.update(
        {
            feature_name: InternalFeatureSpec(
                name=feature_name,
                required=True,
                variable_shape=False,
                image_dependent=True,
            )
            for feature_name in ("image_sizes",)
        }
    )
    visual_config = InternalVisualModelConfig()
    # FIXME OPE-355 Set to True once multi-image issues are resolved for the model.
    visual_config.supports_multiple_images = False
    visual_config.variable_shape_image_features = True
    visual_config.main_image_feature = "input_image_embeds"

    config.visual_config = visual_config
    return config


def _create_internvl_config() -> InternalModelConfig:
    config = _create_default_vlm_config(
        pixel_values_variable_shape=True,
        # FIXME OPE-355 Set to True once multi-image issues are resolved for the model.
        supports_multiple_images=False,
    )
    config.chat_template = "internvl3"

    # Add to processor to return key-values pairs (e.g., "pixel_values": torch.Tensor):
    config.processor_kwargs.update({"return_dict": True})
    assert (
        config.model_input_features["pixel_values"].first_dim_action
        == InternalFeatureFirstDimAction.DROP_IF_DUMMY
    )
    return config


def _create_idefics3_vlm_config() -> InternalModelConfig:
    config = _create_default_vlm_config(
        supports_multiple_images=True, pixel_values_variable_shape=True
    )
    # FIXME OPE-697 Create model-specific chat template
    config.chat_template = "llava"
    config.model_input_features.update(
        {
            feature_name: InternalFeatureSpec(
                name=feature_name,
                required=True,
                variable_shape=False,
                image_dependent=True,
            )
            for feature_name in ("pixel_attention_mask",)
        }
    )
    return config


def _create_molmo_vlm_config() -> InternalModelConfig:
    """Creates a config for Molmo VLM model.

    Molmo uses a specific set of features including image masks and input indices
    for handling images in the model. The config is set up to handle these
    features appropriately.
    """
    config = InternalModelConfig()

    config.model_input_features.update(
        {
            feature_name: InternalFeatureSpec(
                name=feature_name,
                required=True,
                variable_shape=True,
                first_dim_action=InternalFeatureFirstDimAction.KEEP,
                image_dependent=True
                if feature_name in ("images", "image_masks", "image_input_idx")
                else False,
            )
            for feature_name in (
                "attention_mask",
                "input_ids",
                "labels",
                "images",
                "image_masks",
                "image_input_idx",
            )
        }
    )
    config.chat_template = "molmo"

    visual_config = InternalVisualModelConfig()
    visual_config.supports_multiple_images = False
    visual_config.variable_shape_image_features = True
    visual_config.main_image_feature = "images"

    config.visual_config = visual_config

    return config


@functools.cache
def get_all_models_map() -> Mapping[
    str,  # model type
    _ModelTypeInfo,
]:
    """Creates a map of all supported models with their configurations.

    This is the central registry of the non-standard models supported by the Oumi
    framework. Each entry maps a model type (as defined in the HuggingFace model config)
    to its corresponding configuration and metadata.

    Returns:
        An immutable mapping from model_type strings to _ModelTypeInfo objects.
        The mapping includes both LLMs and VLMs with their specific configurations.
    """
    default_vlm_config: InternalModelConfig = _create_default_vlm_config()

    default_llm_class = transformers.AutoModelForCausalLM
    default_vlm_class = transformers.AutoModelForVision2Seq

    all_models_list: list[_ModelTypeInfo] = [
        _ModelTypeInfo(
            model_type="gpt2",
            model_class=default_llm_class,
            tested=True,
            config=_create_gpt2_config(),
        ),
        _ModelTypeInfo(
            model_type="blip-2",
            model_class=default_vlm_class,
            tested=True,
            config=_create_blip2_vlm_config(),
        ),
        _ModelTypeInfo(
            model_type="blip",
            model_class=default_vlm_class,
            config=copy.deepcopy(default_vlm_config),
        ),
        _ModelTypeInfo(
            model_type="chameleon",
            model_class=default_vlm_class,
            config=copy.deepcopy(default_vlm_config),
        ),
        _ModelTypeInfo(
            model_type="idefics",
            model_class=default_vlm_class,
            config=copy.deepcopy(default_vlm_config),
        ),
        _ModelTypeInfo(
            model_type="idefics2",
            model_class=default_vlm_class,
            config=copy.deepcopy(default_vlm_config),
        ),
        _ModelTypeInfo(
            model_type="idefics3",
            model_class=default_vlm_class,
            config=_create_idefics3_vlm_config(),
        ),
        _ModelTypeInfo(
            model_type="instructblip",
            model_class=default_vlm_class,
            config=copy.deepcopy(default_vlm_config),
        ),
        _ModelTypeInfo(
            model_type="llava",
            model_class=default_vlm_class,
            tested=True,
            config=_create_llava_vlm_config(),
        ),
        _ModelTypeInfo(
            model_type="mllama",
            model_class=default_vlm_class,
            tested=True,
            config=_create_mllama_vlm_config(),
        ),
        _ModelTypeInfo(
            model_type="paligemma",
            model_class=default_vlm_class,
            config=copy.deepcopy(default_vlm_config),
        ),
        _ModelTypeInfo(
            model_type="qwen2_vl",
            model_class=default_vlm_class,
            tested=True,
            config=_create_qwen2_vl_vlm_config(),
        ),
        _ModelTypeInfo(
            model_type="qwen2_5_vl",
            model_class=default_vlm_class,
            tested=True,
            config=_create_qwen2_5_vl_vlm_config(),
        ),
        _ModelTypeInfo(
            model_type="vipllava",
            model_class=default_vlm_class,
            config=copy.deepcopy(default_vlm_config),
        ),
        _ModelTypeInfo(
            model_type="molmo",
            model_class=transformers.AutoModelForCausalLM,
            config=_create_molmo_vlm_config(),
        ),
        _ModelTypeInfo(
            model_type="phi3_v",
            model_class=transformers.AutoModelForCausalLM,
            tested=True,
            config=_create_phi3_vlm_config(),
        ),
        _ModelTypeInfo(
            model_type="phi4mm",
            model_class=transformers.AutoModelForCausalLM,
            config=_create_phi4_vlm_config(),
        ),
        _ModelTypeInfo(
            model_type="internvl",
            model_class=transformers.AutoModelForImageTextToText,
            config=_create_internvl_config(),
        ),
    ]

    # Make it immutable.
    return types.MappingProxyType({x.model_type: x for x in all_models_list})


def is_custom_model(model_name: str) -> bool:
    """Determines whether the model is a custom model defined in oumi registry."""
    result: bool = len(model_name) > 0 and REGISTRY.contains(
        name=model_name, type=RegistryType.MODEL
    )
    return result


def find_internal_model_config_using_model_name(
    model_name: str, trust_remote_code: bool
) -> Optional[InternalModelConfig]:
    """Finds an internal model config for supported models using model name.

    Args:
        model_name: The model name, either:
            - A HuggingFace model ID (e.g., "meta-llama/Llama-2-7b-hf")
            - A local path to a model directory
            - A custom model name registered in Oumi
        trust_remote_code: Whether to trust external code associated with the model.
            Required for some models like Qwen2-VL that use custom code.

    Returns:
        InternalModelConfig for the model if it's supported, or None if:
        - The model is a custom Oumi model (handled separately)
        - The model type is not in the supported models registry
    """
    if is_custom_model(model_name):
        return None

    hf_config = find_model_hf_config(model_name, trust_remote_code=trust_remote_code)
    llm_info = get_all_models_map().get(hf_config.model_type, None)
    return llm_info.config if llm_info is not None else None


def find_internal_model_config(
    model_params: ModelParams,
) -> Optional[InternalModelConfig]:
    """Finds an internal model config for supported models using `ModelParams`.

    Args:
        model_params: The model parameters.

    Returns:
        Model config, or `None` if model is not recognized.
    """
    return find_internal_model_config_using_model_name(
        model_params.model_name, model_params.trust_remote_code
    )<|MERGE_RESOLUTION|>--- conflicted
+++ resolved
@@ -85,13 +85,8 @@
     *,
     trust_remote_code: bool,
     revision: Optional[str] = None,
-<<<<<<< HEAD
-    **kwargs: Any,
-):
-=======
     **kwargs: dict[str, Any],
 ) -> transformers.PretrainedConfig:
->>>>>>> e006b976
     """Finds HF model config by model name."""
     hf_config, unused_kwargs = transformers.AutoConfig.from_pretrained(
         model_name,
