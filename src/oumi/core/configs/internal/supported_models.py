# Copyright 2025 - Oumi
#
# Licensed under the Apache License, Version 2.0 (the "License");
# you may not use this file except in compliance with the License.
# You may obtain a copy of the License at
#
#     http://www.apache.org/licenses/LICENSE-2.0
#
# Unless required by applicable law or agreed to in writing, software
# distributed under the License is distributed on an "AS IS" BASIS,
# WITHOUT WARRANTIES OR CONDITIONS OF ANY KIND, either express or implied.
# See the License for the specific language governing permissions and
# limitations under the License.

"""Supported models configuration for Oumi framework.

This module defines the configuration for all non-standard models in the Oumi framework,
including both language models (LLMs) and vision-language models (VLMs). It provides
a centralized registry of model configurations that specify how different models
should be handled during training, inference, and evaluation.

Note that most models should work without any special configuration, and therefore do
not need to be added to this module.

Key Components:
    - InternalModelConfig: Configuration parameters for model behavior
    - Model-specific config creators: Functions that create configs for specific models
    - Registry functions: For looking up and accessing model configurations
    - _ModelTypeInfo: Metadata for each supported model type

How to Add a New Model:

    1. Create a configuration function::

        def _create_my_model_config() -> InternalModelConfig:
            config = InternalModelConfig()
            # Configure the model's specific settings
            config.chat_template = "my_template"
            # Add any special features or parameters
            return config

    2. Add the model to get_all_models_map()::

        _ModelTypeInfo(
            model_type="my_model",  # Must match HF config.model_type
            model_class=transformers.AutoModelForCausalLM,  # Or appropriate class
            tested=False,  # Set to True once tests are added
            config=_create_my_model_config(),
        )

    3. For VLMs, configure visual features::

        vlm_config = _create_default_vlm_config(
            supports_multiple_images=True,  # If model supports multiple images
            pixel_values_variable_shape=True,  # If images can have different sizes
        )
        # Add any model-specific image features
        vlm_config.model_input_features.update({...})
"""

import copy
import functools
import types
from collections.abc import Mapping
from typing import Any, NamedTuple, Optional, cast

import transformers

from oumi.core.configs import ModelParams
from oumi.core.configs.internal.internal_model_config import (
    InternalFeatureFirstDimAction,
    InternalFeatureSpec,
    InternalModelConfig,
    InternalPaddingSide,
    InternalVisualModelConfig,
)
from oumi.core.registry import REGISTRY, RegistryType
from oumi.utils.cache_utils import dict_cache
from oumi.utils.logging import logger


@dict_cache
def find_model_hf_config(
    model_name: str,
    *,
    trust_remote_code: bool,
    revision: Optional[str] = None,
    **kwargs: Any,
<<<<<<< HEAD
):
=======
) -> transformers.PretrainedConfig:
>>>>>>> 2afb7073
    """Finds HF model config by model name."""
    hf_config, unused_kwargs = transformers.AutoConfig.from_pretrained(
        model_name,
        trust_remote_code=trust_remote_code,
        return_unused_kwargs=True,
        revision=revision,
        **kwargs,
    )
    if unused_kwargs:
        logger.warning(
            f"Unused kwargs found in '{model_name}' config: {unused_kwargs}."
        )
    return cast(transformers.PretrainedConfig, hf_config)


class _ModelTypeInfo(NamedTuple):
    """Metadata for a supported model type.

    This class encapsulates all the information needed to support a specific model
    type in the Oumi framework. Each supported model must have an entry with this
    metadata in the model registry.

    Attributes:
        model_type: The model type identifier that matches the HuggingFace model's
            config.model_type field. This is used to automatically detect and configure
            models based on their type. Examples: "llama", "gpt2", "qwen2_vl", "llava".

        model_class: The HuggingFace transformers class used to load this model type.
            Common classes include:
            - transformers.AutoModelForCausalLM: For standard language models
            - transformers.AutoModelForVision2Seq: For vision-to-text models
            - transformers.AutoModelForImageTextToText: For image+text to text models

        config: The InternalModelConfig instance that defines how this model should
            be configured. This includes settings like:
            - Chat template to use for formatting conversations
            - Input features the model expects (input_ids, pixel_values, etc.)
            - Special tokenizer settings
            - Visual model configuration for VLMs

        tested: Whether this model configuration has been tested and verified to work
            correctly with the framework. Set to True only after adding comprehensive
            tests in test_supported_models.py.
    """

    model_type: str
    model_class: type
    config: InternalModelConfig
    tested: bool = False


def _create_default_vlm_config(
    *,
    supports_multiple_images: bool = False,
    pixel_values_variable_shape: bool = False,
    pixel_values_first_dim_action: InternalFeatureFirstDimAction = (
        InternalFeatureFirstDimAction.DROP_IF_DUMMY
    ),
) -> InternalModelConfig:
    """Creates a default configuration for vision-language models.

    This function provides a base configuration that can be used for most VLMs.
    It sets up the basic visual features and configurations that VLMs typically need.

    Args:
        supports_multiple_images: Whether the model can process multiple images in a
            single prompt. Models like MLLaMA support this, while others like early
            LLAVA versions only support single images.

        pixel_values_variable_shape: Whether the model can handle images of different
            sizes within the same batch. When True, special handling is needed during
            collation to group same-sized images or use batch_size=1.

        pixel_values_first_dim_action: How to handle the first dimension of pixel_values
            tensor. Options include:
            - DROP_IF_DUMMY: Drop first dim if it's size 1 (common for single images)
            - DROP_ALWAYS: Always drop the first dimension
            - KEEP: Keep all dimensions as-is

    Returns:
        InternalModelConfig with basic VLM setup including:
        - "llava" chat template as default
        - pixel_values feature configuration
        - Visual model configuration

    Example:
        >>> config = _create_default_vlm_config(supports_multiple_images=True)
        >>> config.visual_config.supports_multiple_images
        True
    """
    config = InternalModelConfig()
    config.chat_template = "llava"
    config.model_input_features.update(
        {
            "pixel_values": InternalFeatureSpec(
                name="pixel_values",
                required=True,
                variable_shape=pixel_values_variable_shape,
                first_dim_action=pixel_values_first_dim_action,
                image_dependent=True,
            )
        }
    )
    visual_config = InternalVisualModelConfig()
    visual_config.supports_multiple_images = supports_multiple_images
    visual_config.variable_shape_image_features = pixel_values_variable_shape
    config.visual_config = visual_config
    return config


def _create_gpt2_config() -> InternalModelConfig:
    return InternalModelConfig(
        chat_template="gpt2", tokenizer_pad_token="<|endoftext|>"
    )


def _create_gpt_oss_config() -> InternalModelConfig:
    """Creates configuration for OpenAI GPT OSS models.

    GPT OSS models are MoE architectures with reasoning capabilities.
    They support tool use, multi-turn conversations, and reasoning traces.
    """
    config = InternalModelConfig()
    # GPT OSS uses openai-harmony for complex prompting - let transformers handle it
    config.chat_template = "auto"
    # Support for MXFP4 quantization
    config.quantization_support = ["mxfp4"]
    # Enable MoE architecture support
    config.is_moe = True
    # Support reasoning traces and effort levels
    config.supports_reasoning = True
    config.supports_tool_use = True
    return config


@functools.cache
def get_default_vlm_model_config() -> InternalModelConfig:
    """Returns default VLM model config."""
    return _create_default_vlm_config()


def _create_llava_vlm_config() -> InternalModelConfig:
    config = _create_default_vlm_config()
    config.chat_template = "llava"
    assert config.visual_config is not None
    config.processor_kwargs.update(
        {"patch_size": 14, "vision_feature_select_strategy": "default"}
    )
    return config


def _create_blip2_vlm_config() -> InternalModelConfig:
    config = _create_default_vlm_config()
    config.chat_template = "default"
    assert config.visual_config is not None
    config.processor_kwargs.update({"num_query_tokens": 32})
    return config


def _create_mllama_vlm_config() -> InternalModelConfig:
    config = _create_default_vlm_config(supports_multiple_images=True)
    config.chat_template = "llama3-instruct"
    config.model_input_features.update(
        {
            feature_name: InternalFeatureSpec(
                name=feature_name,
                required=True,
                variable_shape=False,
                image_dependent=True,
            )
            for feature_name in (
                "aspect_ratio_ids",
                "aspect_ratio_mask",
                "cross_attention_mask",
            )
        }
    )
    return config


def _create_qwen2_vl_vlm_config() -> InternalModelConfig:
    config = _create_default_vlm_config(
        pixel_values_variable_shape=True,
        # FIXME OPE-355 Set to True once multi-image issues are resolved for the model.
        supports_multiple_images=False,
    )
    config.chat_template = "qwen2-vl-instruct"
    # FIXME OPE-946 Consider updating to "right":
    # config.padding_side = InternalPaddingSide.PAD_RIGHT
    config.model_input_features.update(
        {
            feature_name: InternalFeatureSpec(
                name=feature_name,
                required=True,
                variable_shape=False,
                image_dependent=True,
            )
            for feature_name in ("image_grid_thw",)
        }
    )
    config.processor_kwargs.update(
        {
            "min_pixels": 256 * 28 * 28,
            "max_pixels": 1280 * 28 * 28,
        }
    )
    return config


def _create_qwen2_5_vl_vlm_config() -> InternalModelConfig:
    config = _create_qwen2_vl_vlm_config()
    # Update default parameters that differ from Qwen2:
    config.padding_side = InternalPaddingSide.PAD_RIGHT
    config.processor_kwargs.update(
        # Defaults per Qwen2.5-VL:
        # https://github.com/QwenLM/Qwen2.5-VL/blob/main/qwen-vl-utils/src/qwen_vl_utils/vision_process.py # noqa: E501
        {
            "min_pixels": 4 * 28 * 28,
            "max_pixels": 16384 * 28 * 28,
        }
    )
    return config


def _create_phi3_vlm_config() -> InternalModelConfig:
    config = _create_default_vlm_config(
        pixel_values_variable_shape=True,
        # FIXME OPE-355 Set to True once multi-image issues are resolved for the model.
        supports_multiple_images=False,
    )
    config.chat_template = "phi3-instruct"
    config.label_ignore_index = None
    config.sanitize_negative_labels = True
    config.model_input_features.update(
        {
            feature_name: InternalFeatureSpec(
                name=feature_name,
                required=True,
                variable_shape=False,
                image_dependent=True,
            )
            for feature_name in ("image_sizes",)
        }
    )
    return config


def _create_phi4_vlm_config() -> InternalModelConfig:
    config = InternalModelConfig()
    config.chat_template = "phi3-instruct"
    config.ignore_features = [
        "audio_attention_mask",  # We won't use audio features.
        "audio_embed_sizes",
        "input_audio_embeds",
    ]

    config.model_input_features.update(
        {
            feature_name: InternalFeatureSpec(
                name=feature_name,
                required=True,
                variable_shape=True,
                image_dependent=True,
                first_dim_action=InternalFeatureFirstDimAction.DROP_IF_DUMMY,
            )
            for feature_name in (
                "input_image_embeds",
                "image_attention_mask",
            )
        }
    )
    config.model_input_features.update(
        {
            feature_name: InternalFeatureSpec(
                name=feature_name,
                required=True,
                variable_shape=False,
                image_dependent=True,
            )
            for feature_name in ("image_sizes",)
        }
    )
    visual_config = InternalVisualModelConfig()
    # FIXME OPE-355 Set to True once multi-image issues are resolved for the model.
    visual_config.supports_multiple_images = False
    visual_config.variable_shape_image_features = True
    visual_config.main_image_feature = "input_image_embeds"

    config.visual_config = visual_config
    return config


def _create_internvl_config() -> InternalModelConfig:
    config = _create_default_vlm_config(
        pixel_values_variable_shape=True,
        # FIXME OPE-355 Set to True once multi-image issues are resolved for the model.
        supports_multiple_images=False,
    )
    config.chat_template = "internvl3"

    # Add to processor to return key-values pairs (e.g., "pixel_values": torch.Tensor):
    config.processor_kwargs.update({"return_dict": True})
    assert (
        config.model_input_features["pixel_values"].first_dim_action
        == InternalFeatureFirstDimAction.DROP_IF_DUMMY
    )
    return config


def _create_idefics3_vlm_config() -> InternalModelConfig:
    config = _create_default_vlm_config(
        supports_multiple_images=True, pixel_values_variable_shape=True
    )
    # FIXME OPE-697 Create model-specific chat template
    config.chat_template = "llava"
    config.model_input_features.update(
        {
            feature_name: InternalFeatureSpec(
                name=feature_name,
                required=True,
                variable_shape=False,
                image_dependent=True,
            )
            for feature_name in ("pixel_attention_mask",)
        }
    )
    return config


def _create_molmo_vlm_config() -> InternalModelConfig:
    """Creates a config for Molmo VLM model.

    Molmo uses a specific set of features including image masks and input indices
    for handling images in the model. The config is set up to handle these
    features appropriately.
    """
    config = InternalModelConfig()

    config.model_input_features.update(
        {
            feature_name: InternalFeatureSpec(
                name=feature_name,
                required=True,
                variable_shape=True,
                first_dim_action=InternalFeatureFirstDimAction.KEEP,
                image_dependent=True
                if feature_name in ("images", "image_masks", "image_input_idx")
                else False,
            )
            for feature_name in (
                "attention_mask",
                "input_ids",
                "labels",
                "images",
                "image_masks",
                "image_input_idx",
            )
        }
    )
    config.chat_template = "molmo"

    visual_config = InternalVisualModelConfig()
    visual_config.supports_multiple_images = False
    visual_config.variable_shape_image_features = True
    visual_config.main_image_feature = "images"

    config.visual_config = visual_config

    return config


@functools.cache
def get_all_models_map() -> Mapping[
    str,  # model type
    _ModelTypeInfo,
]:
    """Creates a map of all supported models with their configurations.

    This is the central registry of the non-standard models supported by the Oumi
    framework. Each entry maps a model type (as defined in the HuggingFace model config)
    to its corresponding configuration and metadata.

    Returns:
        An immutable mapping from model_type strings to _ModelTypeInfo objects.
        The mapping includes both LLMs and VLMs with their specific configurations.
    """
    default_vlm_config: InternalModelConfig = _create_default_vlm_config()

    default_llm_class = transformers.AutoModelForCausalLM
    default_vlm_class = transformers.AutoModelForVision2Seq

    all_models_list: list[_ModelTypeInfo] = [
        _ModelTypeInfo(
            model_type="gpt2",
            model_class=default_llm_class,
            tested=True,
            config=_create_gpt2_config(),
        ),
        _ModelTypeInfo(
            model_type="gpt_oss",
            model_class=default_llm_class,
            tested=False,
            config=_create_gpt_oss_config(),
        ),
        _ModelTypeInfo(
            model_type="blip-2",
            model_class=default_vlm_class,
            tested=True,
            config=_create_blip2_vlm_config(),
        ),
        _ModelTypeInfo(
            model_type="blip",
            model_class=default_vlm_class,
            config=copy.deepcopy(default_vlm_config),
        ),
        _ModelTypeInfo(
            model_type="chameleon",
            model_class=default_vlm_class,
            config=copy.deepcopy(default_vlm_config),
        ),
        _ModelTypeInfo(
            model_type="idefics",
            model_class=default_vlm_class,
            config=copy.deepcopy(default_vlm_config),
        ),
        _ModelTypeInfo(
            model_type="idefics2",
            model_class=default_vlm_class,
            config=copy.deepcopy(default_vlm_config),
        ),
        _ModelTypeInfo(
            model_type="idefics3",
            model_class=default_vlm_class,
            config=_create_idefics3_vlm_config(),
        ),
        _ModelTypeInfo(
            model_type="instructblip",
            model_class=default_vlm_class,
            config=copy.deepcopy(default_vlm_config),
        ),
        _ModelTypeInfo(
            model_type="llava",
            model_class=default_vlm_class,
            tested=True,
            config=_create_llava_vlm_config(),
        ),
        _ModelTypeInfo(
            model_type="mllama",
            model_class=default_vlm_class,
            tested=True,
            config=_create_mllama_vlm_config(),
        ),
        _ModelTypeInfo(
            model_type="paligemma",
            model_class=default_vlm_class,
            config=copy.deepcopy(default_vlm_config),
        ),
        _ModelTypeInfo(
            model_type="qwen2_vl",
            model_class=default_vlm_class,
            tested=True,
            config=_create_qwen2_vl_vlm_config(),
        ),
        _ModelTypeInfo(
            model_type="qwen2_5_vl",
            model_class=default_vlm_class,
            tested=True,
            config=_create_qwen2_5_vl_vlm_config(),
        ),
        _ModelTypeInfo(
            model_type="vipllava",
            model_class=default_vlm_class,
            config=copy.deepcopy(default_vlm_config),
        ),
        _ModelTypeInfo(
            model_type="molmo",
            model_class=transformers.AutoModelForCausalLM,
            config=_create_molmo_vlm_config(),
        ),
        _ModelTypeInfo(
            model_type="phi3_v",
            model_class=transformers.AutoModelForCausalLM,
            tested=True,
            config=_create_phi3_vlm_config(),
        ),
        _ModelTypeInfo(
            model_type="phi4mm",
            model_class=transformers.AutoModelForCausalLM,
            config=_create_phi4_vlm_config(),
        ),
        _ModelTypeInfo(
            model_type="internvl",
            model_class=transformers.AutoModelForImageTextToText,
            config=_create_internvl_config(),
        ),
    ]

    # Make it immutable.
    return types.MappingProxyType({x.model_type: x for x in all_models_list})


def is_custom_model(model_name: str) -> bool:
    """Determines whether the model is a custom model defined in oumi registry."""
    result: bool = len(model_name) > 0 and REGISTRY.contains(
        name=model_name, type=RegistryType.MODEL
    )
    return result


def find_internal_model_config_using_model_name(
    model_name: str, trust_remote_code: bool
) -> Optional[InternalModelConfig]:
    """Finds an internal model config for supported models using model name.

    Args:
        model_name: The model name, either:
            - A HuggingFace model ID (e.g., "meta-llama/Llama-2-7b-hf")
            - A local path to a model directory
            - A custom model name registered in Oumi
        trust_remote_code: Whether to trust external code associated with the model.
            Required for some models like Qwen2-VL that use custom code.

    Returns:
        InternalModelConfig for the model if it's supported, or None if:
        - The model is a custom Oumi model (handled separately)
        - The model type is not in the supported models registry
    """
    if is_custom_model(model_name):
        return None

    hf_config = find_model_hf_config(model_name, trust_remote_code=trust_remote_code)
    llm_info = get_all_models_map().get(hf_config.model_type, None)
    return llm_info.config if llm_info is not None else None


def find_internal_model_config(
    model_params: ModelParams,
) -> Optional[InternalModelConfig]:
    """Finds an internal model config for supported models using `ModelParams`.

    Args:
        model_params: The model parameters.

    Returns:
        Model config, or `None` if model is not recognized.
    """
    return find_internal_model_config_using_model_name(
        model_params.model_name, model_params.trust_remote_code
    )<|MERGE_RESOLUTION|>--- conflicted
+++ resolved
@@ -86,11 +86,7 @@
     trust_remote_code: bool,
     revision: Optional[str] = None,
     **kwargs: Any,
-<<<<<<< HEAD
-):
-=======
 ) -> transformers.PretrainedConfig:
->>>>>>> 2afb7073
     """Finds HF model config by model name."""
     hf_config, unused_kwargs = transformers.AutoConfig.from_pretrained(
         model_name,
@@ -207,25 +203,6 @@
     )
 
 
-def _create_gpt_oss_config() -> InternalModelConfig:
-    """Creates configuration for OpenAI GPT OSS models.
-
-    GPT OSS models are MoE architectures with reasoning capabilities.
-    They support tool use, multi-turn conversations, and reasoning traces.
-    """
-    config = InternalModelConfig()
-    # GPT OSS uses openai-harmony for complex prompting - let transformers handle it
-    config.chat_template = "auto"
-    # Support for MXFP4 quantization
-    config.quantization_support = ["mxfp4"]
-    # Enable MoE architecture support
-    config.is_moe = True
-    # Support reasoning traces and effort levels
-    config.supports_reasoning = True
-    config.supports_tool_use = True
-    return config
-
-
 @functools.cache
 def get_default_vlm_model_config() -> InternalModelConfig:
     """Returns default VLM model config."""
@@ -490,12 +467,6 @@
             config=_create_gpt2_config(),
         ),
         _ModelTypeInfo(
-            model_type="gpt_oss",
-            model_class=default_llm_class,
-            tested=False,
-            config=_create_gpt_oss_config(),
-        ),
-        _ModelTypeInfo(
             model_type="blip-2",
             model_class=default_vlm_class,
             tested=True,
