# Copyright 2025 - Oumi
#
# Licensed under the Apache License, Version 2.0 (the "License");
# you may not use this file except in compliance with the License.
# You may obtain a copy of the License at
#
#     http://www.apache.org/licenses/LICENSE-2.0
#
# Unless required by applicable law or agreed to in writing, software
# distributed under the License is distributed on an "AS IS" BASIS,
# WITHOUT WARRANTIES OR CONDITIONS OF ANY KIND, either express or implied.
# See the License for the specific language governing permissions and
# limitations under the License.

import itertools
from dataclasses import dataclass, field
from typing import Final

import torch

from oumi.core.configs.base_config import BaseConfig
from oumi.core.configs.params.data_params import DataParams
<<<<<<< HEAD
from oumi.core.configs.params.ds_params import DSParams
=======
from oumi.core.configs.params.ds_params import DeepSpeedParams
>>>>>>> f3bfcc4b
from oumi.core.configs.params.fsdp_params import FSDPParams
from oumi.core.configs.params.model_params import ModelParams
from oumi.core.configs.params.peft_params import PeftParams
from oumi.core.configs.params.training_params import (
    MixedPrecisionDtype,
    TrainerType,
    TrainingParams,
)
from oumi.utils.logging import logger


@dataclass
class TrainingConfig(BaseConfig):
    data: DataParams = field(default_factory=DataParams)
    """Parameters for the dataset.

    This field contains all the necessary settings for data processing and loading.
    It includes options for train and evaluation datasets and preprocessing steps.

    For more details, see the :class:`oumi.core.configs.params.data_params.DataParams`
    class.
    """

    model: ModelParams = field(default_factory=ModelParams)
    """Parameters for the model.

    This field defines the model architecture, size, and other model-specific settings.
    It includes options for model type, pretrained weights, and tokenizer configuration.

    For more details, see :class:`oumi.core.configs.params.model_params.ModelParams`
    class.
    """

    training: TrainingParams = field(default_factory=TrainingParams)
    """Parameters for the training process.

    This field contains all settings related to the training loop,
    including learning rate, batch size, number of epochs, and optimization parameters.

    For more details, see
    :class:`oumi.core.configs.params.training_params.TrainingParams`.
    """

    peft: PeftParams = field(default_factory=PeftParams)
    """Parameters for Parameter-Efficient Fine-Tuning (PEFT).

    This field defines settings for various PEFT methods such as LoRA, or Prefix Tuning.
    It includes options for rank, alpha values, and other PEFT-specific parameters.

    For more details, see :class:`oumi.core.configs.params.peft_params.PeftParams`.
    """

    fsdp: FSDPParams = field(default_factory=FSDPParams)
    """Parameters for FSDP."""

<<<<<<< HEAD
    deepspeed: DSParams = field(default_factory=DSParams)
=======
    deepspeed: DeepSpeedParams = field(default_factory=DeepSpeedParams)
>>>>>>> f3bfcc4b
    """Parameters for DeepSpeed distributed training.

    This field contains configuration options for DeepSpeed ZeRO optimization
    stages, memory offloading, and other DeepSpeed-specific settings.

<<<<<<< HEAD
    For more details, see :class:`oumi.core.configs.params.ds_params.DSParams`.
=======
    For more details, see :class:`oumi.core.configs.params.ds_params.DeepSpeedParams`.
>>>>>>> f3bfcc4b
    """

    def __post_init__(self):
        """Verifies/populates params."""
        if self.model.compile:
            raise ValueError(
                "Use `training.compile` instead of `model.compile` to "
                "enable model compilation during training."
            )
        if self.training.compile and (
            self.fsdp.use_orig_params is not None and not self.fsdp.use_orig_params
        ):
            raise ValueError(
                "`fsdp.use_orig_params` must be True for model compilation."
            )

        # Validate distributed training configurations
        if self.fsdp.enable_fsdp and self.deepspeed.enable_deepspeed:
            raise ValueError(
                "Cannot enable both FSDP and DeepSpeed simultaneously. "
                "Please enable only one distributed training method."
            )

<<<<<<< HEAD
=======
        # Validate DeepSpeed batch size configuration for TRL trainers
        trainer_type: Final[TrainerType] = self.training.trainer_type
        if (
            self.deepspeed.enable_deepspeed
            and trainer_type in (TrainerType.TRL_SFT, TrainerType.TRL_DPO, TrainerType.TRL_KTO, TrainerType.TRL_GRPO)
            and self.deepspeed.train_batch_size != "auto"
        ):
            raise ValueError(
                f"When using TRL trainer ({trainer_type}) with DeepSpeed, "
                "train_batch_size must be set to 'auto' to allow proper batch size management. "
                f"Current value: {self.deepspeed.train_batch_size}"
            )

>>>>>>> f3bfcc4b
        # Verify values for model dtype and mixed precision training.
        if self.training.mixed_precision_dtype in [
            MixedPrecisionDtype.FP16,
            MixedPrecisionDtype.BF16,
        ]:
            if self.model.torch_dtype != torch.float32:
                raise ValueError(
                    "Model must be loaded in fp32 to enable mixed precision training."
                )

        # Check values for model sequence length.
        if self.model.model_max_length and self.model.model_max_length > 0:
            max_seq_length_value = int(self.model.model_max_length)
            max_seq_length_key = None
            if trainer_type in (TrainerType.TRL_SFT, TrainerType.TRL_DPO):
                # TODO: DPOTrainer also defines "max_prompt_length" and
                # "max_target_length". How to handle them?
                max_seq_length_key = "max_length"
            else:
                logger.warning(
                    f"Ignored model.model_max_length={max_seq_length_value} "
                    f"parameter for trainer {self.training.trainer_type}."
                )

            if max_seq_length_key:
                existing_max_seq_length = self.training.trainer_kwargs.get(
                    max_seq_length_key
                )
                if (existing_max_seq_length is not None) and (
                    existing_max_seq_length != max_seq_length_value
                ):
                    logger.warning(
                        f"Overriding existing '{max_seq_length_key}' value "
                        f"'{existing_max_seq_length}' with '{max_seq_length_value}'"
                    )
                self.training.trainer_kwargs[max_seq_length_key] = max_seq_length_value

        # Set Liger kernel flags if using a HF trainer, and if so, don't do Liger
        # patch ourselves.
        if self.model.enable_liger_kernel:
            if trainer_type in (
                TrainerType.TRL_SFT,
                TrainerType.TRL_DPO,
                TrainerType.TRL_GRPO,
                TrainerType.HF,
            ):
                self.training.trainer_kwargs["use_liger_kernel"] = True
                self.model.enable_liger_kernel = False
            elif trainer_type == TrainerType.OUMI:
                # We need to Liger patch ourselves for our own training loop.
                pass
            else:
                raise ValueError("Unrecognized trainer type!")

        # Setup and validate params for "vision_language_sft" collator.
        # The collator expects VLM SFT dataset to only produce just
        # one column: 'conversation_json' (JSON-encoded `Conversation`)!
        collator_name: Final[str] = self.data.train.collator_name or ""
        if collator_name == "vision_language_sft":
            for dataset_params in itertools.chain(
                self.data.train.datasets,
                self.data.validation.datasets,
                self.data.test.datasets,
            ):
                if not dataset_params.dataset_kwargs.get("return_conversations", True):
                    raise ValueError(
                        "`return_conversations` must be True "
                        f"for the dataset '{dataset_params.dataset_name}' "
                        f"when using '{collator_name}' collator!"
                    )
                dataset_params.dataset_kwargs["return_conversations"] = True
            # Extra setup for TRL_SFT.
            if trainer_type == TrainerType.TRL_SFT:
                if self.training.trainer_kwargs.get("remove_unused_columns", False):
                    raise ValueError(
                        "`remove_unused_columns` must be False "
                        f"when using '{collator_name}' collator! "
                        'The "unused" columns are consumed by the collator, '
                        "not by a model."
                    )
                self.training.trainer_kwargs["remove_unused_columns"] = False

                # `trl` shouldn't be preparing the dataset, as we do it in Oumi.
                dataset_kwargs = self.training.trainer_kwargs.get("dataset_kwargs", {})
                dataset_kwargs["skip_prepare_dataset"] = True
                self.training.trainer_kwargs["dataset_kwargs"] = dataset_kwargs

        if len(self.model.processor_kwargs) > 0:
            model_processor_name: Final[str] = (
                self.model.tokenizer_name or self.model.model_name
            )
            for dataset_params in itertools.chain(
                self.data.train.datasets,
                self.data.validation.datasets,
                self.data.test.datasets,
            ):
                if (
                    "processor_name" not in dataset_params.dataset_kwargs
                    or "processor_kwargs" in dataset_params.dataset_kwargs
                ):
                    continue
                dataset_processor_name: str = dataset_params.dataset_kwargs[
                    "processor_name"
                ]
                if dataset_processor_name == model_processor_name:
                    # Copy processor kwargs from the model if processor names match
                    # and the dataset doesn't override them.
                    dataset_params.dataset_kwargs["processor_kwargs"] = {
                        **self.model.processor_kwargs
                    }

        # Verl will error without a validation dataset.
        if (
            self.training.trainer_type == TrainerType.VERL_GRPO
            and not self.data.validation.datasets
        ):
            raise ValueError(
                "At least one validation dataset is required for VERL_GRPO training."
            )<|MERGE_RESOLUTION|>--- conflicted
+++ resolved
@@ -20,11 +20,7 @@
 
 from oumi.core.configs.base_config import BaseConfig
 from oumi.core.configs.params.data_params import DataParams
-<<<<<<< HEAD
-from oumi.core.configs.params.ds_params import DSParams
-=======
 from oumi.core.configs.params.ds_params import DeepSpeedParams
->>>>>>> f3bfcc4b
 from oumi.core.configs.params.fsdp_params import FSDPParams
 from oumi.core.configs.params.model_params import ModelParams
 from oumi.core.configs.params.peft_params import PeftParams
@@ -80,21 +76,13 @@
     fsdp: FSDPParams = field(default_factory=FSDPParams)
     """Parameters for FSDP."""
 
-<<<<<<< HEAD
-    deepspeed: DSParams = field(default_factory=DSParams)
-=======
     deepspeed: DeepSpeedParams = field(default_factory=DeepSpeedParams)
->>>>>>> f3bfcc4b
     """Parameters for DeepSpeed distributed training.
 
     This field contains configuration options for DeepSpeed ZeRO optimization
     stages, memory offloading, and other DeepSpeed-specific settings.
 
-<<<<<<< HEAD
-    For more details, see :class:`oumi.core.configs.params.ds_params.DSParams`.
-=======
     For more details, see :class:`oumi.core.configs.params.ds_params.DeepSpeedParams`.
->>>>>>> f3bfcc4b
     """
 
     def __post_init__(self):
@@ -118,8 +106,6 @@
                 "Please enable only one distributed training method."
             )
 
-<<<<<<< HEAD
-=======
         # Validate DeepSpeed batch size configuration for TRL trainers
         trainer_type: Final[TrainerType] = self.training.trainer_type
         if (
@@ -133,7 +119,6 @@
                 f"Current value: {self.deepspeed.train_batch_size}"
             )
 
->>>>>>> f3bfcc4b
         # Verify values for model dtype and mixed precision training.
         if self.training.mixed_precision_dtype in [
             MixedPrecisionDtype.FP16,
