--- conflicted
+++ resolved
@@ -28,7 +28,6 @@
 from oumi.core.configs.params.grpo_params import GrpoParams
 from oumi.core.configs.params.profiler_params import ProfilerParams
 from oumi.core.configs.params.telemetry_params import TelemetryParams
-from oumi.utils.logging import logger
 from oumi.utils.str_utils import sanitize_run_name
 
 
@@ -703,34 +702,7 @@
     not satisfactory, or for new models not yet fully-integrated by Oumi.
     """
 
-<<<<<<< HEAD
-    # ---------------------
-    # Sequence packing params.
-    # ---------------------
-    packing: bool = False
-    """Whether to enable sequence packing for efficient training.
-
-    When enabled, multiple examples are concatenated into a single sequence
-    up to the maximum sequence length, reducing padding and improving efficiency.
-    This is particularly beneficial for datasets with variable-length sequences.
-    """
-
-    packing_strategy: str = "wrapped"
-    """Strategy for sequence packing when packing=True.
-
-    Options:
-    - "wrapped": Pack sequences end-to-end with attention masking (recommended)
-    - "truncated": Pack sequences but truncate if they exceed max length
-    - "padded": Pack sequences with padding between examples
-
-    The "wrapped" strategy provides the best efficiency while maintaining
-    proper attention boundaries between examples.
-    """
-
-    def to_hf(self, training_config=None):
-=======
     def to_hf(self, training_config: Optional["TrainingConfig"] = None):
->>>>>>> 2afb7073
         """Converts Oumi config to HuggingFace's TrainingArguments.
 
         Args:
@@ -777,38 +749,6 @@
 
         trainer_kwargs = copy.deepcopy(self.trainer_kwargs)
 
-<<<<<<< HEAD
-        # Add packing configuration for TRL trainers
-        if self.trainer_type in [TrainerType.TRL_SFT, TrainerType.TRL_DPO]:
-            if self.packing:
-                # Prevent conflicts with user-specified packing in trainer_kwargs
-                if "packing" in trainer_kwargs:
-                    logger.warning(
-                        "Both training.packing and trainer_kwargs.packing are specified. "
-                        "Using trainer_kwargs.packing value."
-                    )
-                else:
-                    trainer_kwargs["packing"] = self.packing
-
-                # Add packing strategy if not already specified
-                if "dataset_kwargs" not in trainer_kwargs:
-                    trainer_kwargs["dataset_kwargs"] = {}
-                if "packing_strategy" not in trainer_kwargs["dataset_kwargs"]:
-                    trainer_kwargs["dataset_kwargs"]["packing_strategy"] = (
-                        self.packing_strategy
-                    )
-
-                # Disable data_collator when packing is enabled to avoid conflicts
-                # TRL will handle data collation internally for packed sequences
-                if "data_collator" not in trainer_kwargs:
-                    trainer_kwargs["data_collator"] = None
-                    logger.info(
-                        "Packing enabled: data_collator set to None to avoid conflicts. "
-                        "TRL will handle data collation for packed sequences."
-                    )
-
-=======
->>>>>>> 2afb7073
         # Add DeepSpeed configuration if enabled
         # NOTE: DeepSpeed config is passed directly to trainer_kwargs instead of through
         # TrainingArguments because (1) DeepSpeed expects either a file path or complete
