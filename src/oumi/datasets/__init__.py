"""Datasets module for the Oumi (Open Universal Machine Intelligence) library.

This module provides various dataset implementations for use in the Oumi framework.
These datasets are designed for different machine learning tasks and can be used
with the models and training pipelines provided by Oumi.

For more information on the available datasets and their usage, see the
:mod:`oumi.datasets` documentation.

Each dataset is implemented as a separate class, inheriting from appropriate base
classes in the :mod:`oumi.core.datasets` module. For usage examples and more detailed
information on each dataset, please refer to their respective class documentation.

See Also:
    - :mod:`oumi.models`: Compatible models for use with these datasets.
    - :mod:`oumi.core.datasets`: Base classes for dataset implementations.

Example:
    >>> from oumi.datasets import AlpacaDataset
    >>> dataset = AlpacaDataset()
    >>> train_loader = DataLoader(dataset, batch_size=32)
"""

from oumi.datasets.alpaca import AlpacaDataset
from oumi.datasets.chatqa import ChatqaDataset
from oumi.datasets.chatrag_bench import ChatRAGBenchDataset
from oumi.datasets.debug import DebugClassificationDataset, DebugPretrainingDataset
from oumi.datasets.dolly import ArgillaDollyDataset
from oumi.datasets.magpie import ArgillaMagpieUltraDataset, MagpieProDataset
from oumi.datasets.sft_jsonlines import TextSftJsonLinesDataset
from oumi.datasets.vision_language.coco_captions import COCOCaptionsDataset
from oumi.datasets.vision_language.flickr30k import Flickr30kDataset
<<<<<<< HEAD
from oumi.datasets.vision_language.llava_instruct_mix_vsft import (
    LlavaInstructMixVsftDataset,
)
from oumi.datasets.vision_language.vision_jsonlines import JsonlinesDataset
=======
from oumi.datasets.vision_language.vision_jsonlines import VLJsonlinesDataset
>>>>>>> 795efaf3

__all__ = [
    "AlpacaDataset",
    "ChatqaDataset",
    "ChatRAGBenchDataset",
    "DebugClassificationDataset",
    "DebugPretrainingDataset",
    "COCOCaptionsDataset",
    "Flickr30kDataset",
<<<<<<< HEAD
    "LlavaInstructMixVsftDataset",
    "JsonlinesDataset",
=======
    "VLJsonlinesDataset",
>>>>>>> 795efaf3
    "ArgillaDollyDataset",
    "ArgillaMagpieUltraDataset",
    "MagpieProDataset",
    "TextSftJsonLinesDataset",
]<|MERGE_RESOLUTION|>--- conflicted
+++ resolved
@@ -30,14 +30,10 @@
 from oumi.datasets.sft_jsonlines import TextSftJsonLinesDataset
 from oumi.datasets.vision_language.coco_captions import COCOCaptionsDataset
 from oumi.datasets.vision_language.flickr30k import Flickr30kDataset
-<<<<<<< HEAD
 from oumi.datasets.vision_language.llava_instruct_mix_vsft import (
     LlavaInstructMixVsftDataset,
 )
-from oumi.datasets.vision_language.vision_jsonlines import JsonlinesDataset
-=======
 from oumi.datasets.vision_language.vision_jsonlines import VLJsonlinesDataset
->>>>>>> 795efaf3
 
 __all__ = [
     "AlpacaDataset",
@@ -47,12 +43,8 @@
     "DebugPretrainingDataset",
     "COCOCaptionsDataset",
     "Flickr30kDataset",
-<<<<<<< HEAD
     "LlavaInstructMixVsftDataset",
-    "JsonlinesDataset",
-=======
     "VLJsonlinesDataset",
->>>>>>> 795efaf3
     "ArgillaDollyDataset",
     "ArgillaMagpieUltraDataset",
     "MagpieProDataset",
