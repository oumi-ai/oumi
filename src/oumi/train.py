# Copyright 2025 - Oumi
#
# Licensed under the Apache License, Version 2.0 (the "License");
# you may not use this file except in compliance with the License.
# You may obtain a copy of the License at
#
#     http://www.apache.org/licenses/LICENSE-2.0
#
# Unless required by applicable law or agreed to in writing, software
# distributed under the License is distributed on an "AS IS" BASIS,
# WITHOUT WARRANTIES OR CONDITIONS OF ANY KIND, either express or implied.
# See the License for the specific language governing permissions and
# limitations under the License.

import time
from importlib.metadata import version
from pathlib import Path
from pprint import pformat
from typing import Callable, Final, Optional, Union

import torch
import transformers
from transformers.trainer_utils import get_last_checkpoint

from oumi.builders import (
    build_collator_from_config,
    build_dataset_mixture,
    build_metrics_function,
    build_model,
    build_peft_model,
    build_processor,
    build_reward_functions,
    build_tokenizer,
    build_trainer,
    build_training_callbacks,
    is_image_text_llm,
)
from oumi.core.configs import (
    DatasetSplit,
    TrainerType,
    TrainingConfig,
)
from oumi.core.configs.internal.supported_models import (
    is_custom_model,
)
from oumi.core.distributed import (
    barrier,
    cleanup_distributed,
    estimate_dataloader_num_workers,
    get_device_rank_info,
    init_distributed,
    is_distributed,
    is_local_process_zero,
    is_world_process_zero,
    prepare_accelerate_fsdp_run,
    verify_torch_distributed_initialized_if_needed,
)
from oumi.core.processors.base_processor import BaseProcessor
from oumi.core.tokenizers import BaseTokenizer
from oumi.core.trainers import BaseTrainer
from oumi.performance.torch_profiler_utils import torch_profile
from oumi.utils.device_utils import (
    log_nvidia_gpu_runtime_info,
)
from oumi.utils.distributed_utils import is_using_accelerate, is_using_accelerate_fsdp
from oumi.utils.git_utils import get_git_revision_hash, get_git_tag
from oumi.utils.io_utils import save_json
from oumi.utils.logging import configure_logger, logger
from oumi.utils.torch_utils import (
    coerce_model_to_dtype,
    device_cleanup,
    get_torch_dtype,
    log_devices_info,
    log_model_summary,
    log_peak_gpu_memory,
    log_versioning_info,
)
from oumi.utils.version_utils import is_dev_build


def _find_checkpoint_to_resume_from(
    resume_from_checkpoint: Optional[str],
    try_resume_from_last_checkpoint: bool,
    output_dir: str,
) -> Optional[str]:
    """Finds and returns the last checkpoint path to be passed to Trainer."""
    checkpoint_path = None
    if resume_from_checkpoint:
        checkpoint_path = resume_from_checkpoint
    elif try_resume_from_last_checkpoint:
        checkpoint_path = get_last_checkpoint(output_dir)
        if not checkpoint_path:
            logger.warning(f"No checkpoints found under {output_dir}")

    if checkpoint_path:
        logger.info(f"Resuming training from checkpoint: {checkpoint_path}")
        return checkpoint_path
    return None


def _ensure_dir_exists(output_dir: Union[str, Path], human_readable_name: str) -> None:
    if not output_dir:
        raise ValueError(f"{human_readable_name} is not specified!")
    output_dir_path: Path = Path(output_dir)
    if output_dir_path.exists():
        if not output_dir_path.is_dir():
            raise ValueError(
                f"{human_readable_name}='{output_dir}' is not a directory!"
            )
    elif is_local_process_zero():
        logger.info(f"Creating {human_readable_name}: {output_dir}...")
        output_dir_path.mkdir(parents=True, exist_ok=True)
        logger.info(
            f"Created {human_readable_name} "
            f"absolute path: {str(output_dir_path.absolute())}"
        )


def _create_training_dirs(config: TrainingConfig) -> None:
    """Creates misc directoris referenced in config."""
    _ensure_dir_exists(config.training.output_dir, "training.output_dir")
    telemetry_dir = config.training.telemetry_dir
    if telemetry_dir:
        _ensure_dir_exists(telemetry_dir, "training.telemetry_dir")


def _log_training_info(config: TrainingConfig) -> None:
    """Logs misc infos about training config/devices/etc. Writes to files."""
    telemetry_dir = config.training.telemetry_dir
    if telemetry_dir and is_world_process_zero():
        device_rank_info = get_device_rank_info()
        save_json(
            {
                "LOCAL_WORLD_SIZE": device_rank_info.local_world_size,
                "WORLD_SIZE": device_rank_info.world_size,
            },
            telemetry_dir / "world_size.json",
        )

    if is_local_process_zero():
        log_versioning_info()
        log_devices_info(
            (telemetry_dir / "devices_info.txt")
            if telemetry_dir and is_world_process_zero()
            else None
        )
        oumi_version = version("oumi")
        logger.info(f"Oumi version: {oumi_version}")
        if is_dev_build():
            logger.info(f"Git revision hash: {get_git_revision_hash()}")
            logger.info(f"Git tag: {get_git_tag()}")


def _finalize_training_config(config: TrainingConfig) -> TrainingConfig:
    """Updates TrainingConfig using dynamic/runtime info."""
    if config.training.dataloader_num_workers == "auto":
        # Resolve "auto" to an actual number.
        num_workers = estimate_dataloader_num_workers()
        logger.info(
            "Resolved 'training.dataloader_num_workers=auto' to "
            f"'training.dataloader_num_workers={num_workers}'"
        )
        config.training.dataloader_num_workers = num_workers

    assert isinstance(config.training.dataloader_num_workers, int)
<<<<<<< HEAD
=======

    if config.training.trainer_type == TrainerType.TRL_GRPO:
        world_size = get_device_rank_info().world_size
        batch_size = config.training.per_device_train_batch_size
        global_batch_size = world_size * batch_size
        num_generations = config.training.grpo.num_generations
        if num_generations is not None and global_batch_size % num_generations != 0:
            logger.warning(
                f"For {config.training.trainer_type}, "
                f"global batch size ({global_batch_size}) should be evenly divisible "
                f"by `grpo.num_generations` ({num_generations}). It's not! "
                f"World size: {world_size}. "
                f"Per-device batch size: {batch_size}."
            )

>>>>>>> bc574954
    return config


def _create_optional_training_kwargs(
    config: TrainingConfig,
    tokenizer: Optional[BaseTokenizer],
    trainer_type: TrainerType,
    metrics_function: Optional[Callable],
    reward_functions: list[Callable],
    collator: Optional[Callable],
):
    kwargs = {}
    if trainer_type == TrainerType.OUMI:
        kwargs["config"] = config

    if trainer_type != TrainerType.TRL_GRPO:
        kwargs["tokenizer"] = tokenizer
        kwargs["compute_metrics"] = metrics_function
        kwargs["data_collator"] = collator
    else:
        assert trainer_type == TrainerType.TRL_GRPO
        if metrics_function:
            raise ValueError(f"metrics_function isn't supported for {trainer_type}")
        if collator:
            raise ValueError(f"collator isn't supported for {trainer_type}")

        kwargs["processing_class"] = tokenizer
        kwargs["reward_funcs"] = reward_functions
    return kwargs


def train(config: TrainingConfig, **kwargs) -> None:
    """Trains a model using the provided configuration."""
    _START_TIME = time.time()

    if is_distributed():
        init_distributed(timeout_minutes=config.training.nccl_default_timeout_minutes)

    _create_training_dirs(config)
    _log_training_info(config)

    # Configure logging to file
    log_dir = Path(config.training.output_dir) / "logs"
    for logger_name in ("oumi", "oumi.telemetry"):
        configure_logger(logger_name, level=config.training.log_level, log_dir=log_dir)

    telemetry_dir = config.training.telemetry_dir

    config = _finalize_training_config(config)

    if is_local_process_zero():
        logger.info(f"TrainingConfig:\n{pformat(config)}")
        if telemetry_dir and is_world_process_zero():
            config.to_yaml(str(telemetry_dir / "training_config.yaml"))

    # We support running FSDP Oumi training without being invoked from the Accelerate
    # launcher. We detect this with the following:
    # 1. Accelerate's environment variables aren't set
    # 2. We are running with a HF-family trainer (HF, TRL_SFT, TRL_DPO, TRL_GRPO)
    # 3. FSDP is enabled in the Oumi config
    # In this case, we mimic an Accelerate launcher run by setting the necessary
    # environment variables.
    # Note that normal Accelerate launcher runs won't be affected.
    if (
        not is_using_accelerate()
        and config.training.trainer_type != TrainerType.OUMI
        and config.fsdp.enable_fsdp
    ):
        accelerate_env_vars = prepare_accelerate_fsdp_run(config)
        logger.info(
            f"Set Accelerate environment variables for FSDP: {accelerate_env_vars}"
        )

    # Initialize model and tokenizer.
    tokenizer: Optional[BaseTokenizer] = None
    if is_custom_model(config.model.model_name) and not config.model.tokenizer_name:
        # Keep tokenizer as None for custom models unless `tokenizer_name` is specified.
        tokenizer = None
    else:
        tokenizer = build_tokenizer(config.model)

    processor: Optional[BaseProcessor] = None
    if is_image_text_llm(config.model):
        assert (
            tokenizer is not None
        ), "Tokenizer can't be None because all VLM-s are non-custom currently"
        # Only create `processor` for VLM-s for now.
        processor = build_processor(
            config.model.model_name,
            tokenizer,
            trust_remote_code=config.model.trust_remote_code,
        )

    use_peft = config.training.use_peft and config.peft

    # Build model.
    model = build_model(
        model_params=config.model,
        peft_params=config.peft if use_peft else None,
        *kwargs,
    )

    if use_peft:
        logger.info("Building PEFT model...")
        model = build_peft_model(
            model, config.training.enable_gradient_checkpointing, config.peft
        )

    if config.training.log_model_summary and is_local_process_zero():
        log_model_summary(
            model, telemetry_dir / "model_summary.txt" if telemetry_dir else None
        )

    # Load data & preprocessing
    dataset = build_dataset_mixture(config, tokenizer, DatasetSplit.TRAIN)

    eval_dataset = None
    if len(config.data.get_split(DatasetSplit.VALIDATION).datasets) != 0:
        eval_dataset = build_dataset_mixture(config, tokenizer, DatasetSplit.VALIDATION)

    # Train model
    trainer_type: Final[TrainerType] = config.training.trainer_type
    create_trainer_fn: Callable[..., BaseTrainer] = build_trainer(
        trainer_type, processor=processor
    )

    metrics_function: Optional[Callable] = build_metrics_function(config.training)
    reward_functions: list[Callable] = build_reward_functions(config.training)
    if trainer_type == TrainerType.TRL_GRPO and len(reward_functions) == 0:
        logger.warning(f"No reward_function specified for {trainer_type}!")

    collator: Optional[Callable] = build_collator_from_config(config, tokenizer)

    training_kwargs = _create_optional_training_kwargs(
        config,
        tokenizer,
        trainer_type,
        metrics_function,
        reward_functions,
        collator,
    )

    # Reclaim memory before training starts.
    device_cleanup()

    with torch_profile(
        config.training.profiler,
        training_output_dir=config.training.output_dir,
        record_function_name="oumi.train",
    ) as profiler:
        with torch.profiler.record_function("create_trainer"):
            callbacks = build_training_callbacks(config, model, profiler)

            trainer = create_trainer_fn(
                model=model,
                args=config.training,
                train_dataset=dataset,
                eval_dataset=eval_dataset,
                callbacks=callbacks,
                **training_kwargs,
            )

        with torch.profiler.record_function("log_and_verify"):
            log_nvidia_gpu_runtime_info(log_prefix="GPU Metrics Before Training:")
            verify_torch_distributed_initialized_if_needed()

        with torch.profiler.record_function("find_checkpoint_to_resume_from"):
            checkpoint_location = _find_checkpoint_to_resume_from(
                config.training.resume_from_checkpoint,
                config.training.try_resume_from_last_checkpoint,
                config.training.output_dir,
            )

        # TODO: OPE-577 - Remove when the issue is resolved.
        # QLoRA FSDP training currently has an issue where some submodules of the model
        # are float32 instead of the requested dtype. As a workaround, we coerce all
        # modules to the desired dtype. See:
        # https://github.com/huggingface/accelerate/issues/1620#issuecomment-2407102051
        if is_using_accelerate_fsdp() and config.peft.q_lora:
            # https://huggingface.co/docs/bitsandbytes/main/en/fsdp_qlora#quantized-data-storage
            quant_storage_dtype = get_torch_dtype(config.peft.bnb_4bit_quant_storage)
            if quant_storage_dtype != config.model.torch_dtype:
                raise ValueError(
                    f"BnB 4-bit quantization storage dtype must match model dtype. "
                    f"Instead got {config.peft.bnb_4bit_quant_storage} and "
                    f"{config.model.torch_dtype}."
                )
            coerce_model_to_dtype(model, config.model.torch_dtype)
            logger.info(f"Coerced model to dtype {config.model.torch_dtype}!")

        with torch.profiler.record_function("wait_for_all_ranks"):
            # Make sure all workers start training at the same time.
            barrier()

        with torch.profiler.record_function("train"):
            logger.info(f"Training init time: {time.time() - _START_TIME:.3f}s")
            logger.info(
                f"Starting training... "
                f"({config.training.trainer_type}, "
                f"transformers: {transformers.__version__})"
            )
            trainer.train(resume_from_checkpoint=checkpoint_location)

    logger.info("Training is Complete.")

    log_nvidia_gpu_runtime_info(log_prefix="GPU Metrics After Training:")
    log_peak_gpu_memory()

    # Save final checkpoint & training state.
    if config.training.save_final_model:
        logger.info("Saving final state...")
        trainer.save_state()

        barrier()

        logger.info("Saving final model...")
        trainer.save_model(config=config)

    barrier()

    if is_distributed():
        cleanup_distributed()
    logger.info(
        "\n\n» We're always looking for feedback. "
        "What's one thing we can improve? https://oumi.ai/feedback"
    )<|MERGE_RESOLUTION|>--- conflicted
+++ resolved
@@ -163,8 +163,6 @@
         config.training.dataloader_num_workers = num_workers
 
     assert isinstance(config.training.dataloader_num_workers, int)
-<<<<<<< HEAD
-=======
 
     if config.training.trainer_type == TrainerType.TRL_GRPO:
         world_size = get_device_rank_info().world_size
@@ -180,7 +178,6 @@
                 f"Per-device batch size: {batch_size}."
             )
 
->>>>>>> bc574954
     return config
 
 
