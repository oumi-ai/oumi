--- conflicted
+++ resolved
@@ -297,16 +297,10 @@
 
         with torch.profiler.record_function("train"):
             logger.info(f"Training init time: {time.time() - _START_TIME:.3f}s")
-<<<<<<< HEAD
-            logger.info(
-                f"Starting training...\ntransformers=={transformers.__version__}"
-=======
-
             logger.info(
                 f"Starting training... "
                 f"({config.training.trainer_type}, "
                 f"transformers: {transformers.__version__})"
->>>>>>> bc8e9a84
             )
             trainer.train(resume_from_checkpoint=checkpoint_location)
 
