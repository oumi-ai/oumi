import copy
from collections.abc import Sequence
from typing import Callable, Optional, TypeVar, Union, cast

import datasets
from trl.trainer import ConstantLengthDataset

from oumi.core.configs import (
    DataParams,
    DatasetParams,
    DatasetSplit,
    DatasetSplitParams,
    MixtureStrategy,
    TrainingConfig,
)
from oumi.core.datasets.base_pretraining_dataset import BasePretrainingDataset
from oumi.core.datasets.pretraining_async_text_dataset import (
    PretrainingAsyncTextDataset,
)
from oumi.core.registry import REGISTRY
from oumi.core.tokenizers import BaseTokenizer
from oumi.utils.hf_datasets_utils import is_cached_to_disk_hf_dataset
from oumi.utils.logging import logger

DatasetType = TypeVar("DatasetType", datasets.Dataset, datasets.IterableDataset)


def build_dataset_mixture(
    config: TrainingConfig,
    tokenizer: Optional[BaseTokenizer],
    dataset_split: DatasetSplit,
    seed: Optional[int] = None,
) -> Union[ConstantLengthDataset, DatasetType, PretrainingAsyncTextDataset]:
    """Builds a dataset for the specified split.

    Args:
        config: The training config.
        tokenizer: The tokenizer object to use for preprocessing.
        dataset_split: The split of the dataset to load.
        seed: If specified, a seed used for random sampling.
        kwargs: Keyword arguments.

    Returns:
        dataset: The built dataset for `dataset_split`.
    """
    dataset_split_params: DatasetSplitParams = config.data.get_split(dataset_split)

    if dataset_split_params.experimental_use_torch_datapipes:
        from oumi.builders.oumi_data import build_dataset_mixture as build_oumi_dataset

        logger.warning(
            "Using experimental torch datapipes preprocessing pipeline. "
            "This is currently in beta and may not be stable."
        )
        # TODO: OPE-271. Some type hackery going on here.
        # We return a torchdata.IterDataPipe instead of a HuggingFace Dataset or
        # IterableDataset. This is a temporary workaround until torchdata is stable
        # and becomes the default processign pipeline.
        return build_oumi_dataset(config, tokenizer, dataset_split, seed)  # type: ignore

    # Check if the underlying dataset is already packed, or if we need to pack it
    # ourselves.
    is_packed = _is_mixture_packed(dataset_split_params)

    datasets = [
        _sample_dataset(
            _load_dataset(
                dataset_params=dataset_params,
                stream=dataset_split_params.stream,
                tokenizer=tokenizer,
            ),
            dataset_params=dataset_params,
            stream=dataset_split_params.stream,
        )
        for dataset_params in dataset_split_params.datasets
    ]
    mixture_proportions = [
        dataset.mixture_proportion for dataset in dataset_split_params.datasets
    ]

    # Interleave datasets using mixture_strategy.
    dataset = _mix_datasets(
        datasets,
        mixture_proportions,
        dataset_split_params.mixture_strategy,
        dataset_split_params.seed,
    )
    if dataset_split_params.pack:
        # Fetch max sequence length. If not specified, defaults to 1024.
        dataset_kwargs = {}
        if config.model.model_max_length:
            dataset_kwargs["seq_length"] = config.model.model_max_length

        if not is_packed:
            if dataset_split_params.use_async_dataset:
                dataset = PretrainingAsyncTextDataset(
                    tokenizer,
                    dataset,
                    dataset_text_field=dataset_split_params.target_col,
                    pretokenized=True,
                    **dataset_kwargs,
                )
            else:
                dataset = ConstantLengthDataset(
                    tokenizer,
                    dataset,
                    dataset_text_field=dataset_split_params.target_col,
                    **dataset_kwargs,
                )

    return dataset


def build_dataset_from_params(
    dataset_params: DatasetParams,
    tokenizer: Optional[BaseTokenizer],
    seed: Optional[int] = None,
    stream: bool = False,
    pack: bool = False,
    experimental_use_torch_datapipes: bool = False,
    use_async_dataset: bool = False,
) -> Union[ConstantLengthDataset, DatasetType, PretrainingAsyncTextDataset]:
    """Builds a dataset from a dataset params object.

    Please refer to `DatasetParams` & `DatasetSplitParams` for a description of
    all the arguments.
    """
    training_config = TrainingConfig(
        data=DataParams(
            train=DatasetSplitParams(
                datasets=[dataset_params],
                stream=stream,
                pack=pack,
                use_async_dataset=use_async_dataset,
                experimental_use_torch_datapipes=experimental_use_torch_datapipes,
            )
        )
    )

    return build_dataset_mixture(
        config=training_config,
        dataset_split=DatasetSplit.TRAIN,
        tokenizer=tokenizer,
        seed=seed,
    )


def build_dataset(
    dataset_name: str,
    tokenizer: Optional[BaseTokenizer],
    seed: Optional[int] = None,
    stream: bool = False,
    pack: bool = False,
    experimental_use_torch_datapipes: bool = False,
    use_async_dataset: bool = False,
    **kwargs,
) -> Union[ConstantLengthDataset, DatasetType, PretrainingAsyncTextDataset]:
    """Builds a dataset from a dataset name.

    Please refer to `DatasetParams` & `DatasetSplitParams` for a description of
    the all the arguments.
    """
    dataset_params = DatasetParams(
        dataset_name=dataset_name,
        **kwargs,
    )

    return build_dataset_from_params(
        dataset_params=dataset_params,
        tokenizer=tokenizer,
        seed=seed,
        stream=stream,
        pack=pack,
        experimental_use_torch_datapipes=experimental_use_torch_datapipes,
        use_async_dataset=use_async_dataset,
    )


def _mix_datasets(
    dataset_list: list[DatasetType],
    mixture_proportions: Sequence[Optional[float]],
    mixture_strategy: str,
    seed: Optional[int],
) -> DatasetType:
    """Joins multiple datasets using the provided `mixture_strategy`."""
    if any([proportion is None for proportion in mixture_proportions]):
        # All datasets should be concatenated when no proportion is specified.
        return datasets.concatenate_datasets(dataset_list)
    else:
        # All mixture_proportions are not None.
        mixture_proportions = cast(list[float], mixture_proportions)
        # Interleave datasets using the specified proportions and mixture strategy.
        return datasets.interleave_datasets(
            dataset_list,
            probabilities=mixture_proportions,
            seed=seed,
            stopping_strategy=(MixtureStrategy(mixture_strategy).get_literal_value()),
        )


def _sample_dataset(
    dataset: Union[
        datasets.DatasetDict,
        datasets.Dataset,
        datasets.IterableDatasetDict,
        datasets.IterableDataset,
    ],
    dataset_params: DatasetParams,
    stream: bool,
) -> DatasetType:
    """Samples the specified dataset."""
    if dataset_params.sample_count is None:
        # No sampling.
        dataset = cast(DatasetType, dataset)
        if dataset_params.shuffle:
            dataset = dataset.shuffle(dataset_params.seed)
        return dataset
    if stream:
        dataset = cast(datasets.IterableDataset, dataset)
        if dataset_params.shuffle:
            dataset = dataset.shuffle(dataset_params.seed)
        generator = _build_iterable_dataset_sampler(
            dataset, dataset_params.sample_count
        )
        return cast(
            DatasetType,
            datasets.IterableDataset.from_generator(generator, dataset.features),
        )
    dataset = cast(datasets.Dataset, dataset)
    if dataset.num_rows >= dataset_params.sample_count:
        if dataset_params.shuffle:
            dataset = dataset.shuffle(dataset_params.seed).flatten_indices()
        return cast(DatasetType, dataset.take(dataset_params.sample_count))
    # Oversample the dataset.
    oversampling_copies = int(dataset_params.sample_count // dataset.num_rows)
    dataset_list = [
        cast(datasets.Dataset, copy.deepcopy(dataset))
        for _ in range(oversampling_copies)
    ]
    remaining_rows = dataset_params.sample_count % dataset.num_rows
    if remaining_rows > 0:
        sampled_dataset = cast(datasets.Dataset, dataset)
        if dataset_params.shuffle:
            sampled_dataset = sampled_dataset.shuffle(dataset_params.seed)
        dataset_list.append(sampled_dataset.take(remaining_rows))
    oversampled_dataset = datasets.concatenate_datasets(dataset_list)
    if dataset_params.shuffle:
        oversampled_dataset = oversampled_dataset.shuffle(
            dataset_params.seed
        ).flatten_indices()
    return cast(DatasetType, oversampled_dataset)


def _build_iterable_dataset_sampler(
    dataset: datasets.IterableDataset, n: int
) -> Callable:
    """Returns a generator that supports oversampling an IterableDataset."""

    def _generator():
        generation_count = 0
        while generation_count < n:
            for generation in dataset:
                generation_count += 1
                yield generation
                if generation_count >= n:
                    break

    return _generator


def _load_dataset(
    dataset_params: DatasetParams,
    stream: bool,
    tokenizer: Optional[BaseTokenizer] = None,
) -> Union[
    datasets.DatasetDict,
    datasets.Dataset,
    datasets.IterableDatasetDict,
    datasets.IterableDataset,
]:
    """Loads a dataset with the specified name and subset."""
    dataset_class = REGISTRY.get_dataset(
        dataset_params.dataset_name, subset=dataset_params.subset
    )

<<<<<<< HEAD
    if dataset_class is not None:
        dataset = dataset_class(
            split=dataset_params.split,
            subset=dataset_params.subset,
            tokenizer=tokenizer,
            trust_remote_code=dataset_params.trust_remote_code,
            **dataset_params.dataset_kwargs,
        )
        return dataset.to_hf()
=======
        if dataset_class is not None:
            dataset_kwargs = {**dataset_params.dataset_kwargs}
            if dataset_params.transform_num_workers is not None:
                dataset_kwargs["transform_num_workers"] = (
                    dataset_params.transform_num_workers
                )

            dataset = dataset_class(
                split=dataset_params.split,
                subset=dataset_params.subset,
                dataset_path=dataset_params.dataset_path,
                tokenizer=tokenizer,
                trust_remote_code=dataset_params.trust_remote_code,
                **dataset_kwargs,
            )
            return dataset.to_hf()
>>>>>>> 9f78dcc2

    dataset_path = dataset_params.dataset_path
    if dataset_path and is_cached_to_disk_hf_dataset(dataset_path):
        return datasets.Dataset.load_from_disk(dataset_path)
    else:
        return datasets.load_dataset(
            dataset_params.dataset_name,
            name=dataset_params.subset,
            split=dataset_params.split,
            streaming=stream,
            trust_remote_code=dataset_params.trust_remote_code,
            **dataset_params.dataset_kwargs,
        )


def _is_mixture_packed(dataset_split_params: DatasetSplitParams) -> bool:
    """Returns True if all datasets in the mixture are packed."""
    if len(dataset_split_params.datasets) == 0:
        return False

    for dataset in dataset_split_params.datasets:
        dataset_class = REGISTRY.get_dataset(
            dataset.dataset_name, subset=dataset.subset
        )

        if dataset_class is None or not isinstance(
            dataset_class, BasePretrainingDataset
        ):
            return False

    # All datasets in mixture are packed.
    return True<|MERGE_RESOLUTION|>--- conflicted
+++ resolved
@@ -283,34 +283,22 @@
         dataset_params.dataset_name, subset=dataset_params.subset
     )
 
-<<<<<<< HEAD
     if dataset_class is not None:
+        dataset_kwargs = {**dataset_params.dataset_kwargs}
+        if dataset_params.transform_num_workers is not None:
+            dataset_kwargs["transform_num_workers"] = (
+                dataset_params.transform_num_workers
+            )
+
         dataset = dataset_class(
             split=dataset_params.split,
             subset=dataset_params.subset,
+            dataset_path=dataset_params.dataset_path,
             tokenizer=tokenizer,
             trust_remote_code=dataset_params.trust_remote_code,
-            **dataset_params.dataset_kwargs,
+            **dataset_kwargs,
         )
         return dataset.to_hf()
-=======
-        if dataset_class is not None:
-            dataset_kwargs = {**dataset_params.dataset_kwargs}
-            if dataset_params.transform_num_workers is not None:
-                dataset_kwargs["transform_num_workers"] = (
-                    dataset_params.transform_num_workers
-                )
-
-            dataset = dataset_class(
-                split=dataset_params.split,
-                subset=dataset_params.subset,
-                dataset_path=dataset_params.dataset_path,
-                tokenizer=tokenizer,
-                trust_remote_code=dataset_params.trust_remote_code,
-                **dataset_kwargs,
-            )
-            return dataset.to_hf()
->>>>>>> 9f78dcc2
 
     dataset_path = dataset_params.dataset_path
     if dataset_path and is_cached_to_disk_hf_dataset(dataset_path):
