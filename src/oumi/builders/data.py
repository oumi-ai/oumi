--- conflicted
+++ resolved
@@ -326,30 +326,17 @@
 
 
 def _is_mixture_packed(dataset_split_params: DatasetSplitParams) -> bool:
-<<<<<<< HEAD
-    """Returns True if all datasets in the mixture are packed."""
-=======
     """Returns whether all datasets in the mixture are packed.
 
     Raises:
         ValueError: If a mixture of packed and unpacked datasets is detected.
     """
     num_packed = 0
->>>>>>> dbab0054
     for dataset in dataset_split_params.datasets:
         dataset_class = REGISTRY.get_dataset(
             dataset.dataset_name, subset=dataset.subset
         )
 
-<<<<<<< HEAD
-        if dataset_class is None or not issubclass(
-            dataset_class,  # type: ignore
-            BasePretrainingDataset,
-        ):
-            return False
-    # All datasets in mixture are packed.
-    return True
-=======
         if dataset_class is not None and issubclass(
             dataset_class,  # type: ignore
             BasePretrainingDataset,
@@ -364,5 +351,4 @@
         # don't support mixing both at the moment.
         raise ValueError(
             "We currently don't support mixing registered and unregistered datasets."
-        )
->>>>>>> dbab0054
+        )