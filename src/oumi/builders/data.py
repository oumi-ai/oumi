--- conflicted
+++ resolved
@@ -24,11 +24,7 @@
 )
 from oumi.datasets.trl_dpo_preprocessor import trl_dpo_chat_preprocessor_fn
 from oumi.datasets.ultrachat_200k import trl_sft_ultrachat_200k_preprocessor_fn
-<<<<<<< HEAD
-from oumi.utils.io_utils import is_saved_to_disk_hf_dataset
-=======
 from oumi.utils.hf_datasets_utils import is_cached_to_disk_hf_dataset
->>>>>>> 09ab5ab6
 from oumi.utils.logging import logger
 
 DatasetType = TypeVar("DatasetType", datasets.Dataset, datasets.IterableDataset)
@@ -375,11 +371,7 @@
             return dataset.to_hf()
 
     dataset_name_or_path: Path = Path(dataset_params.dataset_name)
-<<<<<<< HEAD
-    if is_saved_to_disk_hf_dataset(dataset_name_or_path):
-=======
     if is_cached_to_disk_hf_dataset(dataset_name_or_path):
->>>>>>> 09ab5ab6
         return datasets.Dataset.load_from_disk(dataset_name_or_path)
     else:
         return datasets.load_dataset(
