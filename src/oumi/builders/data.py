--- conflicted
+++ resolved
@@ -277,9 +277,6 @@
     datasets.IterableDatasetDict,
     datasets.IterableDataset,
 ]:
-<<<<<<< HEAD
-    """Loads a dataset with the specified name and subset."""
-=======
     """Loads a dataset with the specified name and subset.
 
     Note:
@@ -291,7 +288,6 @@
            feature generation i.e., `transform()` is called on-demand during
            training.
     """
->>>>>>> cae65cef
     dataset_class = REGISTRY.get_dataset(
         dataset_params.dataset_name, subset=dataset_params.subset
     )
@@ -302,19 +298,6 @@
             dataset_kwargs["transform_num_workers"] = (
                 dataset_params.transform_num_workers
             )
-<<<<<<< HEAD
-
-        dataset = dataset_class(
-            split=dataset_params.split,
-            subset=dataset_params.subset,
-            dataset_path=dataset_params.dataset_path,
-            tokenizer=tokenizer,
-            trust_remote_code=dataset_params.trust_remote_code,
-            **dataset_kwargs,
-        )
-        return dataset.to_hf()
-=======
->>>>>>> cae65cef
 
         dataset = dataset_class(
             dataset_name=dataset_params.dataset_name,
@@ -345,41 +328,17 @@
 
 
 def _is_mixture_packed(dataset_split_params: DatasetSplitParams) -> bool:
-<<<<<<< HEAD
-    """Returns True if all datasets in the mixture are packed."""
-    if len(dataset_split_params.datasets) == 0:
-        return False
-
-=======
     """Returns whether all datasets in the mixture are packed.
 
     Raises:
         ValueError: If a mixture of packed and unpacked datasets is detected.
     """
     num_packed = 0
->>>>>>> cae65cef
     for dataset in dataset_split_params.datasets:
         dataset_class = REGISTRY.get_dataset(
             dataset.dataset_name, subset=dataset.subset
         )
 
-<<<<<<< HEAD
-        if dataset_class is None or not isinstance(
-            dataset_class, BasePretrainingDataset
-        ):
-            return False
-
-    # All datasets in mixture are packed.
-    return True
-
-
-if __name__ == "__main__":
-    # Print all available datasets.
-    # Note: this is mostly to avoid a not-used import for `oumi.datasets`.
-    print("Available datasets:")
-    for dataset in sorted(oumi.datasets.__all__):
-        print(f"- {dataset}")
-=======
         if dataset_class is not None and issubclass(
             dataset_class,  # type: ignore
             BasePretrainingDataset,
@@ -394,5 +353,4 @@
         # don't support mixing both at the moment.
         raise ValueError(
             "We currently don't support mixing registered and unregistered datasets."
-        )
->>>>>>> cae65cef
+        )