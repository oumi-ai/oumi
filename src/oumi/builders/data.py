import copy
from collections.abc import Sequence
from typing import Callable, Optional, TypeVar, Union, cast

import datasets
from trl.trainer import ConstantLengthDataset

from oumi.core.configs import (
    DataParams,
    DatasetParams,
    DatasetSplit,
    DatasetSplitParams,
    MixtureStrategy,
    TrainingConfig,
)
from oumi.core.datasets.base_pretraining_dataset import BasePretrainingDataset
from oumi.core.datasets.pretraining_async_text_dataset import (
    PretrainingAsyncTextDataset,
)
from oumi.core.registry import REGISTRY
from oumi.core.tokenizers import BaseTokenizer
from oumi.utils.hf_datasets_utils import is_cached_to_disk_hf_dataset
from oumi.utils.logging import logger

DatasetType = TypeVar("DatasetType", datasets.Dataset, datasets.IterableDataset)


def build_dataset_mixture(
    config: TrainingConfig,
    tokenizer: Optional[BaseTokenizer],
    dataset_split: DatasetSplit,
    seed: Optional[int] = None,
) -> Union[ConstantLengthDataset, DatasetType, PretrainingAsyncTextDataset]:
    """Builds a dataset for the specified split.

    Args:
        config: The training config.
        tokenizer: The tokenizer object to use for preprocessing.
        dataset_split: The split of the dataset to load.
        seed: If specified, a seed used for random sampling.
        kwargs: Keyword arguments.

    Returns:
        dataset: The built dataset for `dataset_split`.
    """
    dataset_split_params: DatasetSplitParams = config.data.get_split(dataset_split)
    if dataset_split_params.experimental_use_torch_datapipes:
        from oumi.builders.oumi_data import build_dataset_mixture as build_oumi_dataset

        logger.warning(
            "Using experimental torch datapipes preprocessing pipeline. "
            "This is currently in beta and may not be stable."
        )
        # TODO: OPE-271. Some type hackery going on here.
        # We return a torchdata.IterDataPipe instead of a HuggingFace Dataset or
        # IterableDataset. This is a temporary workaround until torchdata is stable
        # and becomes the default processign pipeline.
        return build_oumi_dataset(config, tokenizer, dataset_split, seed)  # type: ignore

    # Check if the underlying dataset is already packed, or if we need to pack it
    # ourselves.
    is_packed = _is_mixture_packed(dataset_split_params)

    datasets = [
        _sample_dataset(
            _load_dataset(
                dataset_params=dataset_params,
                stream=dataset_split_params.stream,
                tokenizer=tokenizer,
            ),
            dataset_params=dataset_params,
            stream=dataset_split_params.stream,
        )
        for dataset_params in dataset_split_params.datasets
    ]
    mixture_proportions = [
        dataset.mixture_proportion for dataset in dataset_split_params.datasets
    ]

    # Interleave datasets using mixture_strategy.
    dataset = _mix_datasets(
        datasets,
        mixture_proportions,
        dataset_split_params.mixture_strategy,
        dataset_split_params.seed,
    )
    if dataset_split_params.pack and not is_packed:
        # Fetch max sequence length. If not specified, defaults to 1024.
        dataset_kwargs = {}
        if config.model.model_max_length:
            dataset_kwargs["seq_length"] = config.model.model_max_length

        if dataset_split_params.use_async_dataset:
            dataset = PretrainingAsyncTextDataset(
                tokenizer,
                dataset,
                dataset_text_field=dataset_split_params.target_col,
                **dataset_kwargs,
            )
        else:
            dataset = ConstantLengthDataset(
                tokenizer,
                dataset,
                dataset_text_field=dataset_split_params.target_col,
                **dataset_kwargs,
            )

    return dataset


def build_dataset_from_params(
    dataset_params: DatasetParams,
    tokenizer: Optional[BaseTokenizer],
    seed: Optional[int] = None,
    stream: bool = False,
    pack: bool = False,
    experimental_use_torch_datapipes: bool = False,
    use_async_dataset: bool = False,
) -> Union[ConstantLengthDataset, DatasetType, PretrainingAsyncTextDataset]:
    """Builds a dataset from a dataset params object.

    Please refer to `DatasetParams` & `DatasetSplitParams` for a description of
    all the arguments.
    """
    training_config = TrainingConfig(
        data=DataParams(
            train=DatasetSplitParams(
                datasets=[dataset_params],
                stream=stream,
                pack=pack,
                use_async_dataset=use_async_dataset,
                experimental_use_torch_datapipes=experimental_use_torch_datapipes,
            )
        )
    )

    return build_dataset_mixture(
        config=training_config,
        dataset_split=DatasetSplit.TRAIN,
        tokenizer=tokenizer,
        seed=seed,
    )


def build_dataset(
    dataset_name: str,
    tokenizer: Optional[BaseTokenizer],
    seed: Optional[int] = None,
    stream: bool = False,
    pack: bool = False,
    experimental_use_torch_datapipes: bool = False,
    use_async_dataset: bool = False,
    **kwargs,
) -> Union[ConstantLengthDataset, DatasetType, PretrainingAsyncTextDataset]:
    """Builds a dataset from a dataset name.

    Please refer to `DatasetParams` & `DatasetSplitParams` for a description of
    the all the arguments.
    """
    dataset_params = DatasetParams(
        dataset_name=dataset_name,
        **kwargs,
    )

    return build_dataset_from_params(
        dataset_params=dataset_params,
        tokenizer=tokenizer,
        seed=seed,
        stream=stream,
        pack=pack,
        experimental_use_torch_datapipes=experimental_use_torch_datapipes,
        use_async_dataset=use_async_dataset,
    )


def _mix_datasets(
    dataset_list: list[DatasetType],
    mixture_proportions: Sequence[Optional[float]],
    mixture_strategy: str,
    seed: Optional[int],
) -> DatasetType:
    """Joins multiple datasets using the provided `mixture_strategy`."""
    if any([proportion is None for proportion in mixture_proportions]):
        # All datasets should be concatenated when no proportion is specified.
        return datasets.concatenate_datasets(dataset_list)
    else:
        # All mixture_proportions are not None.
        mixture_proportions = cast(list[float], mixture_proportions)
        # Interleave datasets using the specified proportions and mixture strategy.
        return datasets.interleave_datasets(
            dataset_list,
            probabilities=mixture_proportions,
            seed=seed,
            stopping_strategy=(MixtureStrategy(mixture_strategy).get_literal_value()),
        )


def _sample_dataset(
    dataset: Union[
        datasets.DatasetDict,
        datasets.Dataset,
        datasets.IterableDatasetDict,
        datasets.IterableDataset,
    ],
    dataset_params: DatasetParams,
    stream: bool,
) -> DatasetType:
    """Samples the specified dataset."""
    if dataset_params.sample_count is None:
        # No sampling.
        dataset = cast(DatasetType, dataset)
        if dataset_params.shuffle:
            dataset = dataset.shuffle(dataset_params.seed)
        return dataset
    if stream:
        dataset = cast(datasets.IterableDataset, dataset)
        if dataset_params.shuffle:
            dataset = dataset.shuffle(dataset_params.seed)
        generator = _build_iterable_dataset_sampler(
            dataset, dataset_params.sample_count
        )
        return cast(
            DatasetType,
            datasets.IterableDataset.from_generator(generator, dataset.features),
        )
    dataset = cast(datasets.Dataset, dataset)
    if dataset.num_rows >= dataset_params.sample_count:
        if dataset_params.shuffle:
            dataset = dataset.shuffle(dataset_params.seed).flatten_indices()
        return cast(DatasetType, dataset.take(dataset_params.sample_count))
    # Oversample the dataset.
    oversampling_copies = int(dataset_params.sample_count // dataset.num_rows)
    dataset_list = [
        cast(datasets.Dataset, copy.deepcopy(dataset))
        for _ in range(oversampling_copies)
    ]
    remaining_rows = dataset_params.sample_count % dataset.num_rows
    if remaining_rows > 0:
        sampled_dataset = cast(datasets.Dataset, dataset)
        if dataset_params.shuffle:
            sampled_dataset = sampled_dataset.shuffle(dataset_params.seed)
        dataset_list.append(sampled_dataset.take(remaining_rows))
    oversampled_dataset = datasets.concatenate_datasets(dataset_list)
    if dataset_params.shuffle:
        oversampled_dataset = oversampled_dataset.shuffle(
            dataset_params.seed
        ).flatten_indices()
    return cast(DatasetType, oversampled_dataset)


def _build_iterable_dataset_sampler(
    dataset: datasets.IterableDataset, n: int
) -> Callable:
    """Returns a generator that supports oversampling an IterableDataset."""

    def _generator():
        generation_count = 0
        while generation_count < n:
            for generation in dataset:
                generation_count += 1
                yield generation
                if generation_count >= n:
                    break

    return _generator


def _load_dataset(
    dataset_params: DatasetParams,
    stream: bool,
    tokenizer: Optional[BaseTokenizer] = None,
) -> Union[
    datasets.DatasetDict,
    datasets.Dataset,
    datasets.IterableDatasetDict,
    datasets.IterableDataset,
]:
    """Loads a dataset with the specified name and subset.

    Note:
        For custom map datasets, streaming is only partially supported:
         - The full dataset is downloaded (or loaded from disk), and loaded in memory.
         - However, transformations are applied lazily in streaming mode. The raw
           dataset is not post-processed (i.e., not "transformed") before
           training starts. Instead, it's returned as `IterableDataset` with lazy
           feature generation i.e., `transform()` is called on-demand during
           training.
    """
    dataset_class = REGISTRY.get_dataset(
        dataset_params.dataset_name, subset=dataset_params.subset
    )

    if dataset_class is not None:
        dataset_kwargs = {**dataset_params.dataset_kwargs}
        if dataset_params.transform_num_workers is not None:
            dataset_kwargs["transform_num_workers"] = (
                dataset_params.transform_num_workers
            )

        dataset = dataset_class(
            dataset_name=dataset_params.dataset_name,
            dataset_path=dataset_params.dataset_path,
            split=dataset_params.split,
            subset=dataset_params.subset,
            tokenizer=tokenizer,
            trust_remote_code=dataset_params.trust_remote_code,
            **dataset_kwargs,
        )
        return dataset.to_hf(return_iterable=stream)

    # Load a fully preprocessed (tokenized, etc) dataset from disk.
    # The raw data will be used for training, with any processing
    # other than collation (if enabled).
    dataset_path = dataset_params.dataset_path
    if dataset_path and is_cached_to_disk_hf_dataset(dataset_path):
        return datasets.Dataset.load_from_disk(dataset_path)
    else:
        return datasets.load_dataset(
            dataset_params.dataset_name,
            name=dataset_params.subset,
            split=dataset_params.split,
            streaming=stream,
            trust_remote_code=dataset_params.trust_remote_code,
            **dataset_params.dataset_kwargs,
<<<<<<< HEAD
        )


def _is_mixture_packed(dataset_split_params: DatasetSplitParams) -> bool:
    """Returns whether all datasets in the mixture are packed.

    Raises:
        ValueError: If a mixture of packed and unpacked datasets is detected.
    """
    num_packed = 0
    for dataset in dataset_split_params.datasets:
        dataset_class = REGISTRY.get_dataset(
            dataset.dataset_name, subset=dataset.subset
        )

        if dataset_class is not None and issubclass(
            dataset_class,  # type: ignore
            BasePretrainingDataset,
        ):
            num_packed += 1
    if num_packed == len(dataset_split_params.datasets):
        return True
    elif num_packed == 0:
        return False
    else:
        # Currently, registered datasets get packed and unregistered ones don't. We
        # don't support mixing both at the moment.
        raise ValueError(
            "We currently don't support mixing registered and unregistered datasets."
        )


if __name__ == "__main__":
    # Print all available datasets.
    # Note: this is mostly to avoid a not-used import for `oumi.datasets`.
    print("Available datasets:")
    for dataset in sorted(oumi.datasets.__all__):
        print(f"- {dataset}")
=======
        )
>>>>>>> bc391df6
<|MERGE_RESOLUTION|>--- conflicted
+++ resolved
@@ -322,7 +322,6 @@
             streaming=stream,
             trust_remote_code=dataset_params.trust_remote_code,
             **dataset_params.dataset_kwargs,
-<<<<<<< HEAD
         )
 
 
@@ -352,15 +351,4 @@
         # don't support mixing both at the moment.
         raise ValueError(
             "We currently don't support mixing registered and unregistered datasets."
-        )
-
-
-if __name__ == "__main__":
-    # Print all available datasets.
-    # Note: this is mostly to avoid a not-used import for `oumi.datasets`.
-    print("Available datasets:")
-    for dataset in sorted(oumi.datasets.__all__):
-        print(f"- {dataset}")
-=======
-        )
->>>>>>> bc391df6
+        )