--- conflicted
+++ resolved
@@ -128,19 +128,6 @@
         # Extract instruction and response templates from kwargs if provided
         instruction_template = kwargs.pop("instruction_template", None)
         response_template = kwargs.pop("response_template", None)
-<<<<<<< HEAD
-        
-        # Default to Llama-style templates if not provided
-        instruction_prefix = (
-            instruction_template if instruction_template 
-            else "<|start_header_id|>user<|end_header_id|>\n\n"
-        )
-        response_prefix = (
-            response_template if response_template
-            else "<|start_header_id|>assistant<|end_header_id|>\n\n"
-        )
-        
-=======
 
         # Default to Llama-style templates if not provided
         instruction_prefix = (
@@ -154,7 +141,6 @@
             else "<|start_header_id|>assistant<|end_header_id|>\n\n"
         )
 
->>>>>>> 6e276064
         return TextCompletionsCollatorWithPadding(
             tokenizer=tokenizer,
             instruction_prefix=instruction_prefix,
