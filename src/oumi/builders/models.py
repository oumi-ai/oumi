from typing import Optional, Union, cast

import torch
import torch.nn as nn
import transformers
from peft import LoraConfig, PeftModel, get_peft_model, prepare_model_for_kbit_training
from transformers import BitsAndBytesConfig

from oumi.core.configs import ModelParams, PeftParams
from oumi.core.distributed import get_device_rank_info
from oumi.core.registry import REGISTRY, RegistryType
from oumi.utils.distributed_utils import is_using_accelerate_fsdp
from oumi.utils.io_utils import get_oumi_root_directory, load_file
from oumi.utils.logging import logger
from oumi.utils.torch_naming_heuristics import disable_dropout

try:
    import liger_kernel.transformers  # type: ignore
except ImportError:
    liger_kernel = None


def build_model(
    model_params: ModelParams,
    peft_params: Optional[PeftParams] = None,
    **kwargs,
) -> nn.Module:
    """Builds and returns a model based on the provided Oumi configuration.

    Args:
        model_params: The configuration object containing the model parameters.
        peft_params: The configuration object containing the peft parameters.
        kwargs (dict, optional): Additional keyword arguments for model loading.

    Returns:
        model: The built model.
    """
    if REGISTRY.contains(name=model_params.model_name, type=RegistryType.MODEL):
        model = build_oumi_model(
            model_params=model_params,
            peft_params=peft_params,
            *kwargs,
        )
    else:
        model = build_huggingface_model(
            model_params=model_params,
            peft_params=peft_params,
            *kwargs,
        )

    if model_params.enable_liger_kernel:
        _patch_model_for_liger_kernel(model_params.model_name)

    for layer_name in model_params.freeze_layers:
        if hasattr(model, layer_name):
<<<<<<< HEAD
            logger.info(f"Freezing layer: '{layer_name}'...")
=======
            logger.info(f"Freezing layer '{layer_name}'...")

>>>>>>> 6d51c0fc
            for param in getattr(model, layer_name).parameters():
                param.requires_grad_(False)
            logger.info(f"Layer: '{layer_name}' is frozen!")
        else:
            logger.warning(f"Layer '{layer_name}' not found in model.")

    if model_params.compile:
        # The output type of torch.compile is Callable, but when I test it it's of type
        # nn.Module. We cast it so that this function can have a useful return type.
        model = cast(nn.Module, torch.compile(model))
        logger.info("Enabled model compilation.")

    return model


def _patch_model_for_liger_kernel(model_name: str) -> None:
    """Patches the model for Liger Kernel."""
    if liger_kernel is None:
        raise ImportError(
            "Liger Kernel not installed. Please install `pip install liger-kernel`."
        )

    model_name_lower = model_name.lower()

    if "llama" in model_name_lower:
        liger_kernel.transformers.apply_liger_kernel_to_llama()
    elif "mixtral" in model_name_lower:
        liger_kernel.transformers.apply_liger_kernel_to_mixtral()
    elif "mistral" in model_name_lower:
        liger_kernel.transformers.apply_liger_kernel_to_mistral()
    elif "gemma" in model_name_lower:
        liger_kernel.transformers.apply_liger_kernel_to_gemma()
    else:
        raise ValueError(f"Unsupported model: {model_name}")


def build_oumi_model(
    model_params: ModelParams,
    peft_params: Optional[PeftParams] = None,
    **kwargs,
) -> nn.Module:
    """Builds a custom model from our Oumi registry."""
    model_class = REGISTRY[model_params.model_name, RegistryType.MODEL]
    model = model_class(**model_params.model_kwargs)

    if model_params.load_pretrained_weights:
        raise NotImplementedError

    if peft_params and peft_params.q_lora:
        raise NotImplementedError

    if model_params.adapter_model is not None:
        raise NotImplementedError

    dtype = model_params.torch_dtype()
    model = model.to(dtype=dtype)
    # Needed for MFUTrainerCallback
    model.dtype = dtype
    return model


def build_huggingface_model(
    model_params: ModelParams,
    peft_params: Optional[PeftParams] = None,
    **kwargs,
) -> nn.Module:
    """Downloads and builds the model from the HuggingFace Hub."""
    device_map = model_params.device_map
    device_rank_info = get_device_rank_info()

    # If we're using FSDP via HF Accelerate, we should not specify the device map
    # so that HF properly initializes the model for FSDP.
    # If we set device_map to "auto", it seems HF will try to shard the model when
    # loading it, which conflicts with FSDP's sharding.
    # If we set device_map to f"cuda:{device_rank_info.local_rank}", it will try to
    # load the model only on rank 0, which will OOM for large models.
    # See https://github.com/huggingface/transformers/pull/25107.
    if is_using_accelerate_fsdp():
        logger.info("Accelerate FSDP run detected! Setting device_map to None.")
        device_map = None
    elif device_map == "auto" and device_rank_info.world_size > 1:
        # "auto" is not compatible with DDP.
        logger.info(
            f"Building model for distributed training "
            f"(world_size: {device_rank_info.world_size})..."
        )
        device_map = f"cuda:{device_rank_info.local_rank}"
    logger.info(
        f"Building model using device_map: {device_map} ({device_rank_info})..."
    )

    hf_config, unused_kwargs = transformers.AutoConfig.from_pretrained(
        model_params.model_name,
        trust_remote_code=model_params.trust_remote_code,
        return_unused_kwargs=True,
    )
    if unused_kwargs:
        logger.warning(f"Unused kwargs found in config: {unused_kwargs}.")

    # (Experimental) Detects dropout probabilities in config and sets them to 0.0.
    if model_params.model_kwargs.get("disable_dropout"):
        disable_dropout(hf_config)
        del model_params.model_kwargs["disable_dropout"]

    if peft_params and peft_params.q_lora:
        # TODO confirm bnb_4bit_compute_dtype must be model_params.torch_dtype always
        quantization_config = BitsAndBytesConfig(
            load_in_4bit=peft_params.q_lora_bits == 4,
            load_in_8bit=peft_params.q_lora_bits == 8,
            bnb_4bit_compute_dtype=model_params.torch_dtype(),
            bnb_4bit_quant_type=peft_params.bnb_4bit_quant_type,
            bnb_4bit_use_double_quant=peft_params.use_bnb_nested_quant,
            bnb_4bit_quant_storage=peft_params.bnb_4bit_quant_storage,
        )
    else:
        quantization_config = None

    # Both functions instantiate a model from the config, but the main difference is
    # `load_pretrained_weights` also loads the weights, and `from_config` initializes
    # the weights from scratch based on the params in the config and the model class.
    transformers_model_class = _get_transformers_model_class(hf_config)

    if model_params.load_pretrained_weights:
        model = transformers_model_class.from_pretrained(
            config=hf_config,
            torch_dtype=model_params.torch_dtype(),
            device_map=device_map,
            trust_remote_code=model_params.trust_remote_code,
            pretrained_model_name_or_path=model_params.model_name,
            quantization_config=quantization_config,
            attn_implementation=model_params.attn_implementation,
            **kwargs,
        )
    else:
        model = transformers_model_class.from_config(
            config=hf_config,
            torch_dtype=model_params.torch_dtype(),
            trust_remote_code=model_params.trust_remote_code,
            attn_implementation=model_params.attn_implementation,
            **kwargs,
        )

    # Required for FSDP.
    # Context: https://github.com/huggingface/transformers/issues/28499
    model.config.use_cache = False

    # TODO Find a better way to handle it

    # Load pretrained PEFT adapters
    if model_params.adapter_model:
        logger.info(f"Loading PEFT adapter from: {model_params.adapter_model} ...")
        model = PeftModel.from_pretrained(model, model_params.adapter_model)

    return model


def _get_transformers_model_class(config):
    # TODO: Remove this once we have a better way to identify the model class
    # Or we can just ask the user to specify the model class in the config
    if config.model_type in (
        "blip-2",
        "blip",
        "chameleon",
        "idefics",
        "idefics2",
        "idefics3",
        "instructblip",
        "llava",
        "paligemma",
        "qwen2_vl",
        "vipllava",
    ):
        tested_models = {
            "blip-2",
            "llava",
        }  # TODO: OPE-353, make sure we have all models supported

        if config.model_type not in tested_models:
            logger.warning(
                f"Model type {config.model_type} not tested. "
                "Using AutoModelForCausalLM as the model class."
                "If you encounter errors, please open an issue at https://github.com/oumi-ai/oumi."
            )

        auto_model_class = transformers.AutoModelForVision2Seq
    else:
        auto_model_class = transformers.AutoModelForCausalLM
    logger.info(f"Using model class: {auto_model_class} to instantiate model.")
    return auto_model_class


def build_tokenizer(
    model_params: ModelParams, **kwargs
) -> Union[transformers.PreTrainedTokenizer, transformers.PreTrainedTokenizerFast]:
    """Builds and returns a tokenizer based on the provided Oumi configuration.

    Args:
        model_params (ModelParams): The configuration object containing
            the model parameters.
        **kwargs: Additional keyword arguments for tokenizer loading.

    Returns:
        tokenizer: The tokenizer object built from the configuration.
    """
    # Identify the tokenizer we need to leverage for this model.
    if model_params.tokenizer_name:
        tokenizer_name = model_params.tokenizer_name
    else:
        # If no specific tokenizer is defined, fall back to model's default.
        tokenizer_name = model_params.model_name

    # Download and build the tokenizer from the HuggingFace Hub.
    tokenizer = transformers.AutoTokenizer.from_pretrained(
        tokenizer_name,
        trust_remote_code=model_params.trust_remote_code,
        **kwargs,
    )

    if tokenizer.pad_token is None:
        # Set pad token to eos token if not already set
        # Older models may not have pad token set
        logger.warning("<pad> token not found: setting <pad> with <eos>.")
        tokenizer.pad_token = tokenizer.eos_token

    if model_params.model_max_length:
        tokenizer.model_max_length = model_params.model_max_length

    if model_params.chat_template:
        logger.info(
            f"Using the chat template '{model_params.chat_template}' "
            "specified in model config!"
        )
        tokenizer.chat_template = build_chat_template(model_params.chat_template)
    elif not tokenizer.chat_template and tokenizer.default_chat_template:
        logger.info(f"Using the '{tokenizer_name}' tokenizer's default chat template!")
        tokenizer.chat_template = tokenizer.default_chat_template

    if tokenizer.chat_template is None:
        logger.warning(
            "No chat template found for tokenizer. "
            "Please specify a chat template using the `chat_template` field. "
            "This will be required in future versions of Oumi."
        )

    return tokenizer


def build_peft_model(
    base_model, use_gradient_checkpointing: bool, peft_params: PeftParams
):
    """Builds a PEFT model based on the given base model and params.

    Args:
        base_model: The base model to build the PEFT model on.
        use_gradient_checkpointing: Enable/disable gradient checkpointing.
        peft_params: The desired params for LORA.

    Returns:
        The built PEFT model.
    """
    lora_config = LoraConfig(
        r=peft_params.lora_r,
        lora_alpha=peft_params.lora_alpha,
        lora_dropout=peft_params.lora_dropout,
        target_modules=peft_params.lora_target_modules,
        modules_to_save=peft_params.lora_modules_to_save,
        bias=peft_params.lora_bias,  # type: ignore
        task_type=peft_params.lora_task_type,
    )

    if peft_params.q_lora:
        model = prepare_model_for_kbit_training(
            model=base_model,
            use_gradient_checkpointing=use_gradient_checkpointing,
        )
    else:
        model = base_model

    model = get_peft_model(model, lora_config)

    return model


def build_chat_template(template_name: str) -> str:
    """Builds a chat template based on code name.

    Args:
        template_name: the code name describing the chat-template.

    Raises:
        FileNotFoundError: if the requested template file does not exist.

    Returns:
        str: a jinja-based chat-template.
    """
    chat_template_directory = get_oumi_root_directory() / "datasets" / "chat_templates"

    template_file = f"{template_name.lower()}.jinja"
    chat_template_file = chat_template_directory / template_file

    if not chat_template_file.exists():
        existing_templates = [f.stem for f in chat_template_directory.glob("*.jinja")]
        error_message = (
            f"Chat template file not found: {chat_template_file}\n"
            f"Existing templates: {', '.join(existing_templates)}\n"
            f"To add a new template, create a .jinja file in {chat_template_directory}"
        )
        raise FileNotFoundError(error_message)

    chat_template = load_file(chat_template_file)

    # Remove indentation and newlines while preserving intentional whitespace
    lines = chat_template.splitlines()
    cleaned_lines = [line.strip() for line in lines if line.strip()]
    chat_template = "".join(cleaned_lines)

    return chat_template<|MERGE_RESOLUTION|>--- conflicted
+++ resolved
@@ -53,12 +53,8 @@
 
     for layer_name in model_params.freeze_layers:
         if hasattr(model, layer_name):
-<<<<<<< HEAD
-            logger.info(f"Freezing layer: '{layer_name}'...")
-=======
             logger.info(f"Freezing layer '{layer_name}'...")
 
->>>>>>> 6d51c0fc
             for param in getattr(model, layer_name).parameters():
                 param.requires_grad_(False)
             logger.info(f"Layer: '{layer_name}' is frozen!")
