# Copyright 2025 - Oumi
#
# Licensed under the Apache License, Version 2.0 (the "License");
# you may not use this file except in compliance with the License.
# You may obtain a copy of the License at
#
#     http://www.apache.org/licenses/LICENSE-2.0
#
# Unless required by applicable law or agreed to in writing, software
# distributed under the License is distributed on an "AS IS" BASIS,
# WITHOUT WARRANTIES OR CONDITIONS OF ANY KIND, either express or implied.
# See the License for the specific language governing permissions and
# limitations under the License.

from pathlib import Path
from typing import Literal, Optional, Union, cast

import torch
import torch.nn as nn
import transformers
from peft import LoraConfig, PeftModel, get_peft_model, prepare_model_for_kbit_training

from oumi.core.configs import LoraWeightInitialization, ModelParams, PeftParams
from oumi.core.configs.internal.internal_model_config import InternalModelConfig
from oumi.core.configs.internal.supported_models import (
    find_internal_model_config_using_model_name,
    find_model_hf_config,
    get_all_models_map,
    is_custom_model,
)
from oumi.core.distributed import get_device_rank_info
from oumi.core.registry import REGISTRY, RegistryType
from oumi.core.tokenizers import get_default_special_tokens
from oumi.utils.distributed_utils import is_using_accelerate_fsdp
from oumi.utils.io_utils import get_oumi_root_directory, load_file
from oumi.utils.logging import logger
from oumi.utils.torch_naming_heuristics import disable_dropout
from oumi.utils.torch_utils import freeze_model_layers

try:
    import liger_kernel.transformers  # type: ignore
except ImportError:
    liger_kernel = None

# Import `onebitllms` utils methods
try:
    import onebitllms  # type: ignore
    from onebitllms import replace_linear_with_bitnet_linear  # type: ignore
except ImportError:
    onebitllms = None


def build_model(
    model_params: ModelParams,
    peft_params: Optional[PeftParams] = None,
    **kwargs,
) -> nn.Module:
    """Builds and returns a model based on the provided Oumi configuration.

    Args:
        model_params: The model parameters.
        peft_params: The PEFT parameters.
        kwargs (dict, optional): Additional keyword arguments for model loading.

    Returns:
        model: The built model.
    """
    if is_custom_model(model_params.model_name):
        model = build_oumi_model(
            model_params=model_params,
            peft_params=peft_params,
            *kwargs,
        )
    elif model_params.model_name in (
        "nyu-visionx/cambrian-phi3-3b",
        "nyu-visionx/cambrian-8b",
        "nyu-visionx/cambrian-13b",
        "nyu-visionx/cambrian-34b",
    ):
        model = build_cambrian_model(
            model_params=model_params,
            peft_params=peft_params,
            *kwargs,
        )
    else:
        model = build_huggingface_model(
            model_params=model_params,
            peft_params=peft_params,
            *kwargs,
        )

    if model_params.enable_liger_kernel:
        _patch_model_for_liger_kernel(model)

    if model_params.model_name in (
        "tiiuae/Falcon-E-1B-Base",
        "tiiuae/Falcon-E-1B-Instruct",
        "tiiuae/Falcon-E-3B-Base",
        "tiiuae/Falcon-E-3B-Instruct",
    ):
        if onebitllms is None:
            raise ValueError(
                """Please install `onebitllms` in order to fine-tune
                `Falcon-E` models - `pip install onebitllms`"""
            )
        model = replace_linear_with_bitnet_linear(model)

    if len(model_params.freeze_layers) > 0:
        num_frozen = freeze_model_layers(model, model_params.freeze_layers)
        logger.warning(
            f"{num_frozen} layer(s) frozen based on the config: "
            f"{model_params.freeze_layers}."
        )

    if model_params.compile:
        # The output type of torch.compile is Callable, but when I test it it's of type
        # nn.Module. We cast it so that this function can have a useful return type.
        model = cast(nn.Module, torch.compile(model))
        logger.info("Enabled model compilation.")

    return model


def _get_model_type(model: nn.Module) -> Optional[str]:
    return getattr(model, "config", None) and getattr(model.config, "model_type", None)


def _patch_model_for_liger_kernel(model: nn.Module) -> None:
    """Patches the model for Liger Kernel.

    The list of support models can be found here:
    https://github.com/linkedin/Liger-Kernel/blob/99599091373f178e8ad6a69ecb1b32351d1d5c1f/src/liger_kernel/transformers/monkey_patch.py#L700

    If the model is not supported, liger kernel patching will not be applied,
    and a warning will be logged.
    """
    if liger_kernel is None:
        raise ImportError(
            "Liger Kernel not installed. Please install `pip install liger-kernel`."
        )

    model_type = _get_model_type(model)

    if model_type is None:
        raise ValueError(f"Could not find model type for: {model}")

    liger_kernel.transformers._apply_liger_kernel(model_type)


def build_oumi_model(
    model_params: ModelParams,
    peft_params: Optional[PeftParams] = None,
    **kwargs,
) -> nn.Module:
    """Builds a custom model from our Oumi registry."""
    model_class = REGISTRY[model_params.model_name, RegistryType.MODEL]
    model = model_class(**model_params.model_kwargs)

    if model_params.load_pretrained_weights:
        raise NotImplementedError(
            "Loading pretrained weights for custom Oumi models is not yet implemented. "
            "Currently, custom models can only be initialized from scratch. "
            "Please open a feature request at https://github.com/oumi-ai/oumi."
        )

    if peft_params and peft_params.q_lora:
        raise NotImplementedError(
            "QLoRA fine-tuning is not yet supported for custom Oumi models. "
            "If you need QLoRA support, please use a HuggingFace model instead "
            "or open a feature request at https://github.com/oumi-ai/oumi."
        )

    if model_params.adapter_model is not None:
        raise NotImplementedError(
            "Loading PEFT adapters is not yet supported for custom Oumi models. "
            "If you need to use PEFT adapters, please use a HuggingFace model instead "
            "or open a feature request at https://github.com/oumi-ai/oumi."
        )

    dtype = model_params.torch_dtype
    model = model.to(dtype=dtype)
    # Needed for MFUTrainerCallback
    model.dtype = dtype
    return model


def _disable_cache_in_model_config(model: nn.Module):
    # Required for FSDP.
    # Context: https://github.com/huggingface/transformers/issues/28499
    model.config.use_cache = False
    if hasattr(model.config, "text_config"):
        # This may be needed for VLM-s.
        model.config.text_config.use_cache = False


def build_huggingface_model(
    model_params: ModelParams,
    peft_params: Optional[PeftParams] = None,
    **kwargs,
) -> nn.Module:
    """Builds a HuggingFace model.

    If a local directory is specified, the model will be loaded from that checkpoint.
    Otherwise, `model_params.model_name` is the name of a HuggingFaceHub model. The
    model will be downloaded from the Hub to a local cache directory if it is not
    already present, and will be loaded from there.
    """
    device_map = model_params.device_map
    device_rank_info = get_device_rank_info()

    # If we're using FSDP via HF Accelerate, we should not specify the device map
    # so that HF properly initializes the model for FSDP.
    # If we set device_map to "auto", it seems HF will try to shard the model when
    # loading it, which conflicts with FSDP's sharding.
    # If we set device_map to f"cuda:{device_rank_info.local_rank}", it will try to
    # load the model only on rank 0, which will OOM for large models.
    # See https://github.com/huggingface/transformers/pull/25107.
    if is_using_accelerate_fsdp():
        logger.info("Accelerate FSDP run detected! Setting device_map to None.")
        device_map = None
    elif device_map == "auto" and device_rank_info.world_size > 1:
        # "auto" is not compatible with DDP.
        logger.info(
            f"Building model for distributed training "
            f"(world_size: {device_rank_info.world_size})..."
        )
        device_map = f"cuda:{device_rank_info.local_rank}"
    logger.info(
        f"Building model using device_map: {device_map} ({device_rank_info})..."
    )

    hf_config = find_model_hf_config(
        model_params.model_name,
        trust_remote_code=model_params.trust_remote_code,
<<<<<<< HEAD
        revision=revision,
        **model_params.model_kwargs,
=======
        revision=model_params.model_revision,
>>>>>>> e2ecaa65
    )

    # (Experimental) Detects dropout probabilities in config and sets them to 0.0.
    if model_params.model_kwargs.get("disable_dropout"):
        disable_dropout(hf_config)
        del model_params.model_kwargs["disable_dropout"]

    if peft_params and peft_params.q_lora:
        quantization_config = peft_params.to_bits_and_bytes()
    else:
        quantization_config = None

    # Both functions instantiate a model from the config, but the main difference is
    # `load_pretrained_weights` also loads the weights, and `from_config` initializes
    # the weights from scratch based on the params in the config and the model class.
    transformers_model_class = _get_transformers_model_class(hf_config)

    if model_params.load_pretrained_weights:
        model = transformers_model_class.from_pretrained(
            config=hf_config,
            torch_dtype=model_params.torch_dtype,
            device_map=device_map,
            trust_remote_code=model_params.trust_remote_code,
            pretrained_model_name_or_path=model_params.model_name,
            quantization_config=quantization_config,
            attn_implementation=model_params.attn_implementation,
            revision=model_params.model_revision,
            **kwargs,
        )
    else:
        model = transformers_model_class.from_config(
            config=hf_config,
            torch_dtype=model_params.torch_dtype,
            trust_remote_code=model_params.trust_remote_code,
            attn_implementation=model_params.attn_implementation,
            **kwargs,
        )

    _disable_cache_in_model_config(model)

    # TODO Find a better way to handle it

    # Load pretrained PEFT adapters
    if model_params.adapter_model:
        logger.info(f"Loading PEFT adapter from: {model_params.adapter_model} ...")
        model = PeftModel.from_pretrained(model, model_params.adapter_model)

    return model


def _get_transformers_model_class(config):
    llm_info = get_all_models_map().get(config.model_type, None)

    if llm_info is not None:
        auto_model_class = llm_info.model_class
        if not llm_info.tested:
            logger.warning(
                f"Model type {config.model_type} not tested. "
                f"Using {auto_model_class} as the model class. "
                "If you encounter errors, please open an issue at https://github.com/oumi-ai/oumi."
            )
    else:
        auto_model_class = transformers.AutoModelForCausalLM
    logger.info(f"Using model class: {auto_model_class} to instantiate model.")
    return auto_model_class


def is_image_text_llm_using_model_name(
    model_name: str, trust_remote_code: bool
) -> bool:
    """Determines whether the model is a basic image+text LLM."""
    model_config = find_internal_model_config_using_model_name(
        model_name, trust_remote_code=trust_remote_code
    )
    return model_config is not None and model_config.visual_config is not None


def is_image_text_llm(model_params: ModelParams) -> bool:
    """Determines whether the model is a basic image+text LLM."""
    return is_image_text_llm_using_model_name(
        model_params.model_name, model_params.trust_remote_code
    )


def build_cambrian_model(
    model_params: ModelParams,
    peft_params: Optional[PeftParams] = None,
    **kwargs,
) -> nn.Module:
    """Downloads and builds the model from the HuggingFace Hub."""
    from importlib.util import find_spec

    for dependency_name in ("diffusers", "einops", "open_clip", "timm"):
        if not find_spec(dependency_name):
            raise RuntimeError(
                f"Failed to find the required dependency package:'{dependency_name}' "
                f"for the Cambrian model: '{model_params.model_name}'. "
                "Run `pip install oumi[cambrian]`, and try again."
            )

    try:
        from oumi.models.experimental.cambrian.mm_utils import (
            get_model_name_from_path as get_cambrian_model_name_from_path,
        )
        from oumi.models.experimental.cambrian.model.builder import (
            load_pretrained_model as load_cambrian_pretrained_model,
        )
    except ImportError as e:
        raise RuntimeError(
            "Failed to load a required dependency "
            f"for the Cambrian model: '{model_params.model_name}'. "
            "Run `pip install oumi[cambrian]`, and try again."
        ) from e

    device_map = model_params.device_map
    device_rank_info = get_device_rank_info()

    # If we're using FSDP via HF Accelerate, we should not specify the device map
    # so that HF properly initializes the model for FSDP.
    # If we set device_map to "auto", it seems HF will try to shard the model when
    # loading it, which conflicts with FSDP's sharding.
    # If we set device_map to f"cuda:{device_rank_info.local_rank}", it will try to
    # load the model only on rank 0, which will OOM for large models.
    # See https://github.com/huggingface/transformers/pull/25107.
    if is_using_accelerate_fsdp():
        logger.info("Accelerate FSDP run detected! Setting device_map to None.")
        device_map = None
    elif device_map == "auto" and device_rank_info.world_size > 1:
        # "auto" is not compatible with DDP.
        logger.info(
            f"Building model for distributed training "
            f"(world_size: {device_rank_info.world_size})..."
        )
        device_map = f"cuda:{device_rank_info.local_rank}"
    logger.info(
        f"Building model using device_map: {device_map} ({device_rank_info})..."
    )

    model_path = str(Path(model_params.model_name).expanduser())
    model_name = get_cambrian_model_name_from_path(model_path)
    tokenizer, model, processor, _ = load_cambrian_pretrained_model(
        model_path, None, model_name, device_map=(device_map or "auto")
    )

    _disable_cache_in_model_config(model)

    # TODO Find a better way to handle it

    # Load pretrained PEFT adapters
    if model_params.adapter_model:
        logger.info(f"Loading PEFT adapter from: {model_params.adapter_model} ...")
        model = PeftModel.from_pretrained(model, model_params.adapter_model)

    return model


def build_tokenizer(
    model_params: ModelParams,
) -> Union[transformers.PreTrainedTokenizer, transformers.PreTrainedTokenizerFast]:
    """Builds and returns a tokenizer based on the provided Oumi configuration.

    Args:
        model_params (ModelParams): The model parameters.

    Returns:
        tokenizer: The tokenizer object built from the configuration.
    """
    # Identify the tokenizer we need to leverage for this model.
    if model_params.tokenizer_name:
        tokenizer_name = model_params.tokenizer_name
    else:
        # If no specific tokenizer is defined, fall back to model's default.
        tokenizer_name = model_params.model_name

    # String for logging
    if tokenizer_name != model_params.model_name:
        tokenizer_id_str = (
            f"tokenizer '{tokenizer_name}' and model '{model_params.model_name}'"
        )
    else:
        tokenizer_id_str = f"model '{model_params.model_name}'"

    internal_config: Optional[InternalModelConfig] = (
        find_internal_model_config_using_model_name(
            model_name=tokenizer_name,
            trust_remote_code=model_params.trust_remote_code,
        )
    )

    tokenizer_kwargs = {**model_params.tokenizer_kwargs}
    if internal_config is not None:
        if (
            "padding_side" not in tokenizer_kwargs
            and internal_config.padding_side is not None
        ):
            padding_side = str(internal_config.padding_side.value)
            logger.info(
                f"Setting tokenizer to use the '{padding_side}' padding side "
                f"for {tokenizer_id_str}. "
                f"The '{padding_side}' padding side is configured as the default value "
                "for this model type."
            )
            tokenizer_kwargs["padding_side"] = padding_side

    # Download and build the tokenizer from the HuggingFace Hub.
    tokenizer = transformers.AutoTokenizer.from_pretrained(
        tokenizer_name,
        trust_remote_code=model_params.trust_remote_code,
        **tokenizer_kwargs,
    )

    tokenizer_pad_token = model_params.tokenizer_pad_token
    if not tokenizer_pad_token:
        # Try to find the default `tokenizer_pad_token` by model type.
        if internal_config is not None and internal_config.tokenizer_pad_token:
            tokenizer_pad_token = internal_config.tokenizer_pad_token

    if tokenizer_pad_token:
        tokenizer.add_special_tokens(
            special_tokens_dict={"pad_token": tokenizer_pad_token}
        )

    # Ensure that the tokenizer has a pad token set.
    if (tokenizer.pad_token is None) and (tokenizer.pad_token_id is None):
        default_pad_token = get_default_special_tokens(tokenizer).pad_token
        if default_pad_token:
            logger.warning(f"Undefined pad token. Setting it to `{default_pad_token}`.")
            tokenizer.add_special_tokens(
                special_tokens_dict={"pad_token": default_pad_token}
            )
        else:
            raise ValueError(
                "Tokenizer does not have a pad token. This is expected for older "
                "models, but you need to set it manually in your model config as: "
                "tokenizer_kwargs={'pad_token': 'user_defined_pad_token'}"
            )

    if model_params.model_max_length:
        tokenizer.model_max_length = model_params.model_max_length

    template_name: str = ""
    if model_params.chat_template:
        logger.info(
            f"Using the chat template '{model_params.chat_template}' "
            f"specified in model config for {tokenizer_id_str}. "
        )
        template_name = model_params.chat_template
    else:
        # Try to find the default chat template by model type.
        if internal_config is not None and internal_config.chat_template:
            template_name = internal_config.chat_template
            logger.info(
                f"Using the chat template '{template_name}', which is the default "
                f"for {tokenizer_id_str}. "
            )
        elif not tokenizer.chat_template:
            template_name = "default"
            logger.warning(
                f"No chat template found for tokenizer for {tokenizer_id_str}. "
                "Please specify a chat template using the `chat_template` field. "
                "This will be required in future versions of Oumi."
            )
            logger.warning(
                "Setting tokenizer to use the 'default' chat template "
                f"for {tokenizer_id_str}. "
                "The 'default' template does not use any special tokens, "
                "and is unlikely to yield good results."
            )
        else:
            logger.info(
                f"Using the model's built-in chat template for {tokenizer_id_str}."
            )

    if template_name:
        tokenizer.chat_template = build_chat_template(template_name=template_name)

    return tokenizer


def _convert_lora_init_weights_to_lora_config(
    param: LoraWeightInitialization,
) -> Union[
    bool,
    Literal[
        "gaussian",
        "eva",
        "pissa",
        "pissa_niter_[number of iters]",
        "loftq",
        "olora",
    ],
]:
    if param == LoraWeightInitialization.RANDOM:
        return False
    if param == LoraWeightInitialization.DEFAULT:
        return True

    return param.value


def build_peft_model(
    base_model, use_gradient_checkpointing: bool, peft_params: PeftParams
):
    """Builds a PEFT model based on the given base model and params.

    Args:
        base_model: The base model to build the PEFT model on.
        use_gradient_checkpointing: Enable/disable gradient checkpointing.
        peft_params: The desired params for LORA.

    Returns:
        The built PEFT model.
    """
    lora_config = LoraConfig(
        r=peft_params.lora_r,
        lora_alpha=peft_params.lora_alpha,
        lora_dropout=peft_params.lora_dropout,
        target_modules=peft_params.lora_target_modules,
        modules_to_save=peft_params.lora_modules_to_save,
        bias=peft_params.lora_bias,  # type: ignore
        task_type=peft_params.lora_task_type,
        init_lora_weights=(
            _convert_lora_init_weights_to_lora_config(peft_params.lora_init_weights)
        ),
    )

    if peft_params.q_lora:
        model = prepare_model_for_kbit_training(
            model=base_model,
            use_gradient_checkpointing=use_gradient_checkpointing,
        )
    else:
        model = base_model

    model = get_peft_model(model, lora_config)

    return model


def build_chat_template(template_name: str) -> str:
    """Builds a chat template based on code name.

    Args:
        template_name: the code name describing the chat-template.

    Raises:
        FileNotFoundError: if the requested template file does not exist.

    Returns:
        str: a jinja-based chat-template.
    """
    chat_template_directory = get_oumi_root_directory() / "datasets" / "chat_templates"

    template_file = f"{template_name.lower()}.jinja"
    chat_template_file = chat_template_directory / template_file

    if not chat_template_file.exists():
        existing_templates = [f.stem for f in chat_template_directory.glob("*.jinja")]
        error_message = (
            f"Chat template file not found: {chat_template_file}\n"
            f"Existing templates: {', '.join(existing_templates)}\n"
            f"To add a new template, create a .jinja file in {chat_template_directory}"
        )
        raise FileNotFoundError(error_message)

    chat_template = load_file(chat_template_file)

    # Remove indentation and newlines while preserving intentional whitespace
    lines = chat_template.splitlines()
    cleaned_lines = [line.strip() for line in lines if line.strip()]
    chat_template = "".join(cleaned_lines)

    return chat_template<|MERGE_RESOLUTION|>--- conflicted
+++ resolved
@@ -232,12 +232,8 @@
     hf_config = find_model_hf_config(
         model_params.model_name,
         trust_remote_code=model_params.trust_remote_code,
-<<<<<<< HEAD
-        revision=revision,
+        revision=model_params.model_revision,
         **model_params.model_kwargs,
-=======
-        revision=model_params.model_revision,
->>>>>>> e2ecaa65
     )
 
     # (Experimental) Detects dropout probabilities in config and sets them to 0.0.
