# Copyright 2025 - Oumi
#
# Licensed under the Apache License, Version 2.0 (the "License");
# you may not use this file except in compliance with the License.
# You may obtain a copy of the License at
#
#     http://www.apache.org/licenses/LICENSE-2.0
#
# Unless required by applicable law or agreed to in writing, software
# distributed under the License is distributed on an "AS IS" BASIS,
# WITHOUT WARRANTIES OR CONDITIONS OF ANY KIND, either express or implied.
# See the License for the specific language governing permissions and
# limitations under the License.

import warnings
from pprint import pformat
from typing import Callable, Optional, cast

import transformers
import trl

from oumi.core.configs import TrainerType, TrainingParams
from oumi.core.distributed import is_world_process_zero
from oumi.core.processors.base_processor import BaseProcessor
from oumi.core.trainers import (
    BaseTrainer,
    HuggingFaceTrainer,
    TrlDpoTrainer,
    VerlGrpoTrainer,
)
from oumi.core.trainers import Trainer as OumiTrainer
from oumi.utils.logging import logger


def build_trainer(
    trainer_type: TrainerType, processor: Optional[BaseProcessor], verbose: bool = False
) -> Callable[..., BaseTrainer]:
    """Builds a trainer creator functor based on the provided configuration.

    Args:
        trainer_type (TrainerType): Enum indicating the type of training.
        processor: An optional processor.
        verbose (bool): Whether to enable verbose logging of training arguments.

    Returns:
        A builder function that can create an appropriate trainer based on the trainer
        type specified in the configuration. All function arguments supplied by caller
        are forwarded to the trainer's constructor.

    Raises:
        NotImplementedError: If the trainer type specified in the
            configuration is not supported.
    """

    def _create_hf_builder_fn(
        cls: type[transformers.Trainer],
    ) -> Callable[..., BaseTrainer]:
        def _init_hf_trainer(*args, **kwargs) -> BaseTrainer:
            training_args = kwargs.pop("args", None)
            callbacks = kwargs.pop("callbacks", [])
            if training_args is not None:
                # if set, convert to HuggingFace Trainer args format
                training_args = cast(TrainingParams, training_args)
                training_args.finalize_and_validate()

            hf_args = training_args.to_hf()
            if verbose and is_world_process_zero():
                logger.info(pformat(hf_args))
            trainer = HuggingFaceTrainer(cls(*args, **kwargs, args=hf_args), processor)
            if callbacks:
                # TODO(OPE-250): Define generalizable callback abstraction
                # Incredibly ugly, but this is the only way to add callbacks that add
                # metrics to wandb. Transformers trainer has no public method of
                # allowing us to control the order callbacks are called.
                training_callbacks = (
                    [transformers.trainer_callback.DefaultFlowCallback]
                    + callbacks
                    # Skip the first callback, which is the DefaultFlowCallback above.
                    + trainer._hf_trainer.callback_handler.callbacks[1:]
                )
                trainer._hf_trainer.callback_handler.callbacks = []
                for c in training_callbacks:
                    trainer._hf_trainer.add_callback(c)
            return trainer

        return _init_hf_trainer

    def _create_oumi_builder_fn() -> Callable[..., BaseTrainer]:
        def _init_oumi_trainer(*args, **kwargs) -> BaseTrainer:
            kwargs_processor = kwargs.get("processor", None)
            if processor is not None:
                if kwargs_processor is None:
                    kwargs["processor"] = processor
                elif id(kwargs_processor) != id(processor):
                    raise ValueError(
                        "Different processor instances passed to Oumi trainer, "
                        "and build_trainer()."
                    )
            return OumiTrainer(*args, **kwargs)

        return _init_oumi_trainer

    def _create_verl_grpo_builder_fn() -> Callable[..., BaseTrainer]:
        def _init_verl_grpo_trainer(*args, **kwargs) -> BaseTrainer:
            return VerlGrpoTrainer(*args, **kwargs)

        return _init_verl_grpo_trainer

    if trainer_type == TrainerType.TRL_SFT:
        return _create_hf_builder_fn(trl.SFTTrainer)
    elif trainer_type == TrainerType.TRL_DPO:
<<<<<<< HEAD
        return _create_hf_builder_fn(TrlDpoTrainer)
=======
        return _create_hf_builder_fn(trl.DPOTrainer)
    elif trainer_type == TrainerType.TRL_KTO:
        return _create_hf_builder_fn(trl.KTOTrainer)
>>>>>>> ac985fe6
    elif trainer_type == TrainerType.TRL_GRPO:
        return _create_hf_builder_fn(trl.GRPOTrainer)
    elif trainer_type == TrainerType.HF:
        return _create_hf_builder_fn(transformers.Trainer)
    elif trainer_type == TrainerType.OUMI:
        warnings.warn(
            "OUMI trainer is still in alpha mode. "
            "Prefer to use HF trainer when possible."
        )
        return _create_oumi_builder_fn()
    elif trainer_type == TrainerType.VERL_GRPO:
        return _create_verl_grpo_builder_fn()

    raise NotImplementedError(f"Trainer type {trainer_type} not supported.")<|MERGE_RESOLUTION|>--- conflicted
+++ resolved
@@ -109,13 +109,9 @@
     if trainer_type == TrainerType.TRL_SFT:
         return _create_hf_builder_fn(trl.SFTTrainer)
     elif trainer_type == TrainerType.TRL_DPO:
-<<<<<<< HEAD
         return _create_hf_builder_fn(TrlDpoTrainer)
-=======
-        return _create_hf_builder_fn(trl.DPOTrainer)
     elif trainer_type == TrainerType.TRL_KTO:
         return _create_hf_builder_fn(trl.KTOTrainer)
->>>>>>> ac985fe6
     elif trainer_type == TrainerType.TRL_GRPO:
         return _create_hf_builder_fn(trl.GRPOTrainer)
     elif trainer_type == TrainerType.HF:
