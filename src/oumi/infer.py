--- conflicted
+++ resolved
@@ -41,14 +41,10 @@
 
 
 def infer_interactive(
-<<<<<<< HEAD
-    config: InferenceConfig, *, input_image_bytes: Optional[list[bytes]] = None
-=======
     config: InferenceConfig,
     *,
-    input_image_bytes: Optional[bytes] = None,
+    input_image_bytes: Optional[list[bytes]] = None,
     system_prompt: Optional[str] = None,
->>>>>>> da3a0c1c
 ) -> None:
     """Interactively provide the model response for a user-provided input."""
     # Create engine up front to avoid reinitializing it for each input.
@@ -80,12 +76,8 @@
     inputs: Optional[list[str]] = None,
     inference_engine: Optional[BaseInferenceEngine] = None,
     *,
-<<<<<<< HEAD
     input_image_bytes: Optional[list[bytes]] = None,
-=======
-    input_image_bytes: Optional[bytes] = None,
     system_prompt: Optional[str] = None,
->>>>>>> da3a0c1c
 ) -> list[Conversation]:
     """Runs batch inference for a model using the provided configuration.
 
@@ -94,14 +86,9 @@
         inputs: A list of inputs for inference.
         inference_engine: The engine to use for inference. If unspecified, the engine
             will be inferred from `config`.
-<<<<<<< HEAD
         input_image_bytes: A list of input PNG image bytes to be used with `image+text`
             VLMs. Only used in interactive mode.
-=======
         system_prompt: System prompt for task-specific instructions.
-        input_image_bytes: An input PNG image bytes to be used with `image+text` VLLMs.
-            Only used in interactive mode.
->>>>>>> da3a0c1c
 
     Returns:
         object: A list of model responses.
@@ -112,14 +99,10 @@
     # Pass None if no conversations are provided.
     conversations = None
     if inputs is not None and len(inputs) > 0:
-<<<<<<< HEAD
+        system_messages = (
+            [Message(role=Role.SYSTEM, content=system_prompt)] if system_prompt else []
+        )
         if input_image_bytes is None or len(input_image_bytes) == 0:
-=======
-        system_messages = []
-        if system_prompt:
-            system_messages.append(Message(role=Role.SYSTEM, content=system_prompt))
-        if input_image_bytes is None:
->>>>>>> da3a0c1c
             conversations = [
                 Conversation(
                     messages=(
@@ -131,39 +114,23 @@
         else:
             conversations = [
                 Conversation(
-<<<<<<< HEAD
-                    messages=[
-                        Message(
-                            role=Role.USER,
-                            content=(
-                                [
-                                    ContentItem(
-                                        type=Type.IMAGE_BINARY, binary=image_bytes
-                                    )
-                                    for image_bytes in input_image_bytes
-                                ]
-                                + [
-                                    ContentItem(type=Type.TEXT, content=content),
-                                ]
-                            ),
-                        ),
-                    ]
-=======
                     messages=(
                         system_messages
                         + [
                             Message(
                                 role=Role.USER,
-                                content=[
-                                    ContentItem(
-                                        type=Type.IMAGE_BINARY, binary=input_image_bytes
-                                    ),
-                                    ContentItem(type=Type.TEXT, content=content),
-                                ],
-                            ),
+                                content=(
+                                    [
+                                        ContentItem(
+                                            type=Type.IMAGE_BINARY, binary=image_bytes
+                                        )
+                                        for image_bytes in input_image_bytes
+                                    ]
+                                    + [ContentItem(type=Type.TEXT, content=content)]
+                                ),
+                            )
                         ]
                     )
->>>>>>> da3a0c1c
                 )
                 for content in inputs
             ]
