import argparse
import io
from typing import List, Optional

import PIL.Image

from oumi.core.configs import InferenceConfig, InferenceEngineType
from oumi.core.inference import BaseInferenceEngine
from oumi.core.types.conversation import Conversation, Message, Role, Type
from oumi.inference import (
    AnthropicInferenceEngine,
    LlamaCppInferenceEngine,
    NativeTextInferenceEngine,
    RemoteInferenceEngine,
    VLLMInferenceEngine,
)
from oumi.utils.logging import logger


def _get_engine(config: InferenceConfig) -> BaseInferenceEngine:
    """Returns the inference engine based on the provided config."""
    if config.engine is None:
        logger.warning(
            "No inference engine specified. Using the default 'native' engine."
        )
        return NativeTextInferenceEngine(config.model)
    elif config.engine == InferenceEngineType.NATIVE:
        return NativeTextInferenceEngine(config.model)
    elif config.engine == InferenceEngineType.VLLM:
        return VLLMInferenceEngine(config.model)
    elif config.engine == InferenceEngineType.LLAMACPP:
        return LlamaCppInferenceEngine(config.model)
    elif config.engine == InferenceEngineType.ANTHROPIC:
        return AnthropicInferenceEngine(config.model)
    elif config.engine == InferenceEngineType.REMOTE:
        return RemoteInferenceEngine(config.model)
    else:
        logger.warning(
            f"Unsupported inference engine: {config.engine}. "
            "Falling back to the default 'native' engine."
        )
        return NativeTextInferenceEngine(config.model)


def parse_cli():
    """Parses command line arguments and returns the configuration filename."""
    parser = argparse.ArgumentParser()
    parser.add_argument(
        "-c", "--config", default=None, help="Path to the configuration file"
    )
    parser.add_argument(
        "-i",
        "--image",
        type=argparse.FileType("rb"),
        help="File path of an input image to be used with `image+text` VLLMs.",
    )
    args, unknown = parser.parse_known_args()
    return args.config, args.image, unknown


def _load_image_png_bytes(input_image_filepath: str) -> bytes:
    try:
        image_bin = PIL.Image.open(input_image_filepath).convert("RGB")

        output = io.BytesIO()
        image_bin.save(output, format="PNG")
        return output.getvalue()
    except Exception:
        logger.error(f"Failed to load image from path: {input_image_filepath}")
        raise


def main():
    """Main entry point for running inference using Oumi.

    Training arguments are fetched from the following sources, ordered by
    decreasing priority:
    1. [Optional] Arguments provided as CLI arguments, in dotfile format
    2. [Optional] Arguments provided in a yaml config file
    3. Default arguments values defined in the data class
    """
    # Load configuration
    config_path, input_image_filepath, arg_list = parse_cli()

    config: InferenceConfig = InferenceConfig.from_yaml_and_arg_list(
        config_path, arg_list, logger=logger
    )
    config.validate()

<<<<<<< HEAD
    # Run inference with user input if input file not provided.
    if not config.generation.input_filepath:
        return infer_interactive(config)
    generations = infer(config)
    if config.generation.output_filepath:
        return

    if len(generations) > 10:
        logger.warning(
            f"Outputting only the first 10 generations out of {len(generations)}"
        )
        generations = generations[:10]

    for generation in generations:
        print("------------")
        print(repr(generation))
    print("------------")
=======
    input_image_png_bytes: Optional[bytes] = (
        _load_image_png_bytes(input_image_filepath) if input_image_filepath else None
    )

    # Run inference
    infer_interactive(config, input_image_bytes=input_image_png_bytes)
>>>>>>> 6018af63


def infer_interactive(
    config: InferenceConfig, *, input_image_bytes: Optional[bytes] = None
) -> None:
    """Interactively provide the model response for a user-provided input."""
<<<<<<< HEAD
    # Create engine up front to avoid reinitializing it for each input.
    inference_engine = _get_engine(config)
    while True:
        try:
            input_text = input("Enter your input prompt (Ctrl+D to exit): ")
            model_response = infer(
                config=config,
                inputs=[
                    input_text,
                ],
                inference_engine=inference_engine,
            )
            for g in model_response:
                print("------------")
                print(repr(g))
                print("------------")
            print()
        except EOFError:
            print("\nExiting...")
            return
=======
    input_text = input("Enter your input prompt: ")
    model_response = infer(
        config=config,
        inputs=[
            input_text,
        ],
        input_image_bytes=input_image_bytes,
    )
    print(model_response[0])
>>>>>>> 6018af63


def infer(
    config: InferenceConfig,
    inputs: Optional[List[str]] = None,
<<<<<<< HEAD
    inference_engine: Optional[BaseInferenceEngine] = None,
) -> List[Conversation]:
=======
    *,
    input_image_bytes: Optional[bytes] = None,
) -> List[str]:
>>>>>>> 6018af63
    """Runs batch inference for a model using the provided configuration.

    Args:
        config: The configuration to use for inference.
        inputs: A list of inputs for inference.
<<<<<<< HEAD
        inference_engine: The engine to use for inference.
=======
        input_image_bytes: An input PNG image bytes to be used with `image+text` VLLMs.
            Only used in interactive mode.
>>>>>>> 6018af63

    Returns:
        object: A list of model responses.
    """
<<<<<<< HEAD
    if not inference_engine:
        inference_engine = _get_engine(config)
=======
    inference_engine = _get_engine(config)

    image_messages = (
        [
            Message(
                binary=input_image_bytes,
                type=Type.IMAGE_BINARY,
                role=Role.USER,
            )
        ]
        if input_image_bytes is not None
        else []
    )

>>>>>>> 6018af63
    # Pass None if no conversations are provided.
    conversations = None
    if inputs is not None and len(inputs) > 0:
        conversations = [
            Conversation(
                messages=(image_messages + [Message(content=content, role=Role.USER)])
            )
            for content in inputs
        ]
    generations = inference_engine.infer(
        input=conversations,
        generation_params=config.generation,
    )
    return generations


if __name__ == "__main__":
    main()<|MERGE_RESOLUTION|>--- conflicted
+++ resolved
@@ -87,49 +87,29 @@
     )
     config.validate()
 
-<<<<<<< HEAD
-    # Run inference with user input if input file not provided.
-    if not config.generation.input_filepath:
-        return infer_interactive(config)
-    generations = infer(config)
-    if config.generation.output_filepath:
-        return
-
-    if len(generations) > 10:
-        logger.warning(
-            f"Outputting only the first 10 generations out of {len(generations)}"
-        )
-        generations = generations[:10]
-
-    for generation in generations:
-        print("------------")
-        print(repr(generation))
-    print("------------")
-=======
     input_image_png_bytes: Optional[bytes] = (
         _load_image_png_bytes(input_image_filepath) if input_image_filepath else None
     )
 
     # Run inference
     infer_interactive(config, input_image_bytes=input_image_png_bytes)
->>>>>>> 6018af63
 
 
 def infer_interactive(
     config: InferenceConfig, *, input_image_bytes: Optional[bytes] = None
 ) -> None:
     """Interactively provide the model response for a user-provided input."""
-<<<<<<< HEAD
     # Create engine up front to avoid reinitializing it for each input.
     inference_engine = _get_engine(config)
     while True:
         try:
-            input_text = input("Enter your input prompt (Ctrl+D to exit): ")
+            input_text = input("Enter your input prompt: ")
             model_response = infer(
                 config=config,
                 inputs=[
                     input_text,
                 ],
+                input_image_bytes=input_image_bytes,
                 inference_engine=inference_engine,
             )
             for g in model_response:
@@ -140,50 +120,30 @@
         except EOFError:
             print("\nExiting...")
             return
-=======
-    input_text = input("Enter your input prompt: ")
-    model_response = infer(
-        config=config,
-        inputs=[
-            input_text,
-        ],
-        input_image_bytes=input_image_bytes,
-    )
-    print(model_response[0])
->>>>>>> 6018af63
 
 
 def infer(
     config: InferenceConfig,
     inputs: Optional[List[str]] = None,
-<<<<<<< HEAD
     inference_engine: Optional[BaseInferenceEngine] = None,
-) -> List[Conversation]:
-=======
     *,
     input_image_bytes: Optional[bytes] = None,
-) -> List[str]:
->>>>>>> 6018af63
+) -> List[Conversation]:
     """Runs batch inference for a model using the provided configuration.
 
     Args:
         config: The configuration to use for inference.
         inputs: A list of inputs for inference.
-<<<<<<< HEAD
-        inference_engine: The engine to use for inference.
-=======
+        inference_engine: The engine to use for inference. If unspecified the engine
+            will be inferred from `config`.
         input_image_bytes: An input PNG image bytes to be used with `image+text` VLLMs.
             Only used in interactive mode.
->>>>>>> 6018af63
 
     Returns:
         object: A list of model responses.
     """
-<<<<<<< HEAD
     if not inference_engine:
         inference_engine = _get_engine(config)
-=======
-    inference_engine = _get_engine(config)
 
     image_messages = (
         [
@@ -197,7 +157,6 @@
         else []
     )
 
->>>>>>> 6018af63
     # Pass None if no conversations are provided.
     conversations = None
     if inputs is not None and len(inputs) > 0:
