--- conflicted
+++ resolved
@@ -760,12 +760,9 @@
     )
     command_router = CommandRouter(command_context)
     command_context.set_command_router(command_router)
-<<<<<<< HEAD
-=======
     
     # Note: After this point, use command_context.inference_engine and command_context.config
     # instead of local variables to ensure model swapping works properly
->>>>>>> 2afb7073
     input_handler = EnhancedInput(console, config.style.user_prompt_style)
 
     while True:
@@ -963,16 +960,10 @@
 
                     # Call inference engine directly with the full conversation
                     try:
-<<<<<<< HEAD
-                        model_response = inference_engine.infer(
-                            input=[full_conversation],
-                            inference_config=config,
-=======
                         # Use context references to ensure model swapping works
                         model_response = command_context.inference_engine.infer(
                             input=[full_conversation],
                             inference_config=command_context.config,
->>>>>>> 2afb7073
                         )
                     except Exception as e:
                         console.print(f"[red]Inference error: {str(e)}[/red]")
@@ -1058,16 +1049,10 @@
 
                     # Call inference engine directly with the full conversation
                     try:
-<<<<<<< HEAD
-                        model_response = inference_engine.infer(
-                            input=[full_conversation],
-                            inference_config=config,
-=======
                         # Use context references to ensure model swapping works
                         model_response = command_context.inference_engine.infer(
                             input=[full_conversation],
                             inference_config=command_context.config,
->>>>>>> 2afb7073
                         )
                     except Exception as e:
                         console.print(f"[red]Inference error: {str(e)}[/red]")
@@ -1110,8 +1095,6 @@
             }
 
             # Format and display the response with timing
-<<<<<<< HEAD
-=======
             # Get current model name from command context (handles model swaps)
             current_model_name = model_name  # Default fallback
             if command_context and hasattr(command_context, "config") and hasattr(command_context.config, "model"):
@@ -1124,16 +1107,11 @@
                 engine_model_name = getattr(command_context.inference_engine, "model_name", None)
                 if engine_model_name:
                     current_model_name = engine_model_name
->>>>>>> 2afb7073
             for conversation in model_response:
                 _format_conversation_response(
                     conversation,
                     console,
-<<<<<<< HEAD
-                    model_name,
-=======
                     current_model_name,
->>>>>>> 2afb7073
                     config.style,
                     timing_info,
                     command_context,
@@ -1162,35 +1140,6 @@
                 pass
 
             # Store assistant response in history
-<<<<<<< HEAD
-            # Check if this is a GPT-OSS model for response cleaning
-            model_name = getattr(config.model, "model_name", "")
-            is_gpt_oss = _is_gpt_oss_model(model_name)
-
-            for conversation in model_response:
-                for message in conversation.messages:
-                    if message.role == Role.ASSISTANT and isinstance(
-                        message.content, str
-                    ):
-                        content = message.content
-
-                        # For GPT-OSS models, clean up channel tags when storing in history
-                        # This prevents the raw tags from being sent back to the model
-                        if is_gpt_oss and "<|channel|>" in content:
-                            # Extract only the final content for conversation history
-                            harmony_fields = _convert_to_harmony_format(content)
-                            stored_content = harmony_fields.get("content", content)
-
-                            # Store the cleaned content for conversation history
-                            conversation_history.append(
-                                {"role": "assistant", "content": stored_content}
-                            )
-                        else:
-                            # Store original content for non-GPT-OSS models
-                            conversation_history.append(
-                                {"role": "assistant", "content": content}
-                            )
-=======
             # Check if this is a GPT-OSS model for response cleaning (use current model name)
             current_model_name_for_cleaning = getattr(config.model, "model_name", "")
             is_gpt_oss = _is_gpt_oss_model(current_model_name_for_cleaning)
@@ -1226,7 +1175,6 @@
                         conversation_history.append(
                             {"role": "assistant", "content": content}
                         )
->>>>>>> 2afb7073
 
             # Auto-save chat after each complete conversation turn
             try:
