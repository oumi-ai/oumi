import re
import uuid
from datetime import datetime
from functools import reduce
from pathlib import Path
from typing import Any, Optional

from oumi.core.configs import JobConfig
from oumi.core.launcher import BaseCluster, JobStatus
from oumi.launcher.clients.polaris_client import PolarisClient
from oumi.utils.logging import logger


def _format_date(date: datetime) -> str:
    """Formats the provided date as a string.

    Args:
        date: The date to format.

    Returns:
        The formatted date.
    """
    return date.strftime("%d%m%Y_%H%M%S%f")


def _last_pbs_line(script: list[str]) -> int:
    """Finds the last PBS instruction line in the script.

    Args:
        script: The lines of the script.

    Returns:
        The index of the last PBS instruction line. -1 if not found.
    """
    return reduce(
        lambda acc, val: val[0] if val[1].startswith("#PBS") else acc,
        enumerate(script),
        -1,
    )


def _get_logging_directories(script: str) -> list[str]:
    """Gets the logging directories from the script.

    Parses the provided script for commands starting with `#PBS -o`, `#PBS -e`,
    `#PBS -oe`, `#PBS -eo`, or `#PBS -doe`.

    Args:
        script: The script to extract logging directories from.

    Returns:
        A list of logging directories.
    """
    logging_pattern = r"#PBS\s+-[oe|eo|doe|o|e]\s+(.*)"
    logging_dirs = []
    for line in script.split("\n"):
        match = re.match(logging_pattern, line.strip())
        if match:
            logging_dirs.append(match.group(1))
    return logging_dirs


def _create_job_script(job: JobConfig) -> str:
    """Creates a job script for the specified job.

    Args:
        job: The job to create a script for.

    Returns:
        The script as a string.
    """
    setup_lines = [] if not job.setup else job.setup.strip().split("\n")
    run_lines = job.run.strip().split("\n")
    # Find the last PBS instruction line.
    last_run_pbs = _last_pbs_line(run_lines) + 1
    last_setup_pbs = _last_pbs_line(setup_lines) + 1
    # Inject environment variables into the script after PBS instructions.
    env_lines = [f"export {key}={value}" for key, value in job.envs.items()]
    # Pad the environment variables with newlines.
    env_lines = [""] + env_lines + [""] if env_lines else []
    # Generate the job script.
    # The script should have the following structure:
    # 1. PBS instructions from Setup and Run commands (in that order).
    # 2. Environment variables.
    # 3. Setup commands.
    # 4. Run commands.
    output_lines = (
        setup_lines[:last_setup_pbs]
        + run_lines[:last_run_pbs]
        + env_lines
        + setup_lines[last_setup_pbs:]
        + run_lines[last_run_pbs:]
    )
    # Always start the script with #!/bin/bash.
    script_prefix = "#!/bin/bash"
    if len(output_lines) > 0:
        if not output_lines[0].startswith("script_prefix"):
            output_lines.insert(0, script_prefix)
    # Join each line. Always end the script with a new line.
    return "\n".join(output_lines) + "\n"


def _validate_job_config(job: JobConfig) -> None:
    """Validates the provided job configuration.

    Args:
        job: The job to validate.
    """
    if not job.user:
        raise ValueError("User must be provided for Polaris jobs.")
    if not job.working_dir:
        raise ValueError("Working directory must be provided for Polaris jobs.")
    if not job.run:
        raise ValueError("Run script must be provided for Polaris jobs.")
    if job.num_nodes < 1:
        raise ValueError("Number of nodes must be at least 1.")
    if job.resources.cloud != "polaris":
        raise ValueError(
            f"`Resources.cloud` must be `polaris`. "
            f"Unsupported cloud: {job.resources.cloud}"
        )
    # Warn that other resource parameters are unused for Polaris.
    if job.resources.region:
        logger.warning("Region is unused for Polaris jobs.")
    if job.resources.zone:
        logger.warning("Zone is unused for Polaris jobs.")
    if job.resources.accelerators:
        logger.warning("Accelerators are unused for Polaris jobs.")
    if job.resources.cpus:
        logger.warning("CPUs are unused for Polaris jobs.")
    if job.resources.memory:
        logger.warning("Memory is unused for Polaris jobs.")
    if job.resources.instance_type:
        logger.warning("Instance type is unused for Polaris jobs.")
    if job.resources.disk_size:
        logger.warning("Disk size is unused for Polaris jobs.")
    if job.resources.instance_type:
        logger.warning("Instance type is unused for Polaris jobs.")
    # Warn that storage mounts are currently unsupported.
    if len(job.storage_mounts.items()) > 0:
        logger.warning("Storage mounts are currently unsupported for Polaris jobs.")


class PolarisCluster(BaseCluster):
    """A cluster implementation backed by Polaris."""

    def __init__(self, name: str, client: PolarisClient) -> None:
        """Initializes a new instance of the PolarisCluster class."""
        self._name = name
        self._queue = self._get_queue_from_name()
        self._client = client

    def __eq__(self, other: Any) -> bool:
        """Checks if two PolarisClusters are equal."""
        if not isinstance(other, PolarisCluster):
            return False
        return self.name() == other.name()

    def _get_queue_from_name(self) -> PolarisClient.SupportedQueues:
        """Gets the queue from the provided name."""
        splits = self._name.split(".")
        if len(splits) < 2:
            raise ValueError(
                f"Invalid queue name: {self._name}. "
                "A queue name should be of the form: `queue.user`."
            )
        queue = splits[0].lower()
        if queue == PolarisClient.SupportedQueues.DEBUG.value:
            return PolarisClient.SupportedQueues.DEBUG
        if queue == PolarisClient.SupportedQueues.DEBUG_SCALING.value:
            return PolarisClient.SupportedQueues.DEBUG_SCALING
        if queue == PolarisClient.SupportedQueues.DEMAND.value:
            return PolarisClient.SupportedQueues.DEMAND
        if queue == PolarisClient.SupportedQueues.PREEMPTABLE.value:
            return PolarisClient.SupportedQueues.PREEMPTABLE
        if queue == PolarisClient.SupportedQueues.PROD.value:
            return PolarisClient.SupportedQueues.PROD
        raise ValueError(f"Unsupported queue: {queue}")

    def name(self) -> str:
        """Gets the name of the cluster."""
        return self._name

    def get_job(self, job_id: str) -> Optional[JobStatus]:
        """Gets the jobs on this cluster if it exists, else returns None."""
        for job in self.get_jobs():
            if job.id == job_id:
                return job
        return None

    def get_jobs(self) -> list[JobStatus]:
        """Lists the jobs on this cluster."""
        jobs = self._client.list_jobs(self._queue)
        for job in jobs:
            job.cluster = self._name
        return jobs

    def cancel_job(self, job_id: str) -> JobStatus:
        """Cancels the specified job on this cluster."""
        self._client.cancel(job_id, self._queue)
        job = self.get_job(job_id)
        if job is None:
            raise RuntimeError(f"Job {job_id} not found.")
        return job

    def run_job(self, job: JobConfig) -> JobStatus:
        """Runs the specified job on this cluster.

        For Polaris this method consists of 5 parts:
        1. Copy the working directory to /home/$USER/oumi_launcher/$JOB_NAME.
        2. Check if there is a conda installation at /home/$USER/miniconda3/envs/oumi.
            If not, install it.
        3. Copy all file mounts.
        4. Create a job script with all env vars, setup, and run commands.
        5. CD into the working directory and submit the job.

        Args:
            job: The job to run.

        Returns:
            The job status.
        """
        _validate_job_config(job)
        job_name = job.name or uuid.uuid1().hex
        user = str(job.user)
        submission_time = _format_date(datetime.now())
        remote_working_dir = Path(f"/home/{user}/oumi_launcher/{submission_time}")
        # Copy the working directory to Polaris /home/ system.
        self._client.put_recursive(job.working_dir, str(remote_working_dir))
        # Check if Oumi is installed in a conda env. If not, install it.
        oumi_env_path = Path("/home/$USER/miniconda3/envs/oumi")
        install_cmds = [
            f"cd {remote_working_dir}",
            "module use /soft/modulefiles",
            "module load conda",
            f"if [ ! -d {oumi_env_path} ]; then",
            'echo "Creating Oumi Conda environment... ---------------------------"',
            f"conda create -y python=3.11 --prefix {oumi_env_path}",
            "fi",
            'echo "Installing packages... ---------------------------------------"',
            f"conda activate {oumi_env_path}",
            "if ! command -v uv >/dev/null 2>&1; then",
            "pip install -U uv",
            "fi",
<<<<<<< HEAD
            "pip install -e '.[gpu]'",
=======
            "pip install -e '.[gpu]'",  # TODO Re-enable uv OPE-670
>>>>>>> f77ba50e
        ]
        self._client.run_commands(install_cmds)
        # Copy all file mounts.
        for remote_path, local_path in job.file_mounts.items():
            self._client.put_recursive(local_path, remote_path)
        # Create the job script by merging envs, setup, and run commands.
        job_script = _create_job_script(job)
        script_path = remote_working_dir / "oumi_job.sh"
        self._client.put(job_script, str(script_path))
        # Set the proper CHMOD permissions.
        self._client.run_commands([f"chmod +x {script_path}"])
        # Set up logging directories.
        logging_dirs = _get_logging_directories(job_script)
        logging_dir_cmds = [f"mkdir -p {log_dir}" for log_dir in logging_dirs]
        if logging_dir_cmds:
            self._client.run_commands(logging_dir_cmds)
        # Submit the job.
        job_id = self._client.submit_job(
            str(script_path),
            str(remote_working_dir),
            job.num_nodes,
            self._queue,
            job_name,
        )
        job_status = self.get_job(job_id)
        if job_status is None:
            raise RuntimeError(f"Job {job_id} not found after submission.")
        return job_status

    def stop(self) -> None:
        """This is a no-op for Polaris clusters."""
        pass

    def down(self) -> None:
        """This is a no-op for Polaris clusters."""
        pass<|MERGE_RESOLUTION|>--- conflicted
+++ resolved
@@ -242,11 +242,7 @@
             "if ! command -v uv >/dev/null 2>&1; then",
             "pip install -U uv",
             "fi",
-<<<<<<< HEAD
-            "pip install -e '.[gpu]'",
-=======
             "pip install -e '.[gpu]'",  # TODO Re-enable uv OPE-670
->>>>>>> f77ba50e
         ]
         self._client.run_commands(install_cmds)
         # Copy all file mounts.
