--- conflicted
+++ resolved
@@ -22,12 +22,8 @@
 from pathlib import Path
 from typing import Callable, Optional, Union
 
-<<<<<<< HEAD
 from oumi.cli import cli_utils
-from oumi.core.launcher import JobStatus
-=======
 from oumi.core.launcher import JobState, JobStatus
->>>>>>> ba8d2461
 from oumi.utils.logging import logger
 
 _CTRL_PATH = "-S ~/.ssh/control-%h-%p-%r"
