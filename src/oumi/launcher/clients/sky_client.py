--- conflicted
+++ resolved
@@ -79,12 +79,6 @@
         for chunk in self.iterator:
             if chunk is None:
                 return ""
-<<<<<<< HEAD
-            if "Number of GPUs per node" in chunk:
-                print("Number of GPUs per node: ")
-=======
-
->>>>>>> 7f7ed713
             # Remove ANSI escape codes and return immediately
             return self.ansi_pattern.sub("", chunk)
 
@@ -301,7 +295,6 @@
         """
         self._sky_lib.down(cluster_name)
 
-<<<<<<< HEAD
     def get_logs_stream(
         self, cluster_name: str, job_id: Optional[str] = None
     ) -> SkyLogStream:
@@ -310,14 +303,6 @@
         Args:
             cluster_name: The name of the cluster the job was run in.
             job_id: The ID of the job to tail the logs of.
-=======
-    def get_logs_stream(self, job_id: str, cluster_name: str) -> SkyLogStream:
-        """Gets a stream that tails the logs of the target job.
-
-        Args:
-            job_id: The ID of the job to tail the logs of.
-            cluster_name: The name of the cluster to tail the logs of.
->>>>>>> 7f7ed713
 
         Returns:
             A SkyLogStream object containing the captured logs.
@@ -325,11 +310,7 @@
         return SkyLogStream(
             self._sky_lib.tail_logs(
                 cluster_name=cluster_name,
-<<<<<<< HEAD
                 job_id=int(job_id) if job_id is not None else None,
-=======
-                job_id=int(job_id),
->>>>>>> 7f7ed713
                 follow=True,
                 preload_content=False,
             )
