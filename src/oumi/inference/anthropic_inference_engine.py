<<<<<<< HEAD
from typing import Any
=======
from typing import Any, Dict, Set
>>>>>>> 78241709

from typing_extensions import override

from oumi.core.configs import GenerationParams, RemoteParams
from oumi.core.types.conversation import Conversation, Message, Role, Type
from oumi.inference.remote_inference_engine import RemoteInferenceEngine
from oumi.utils.logging import logger

_CONTENT_KEY: str = "content"
_ROLE_KEY: str = "role"


class AnthropicInferenceEngine(RemoteInferenceEngine):
    """Engine for running inference against the Anthropic API.

    This class extends RemoteInferenceEngine to provide specific functionality
    for interacting with Anthropic's language models via their API. It handles
    the conversion of Oumi's Conversation objects to Anthropic's expected input
    format, as well as parsing the API responses back into Conversation objects.
    """

    anthropic_version = "2023-06-01"
    """The version of the Anthropic API to use.

    For more information on Anthropic API versioning, see:
    https://docs.anthropic.com/claude/reference/versioning
    """

    @override
    def _convert_conversation_to_api_input(
        self, conversation: Conversation, generation_params: GenerationParams
    ) -> dict[str, Any]:
        """Converts a conversation to an Anthropic API input.

        This method transforms an Oumi Conversation object into a format
        suitable for the Anthropic API. It handles system messages separately
        and structures the conversation history as required by Anthropic.

        See https://docs.anthropic.com/claude/reference/messages_post for details.

        Args:
            conversation: The Oumi Conversation object to convert.
            generation_params: Parameters for text generation.

        Returns:
            Dict[str, Any]: A dictionary containing the formatted input for the
            Anthropic API, including the model, messages, and generation parameters.
        """
        # Anthropic API expects a top level `system` message,
        # Extract and exclude system message from the list of messages
        # in the conversation
        system_messages = [
            message for message in conversation.messages if message.role == Role.SYSTEM
        ]

        if len(system_messages) > 0:
            system_message = system_messages[0].content

            if len(system_messages) > 1:
                logger.warning(
                    "Multiple system messages found in conversation. "
                    "Only using the first one."
                )
        else:
            system_message = None

        messages = [
            message for message in conversation.messages if message.role != Role.SYSTEM
        ]

        # Build request body
        # See https://docs.anthropic.com/claude/reference/messages_post
        body = {
            "model": self._model,
            "messages": [
                {
                    _CONTENT_KEY: message.content,
                    _ROLE_KEY: message.role.value,
                }
                for message in messages
            ],
            "max_tokens": generation_params.max_new_tokens,
            "temperature": generation_params.temperature,
            "top_p": generation_params.top_p,
        }

        if system_message:
            body["system"] = system_message

        if generation_params.stop_strings is not None:
            body["stop_sequences"] = generation_params.stop_strings

        return body

    @override
    def _convert_api_output_to_conversation(
        self, response: dict[str, Any], original_conversation: Conversation
    ) -> Conversation:
        """Converts an Anthropic API response to a conversation."""
        new_message = Message(
            content=response[_CONTENT_KEY][0]["text"],
            role=Role.ASSISTANT,
            type=Type.TEXT,
        )
        return Conversation(
            messages=[*original_conversation.messages, new_message],
            metadata=original_conversation.metadata,
            conversation_id=original_conversation.conversation_id,
        )

    @override
    def _get_request_headers(self, remote_params: RemoteParams) -> dict[str, str]:
        return {
            "Content-Type": "application/json",
            "anthropic-version": self.anthropic_version,
            "X-API-Key": self._get_api_key(remote_params) or "",
        }

    def get_supported_params(self) -> Set[str]:
        """Returns a set of supported generation parameters for this engine."""
        return {
            "max_new_tokens",
            "remote_params",
            "stop_strings",
            "temperature",
            "top_p",
        }<|MERGE_RESOLUTION|>--- conflicted
+++ resolved
@@ -1,8 +1,4 @@
-<<<<<<< HEAD
 from typing import Any
-=======
-from typing import Any, Dict, Set
->>>>>>> 78241709
 
 from typing_extensions import override
 
@@ -121,7 +117,7 @@
             "X-API-Key": self._get_api_key(remote_params) or "",
         }
 
-    def get_supported_params(self) -> Set[str]:
+    def get_supported_params(self) -> set[str]:
         """Returns a set of supported generation parameters for this engine."""
         return {
             "max_new_tokens",
