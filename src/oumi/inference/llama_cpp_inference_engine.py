from pathlib import Path
<<<<<<< HEAD
from typing import cast
=======
from typing import Dict, List, Set, cast
>>>>>>> 78241709

from tqdm.auto import tqdm

from oumi.core.configs import InferenceConfig, ModelParams
from oumi.core.inference import BaseInferenceEngine
from oumi.core.types.conversation import Conversation, Message, Role
from oumi.utils.logging import logger

try:
    from llama_cpp import Llama  # pyright: ignore[reportMissingImports]
except ModuleNotFoundError:
    Llama = None


class LlamaCppInferenceEngine(BaseInferenceEngine):
    """Engine for running llama.cpp inference locally.

    This class provides an interface for running inference using the llama.cpp library
    on local hardware. It allows for efficient execution of large language models
    with quantization, kv-caching, prefix filling, ...

    Note:
        This engine requires the llama-cpp-python package to be installed.
        If not installed, it will raise a RuntimeError.

    Example:
        >>> from oumi.core.configs import ModelParams
        >>> model_params = ModelParams(
        ...     model_name="path/to/model.gguf",
        ...     model_kwargs={
        ...         "n_gpu_layers": -1,
        ...         "n_threads": 8,
        ...         "flash_attn": True
        ...     }
        ... )
        >>> engine = LlamaCppInferenceEngine(model_params)
        >>> # Use the engine for inference
    """

    def __init__(
        self,
        model_params: ModelParams,
    ):
        """Initializes the LlamaCppInferenceEngine.

        This method sets up the engine for running inference using llama.cpp.
        It loads the specified model and configures the inference parameters.

        Documentation: https://llama-cpp-python.readthedocs.io/en/latest/api-reference/#llama_cpp.Llama.create_completion

        Args:
            model_params (ModelParams): Parameters for the model, including the model
                name, maximum length, and any additional keyword arguments for model
                initialization.

        Raises:
            RuntimeError: If the llama-cpp-python package is not installed.
            ValueError: If the specified model file is not found.

        Note:
            This method automatically sets some default values for model initialization:
            - verbose: False (reduces log output for bulk inference)
            - n_gpu_layers: -1 (uses GPU acceleration for all layers if available)
            - n_threads: 4
            - filename: "*q8_0.gguf" (applies Q8 quantization by default)
            - flash_attn: True
            These defaults can be overridden by specifying them in
            `model_params.model_kwargs`.
        """
        if not Llama:
            raise RuntimeError(
                "llama-cpp-python is not installed. "
                "Please install it with 'pip install llama-cpp-python'."
            )

        # `model_max_length` is required by llama-cpp, but optional in our config
        # Use a default value if not set.
        if model_params.model_max_length is None:
            model_max_length = 4096
            logger.warning(
                "model_max_length is not set. "
                f"Using default value of {model_max_length}."
            )
        else:
            model_max_length = model_params.model_max_length

        # Set some reasonable defaults. These will be overriden by the user if set in
        # the config.
        kwargs = {
            # llama-cpp logs a lot of useful information,
            # but it's too verbose by default for bulk inference.
            "verbose": False,
            # Put all layers on GPU / MPS if available. Otherwise, will use CPU.
            "n_gpu_layers": -1,
            # Increase the default number of threads.
            # Too many can cause deadlocks
            "n_threads": 4,
            # Use Q8 quantization by default.
            "filename": "*8_0.gguf",
            "flash_attn": True,
        }

        model_kwargs = model_params.model_kwargs.copy()
        kwargs.update(model_kwargs)

        # Load model
        if Path(model_params.model_name).exists():
            logger.info(f"Loading model from disk: {model_params.model_name}.")
            kwargs.pop("filename", None)  # only needed if downloading from hub
            self._llm = Llama(
                model_path=model_params.model_name, n_ctx=model_max_length, **kwargs
            )
        else:
            logger.info(
                f"Loading model from Huggingface Hub: {model_params.model_name}."
            )
            self._llm = Llama.from_pretrained(
                repo_id=model_params.model_name, n_ctx=model_max_length, **kwargs
            )

    def _convert_conversation_to_llama_input(
        self, conversation: Conversation
    ) -> list[dict[str, str]]:
        """Converts a conversation to a list of llama.cpp input messages."""
        return [
            {
                "content": message.content or "",
                "role": "user" if message.role == Role.USER else "assistant",
            }
            for message in conversation.messages
        ]

    def _infer(
        self, input: list[Conversation], inference_config: InferenceConfig
    ) -> list[Conversation]:
        """Runs model inference on the provided input using llama.cpp.

        Args:
            input: A list of conversations to run inference on.
                Each conversation should contain at least one message.
            inference_config: Parameters for inference.

        Returns:
            List[Conversation]: A list of conversations with the model's responses
            appended. Each conversation in the output list corresponds to an input
            conversation, with an additional message from the assistant (model) added.
        """
        generation_params = inference_config.generation
        output_conversations = []

        # skip using a progress for single turns
        disable_tgdm = len(input) < 2

        for conversation in tqdm(input, disable=disable_tgdm):
            if not conversation.messages:
                logger.warning("Conversation must have at least one message.")
                # add the conversation to keep input and output the same length.
                output_conversations.append(conversation)
                continue

            llama_input = self._convert_conversation_to_llama_input(conversation)

            response = self._llm.create_chat_completion(
                messages=llama_input,  # type: ignore
                max_tokens=generation_params.max_new_tokens,
                temperature=generation_params.temperature,
                top_p=generation_params.top_p,
                frequency_penalty=generation_params.frequency_penalty,
                presence_penalty=generation_params.presence_penalty,
                stop=generation_params.stop_strings,
                logit_bias=generation_params.logit_bias,
                min_p=generation_params.min_p,
            )
            response = cast(dict, response)

            new_message = Message(
                content=response["choices"][0]["message"]["content"],
                role=Role.ASSISTANT,
            )

            messages = [
                *conversation.messages,
                new_message,
            ]
            new_conversation = Conversation(
                messages=messages,
                metadata=conversation.metadata,
                conversation_id=conversation.conversation_id,
            )
            output_conversations.append(new_conversation)
            if inference_config.output_path:
                self._save_conversation(
                    new_conversation,
                    inference_config.output_path,
                )
        return output_conversations

    def get_supported_params(self) -> Set[str]:
        """Returns a set of supported generation parameters for this engine."""
        return {
            "frequency_penalty",
            "logit_bias",
            "max_new_tokens",
            "min_p",
            "presence_penalty",
            "stop_strings",
            "temperature",
            "top_p",
        }

    def infer_online(
        self, input: list[Conversation], inference_config: InferenceConfig
    ) -> list[Conversation]:
        """Runs model inference online.

        Args:
            input: A list of conversations to run inference on.
            inference_config: Parameters for inference.

        Returns:
            List[Conversation]: Inference output.
        """
        return self._infer(input, inference_config)

    def infer_from_file(
        self, input_filepath: str, inference_config: InferenceConfig
    ) -> list[Conversation]:
        """Runs model inference on inputs in the provided file.

        This is a convenience method to prevent boilerplate from asserting the existence
        of input_filepath in the generation_params.

        Args:
            input_filepath: Path to the input file containing prompts for generation.
            inference_config: Parameters for inference.

        Returns:
            List[Conversation]: Inference output.
        """
        input = self._read_conversations(input_filepath)
        return self._infer(input, inference_config)<|MERGE_RESOLUTION|>--- conflicted
+++ resolved
@@ -1,9 +1,5 @@
 from pathlib import Path
-<<<<<<< HEAD
 from typing import cast
-=======
-from typing import Dict, List, Set, cast
->>>>>>> 78241709
 
 from tqdm.auto import tqdm
 
@@ -201,7 +197,7 @@
                 )
         return output_conversations
 
-    def get_supported_params(self) -> Set[str]:
+    def get_supported_params(self) -> set[str]:
         """Returns a set of supported generation parameters for this engine."""
         return {
             "frequency_penalty",
