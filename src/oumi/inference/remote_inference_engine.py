import asyncio
import base64
import os
from typing import Any, Dict, List, Optional, Set

import aiohttp
from tqdm.asyncio import tqdm

from oumi.core.async_utils import safe_asyncio_run
from oumi.core.configs import (
    GenerationParams,
    InferenceConfig,
    ModelParams,
    RemoteParams,
)
from oumi.core.inference import BaseInferenceEngine
from oumi.core.types.conversation import Conversation, Message, Role, Type
from oumi.utils.logging import logger

_CONTENT_KEY: str = "content"
_MESSAGE_KEY: str = "message"
_ROLE_KEY: str = "role"
_TYPE_KEY: str = "type"
_TEXT_KEY: str = "text"
_IMAGE_URL_KEY: str = "image_url"
_AUTHORIZATION_KEY: str = "Authorization"
_URL_KEY: str = "url"


class RemoteInferenceEngine(BaseInferenceEngine):
    """Engine for running inference against a server implementing the OpenAI API."""

    def __init__(self, model_params: ModelParams):
        """Initializes the inference Engine.

        Args:
            model_params: The model parameters to use for inference.
        """
        self._model = model_params.model_name

    def _get_content_for_message(self, message: Message) -> Dict[str, Any]:
        """Returns the content for a message.

        Args:
            message: The message to get the content for.

        Returns:
            Dict[str, Any]: The content for the message.
        """
        content: Dict[str, Any] = {
            _TYPE_KEY: message.type.value,
        }
        b64_image = None if message.binary is None else base64.b64encode(message.binary)

        if message.type == Type.TEXT:
            content[_TEXT_KEY] = message.content or ""
        elif message.type == Type.IMAGE_URL:
            content[_IMAGE_URL_KEY] = {
                _URL_KEY: b64_image or message.content,
            }
        elif message.type == Type.IMAGE_PATH:
            if message.content and not b64_image:
                with open(message.content, "rb") as image_file:
                    b64_image = base64.b64encode(image_file.read())
            content[_IMAGE_URL_KEY] = {
                _URL_KEY: b64_image or message.content,
            }
        elif message.type == Type.IMAGE_BINARY:
            content[_IMAGE_URL_KEY] = {
                _URL_KEY: b64_image or message.content,
            }
        else:
            raise ValueError(f"Unsupported message type: {message.type}")
        return content

    def _convert_conversation_to_api_input(
        self, conversation: Conversation, generation_params: GenerationParams
    ) -> Dict[str, Any]:
        """Converts a conversation to an OpenAI input.

        Documentation: https://platform.openai.com/docs/api-reference/chat/create

        Args:
            conversation: The conversation to convert.
            generation_params: Parameters for generation during inference.

        Returns:
            Dict[str, Any]: A dictionary representing the OpenAI input.
        """
        api_input = {
            "model": self._model,
            "messages": [
                {
                    _CONTENT_KEY: [self._get_content_for_message(message)],
                    _ROLE_KEY: message.role.value,
                }
                for message in conversation.messages
            ],
            "max_completion_tokens": generation_params.max_new_tokens,
            "temperature": generation_params.temperature,
            "top_p": generation_params.top_p,
            "frequency_penalty": generation_params.frequency_penalty,
            "presence_penalty": generation_params.presence_penalty,
            "n": 1,  # Number of completions to generate for each prompt.
            "seed": generation_params.seed,
            "logit_bias": generation_params.logit_bias,
            "min_p": generation_params.min_p,
        }

        # Log warning for unsupported parameter
        if generation_params.min_p > 0.0:
            logger.warning(
                "RemoteInferenceEngine does not support min_p. "
                f"Received value: min_p={generation_params.min_p}. "
                "This parameter will be ignored."
            )

        if generation_params.stop_strings:
            api_input["stop"] = generation_params.stop_strings

        return api_input

    def _convert_api_output_to_conversation(
        self, response: Dict[str, Any], original_conversation: Conversation
    ) -> Conversation:
        """Converts an API response to a conversation.

        Args:
            response: The API response to convert.
            original_conversation: The original conversation.

        Returns:
            Conversation: The conversation including the generated response.
        """
        message = response["choices"][0][_MESSAGE_KEY]
        return Conversation(
            messages=[
                *original_conversation.messages,
                Message(
                    content=message[_CONTENT_KEY],
                    role=Role(message[_ROLE_KEY]),
                    type=Type.TEXT,
                ),
            ],
            metadata=original_conversation.metadata,
            conversation_id=original_conversation.conversation_id,
        )

    def _get_api_key(self, remote_params: RemoteParams) -> Optional[str]:
        if not remote_params:
            return None

        if remote_params.api_key:
            return remote_params.api_key

        if remote_params.api_key_env_varname:
            return os.environ.get(remote_params.api_key_env_varname)

        return None

    def _get_request_headers(
        self, remote_params: Optional[RemoteParams]
    ) -> Dict[str, str]:
        headers = {}

        if not remote_params:
            return headers

        if remote_params.api_key is not None:
            headers[_AUTHORIZATION_KEY] = f"Bearer {self._get_api_key(remote_params)}"
        return headers

    async def _query_api(
        self,
        conversation: Conversation,
        inference_config: InferenceConfig,
        remote_params: RemoteParams,
        semaphore: asyncio.Semaphore,
        session: aiohttp.ClientSession,
    ) -> Conversation:
        """Queries the API with the provided input.

        Args:
            conversation: The conversations to run inference on.
            inference_config: Parameters for inference.
            remote_params: Parameters for running inference against a remote API.
            semaphore: Semaphore to limit concurrent requests.
            session: The aiohttp session to use for the request.

        Returns:
            Conversation: Inference output.
        """
        assert remote_params.api_url
        async with semaphore:
            api_input = self._convert_conversation_to_api_input(
                conversation, inference_config.generation
            )
            headers = self._get_request_headers(
                inference_config.generation.remote_params
            )
            retries = 0
            # Retry the request if it fails.
            for _ in range(remote_params.max_retries + 1):
                async with session.post(
                    remote_params.api_url,
                    json=api_input,
                    headers=headers,
                    timeout=remote_params.connection_timeout,
                ) as response:
                    response_json = await response.json()
                    if response.status == 200:
                        result = self._convert_api_output_to_conversation(
                            response_json, conversation
                        )
                        if inference_config.output_path:
                            # Write what we have so far to our scratch directory.
                            self._save_conversation(
                                result,
                                self._get_scratch_filepath(
                                    inference_config.output_path
                                ),
                            )
                        await asyncio.sleep(remote_params.politeness_policy)
                        return result
                    else:
                        retries += 1
                        await asyncio.sleep(remote_params.politeness_policy)
            raise RuntimeError(
                f"Failed to query API after {remote_params.max_retries} retries."
            )

    async def _infer(
        self,
        input: List[Conversation],
        inference_config: InferenceConfig,
        remote_params: RemoteParams,
    ) -> List[Conversation]:
        """Runs model inference on the provided input.

        Args:
            input: A list of conversations to run inference on.
            inference_config: Parameters for inference.
            remote_params: Parameters for running inference against a remote API.

        Returns:
            List[Conversation]: Inference output.
        """
        # Limit number of HTTP connections to the number of workers.
        connector = aiohttp.TCPConnector(limit=remote_params.num_workers)
        # Control the number of concurrent tasks via a semaphore.
        semaphore = asyncio.BoundedSemaphore(remote_params.num_workers)
        async with aiohttp.ClientSession(connector=connector) as session:
            tasks = [
                self._query_api(
                    conversation,
                    inference_config,
                    remote_params,
                    semaphore,
                    session,
                )
                for conversation in input
            ]

            disable_tqdm = len(tasks) < 2
            return await tqdm.gather(*tasks, disable=disable_tqdm)

    def infer_online(
        self,
        input: List[Conversation],
        inference_config: InferenceConfig,
    ) -> List[Conversation]:
        """Runs model inference online.

        Args:
            input: A list of conversations to run inference on.
            inference_config: Parameters for inference.

        Returns:
            List[Conversation]: Inference output.
        """
        generation_params = inference_config.generation
        if not generation_params.remote_params:
            raise ValueError("Remote params must be provided in generation_params.")
        conversations = safe_asyncio_run(
            self._infer(input, inference_config, generation_params.remote_params)
        )
        if inference_config.output_path:
            self._save_conversations(conversations, inference_config.output_path)
        return conversations

    def infer_from_file(
        self, input_filepath: str, inference_config: InferenceConfig
    ) -> List[Conversation]:
        """Runs model inference on inputs in the provided file.

        This is a convenience method to prevent boilerplate from asserting the
        existence of input_filepath in the generation_params.

        Args:
            input_filepath: Path to the input file containing prompts for
                generation.
            inference_config: Parameters for inference.

        Returns:
            List[Conversation]: Inference output.
        """
        generation_params = inference_config.generation
        if not generation_params.remote_params:
            raise ValueError("Remote params must be provided in generation_params.")
        input = self._read_conversations(input_filepath)
        conversations = safe_asyncio_run(
            self._infer(input, inference_config, generation_params.remote_params)
        )
<<<<<<< HEAD
        if generation_params.output_filepath:
            self._save_conversations(conversations, generation_params.output_filepath)
        return conversations

    def get_supported_params(self) -> Set[str]:
        """Returns a set of supported generation parameters for this engine."""
        return {
            "max_new_tokens",
            "temperature",
            "top_p",
            "frequency_penalty",
            "presence_penalty",
            "stop",
            "logit_bias",
            "seed",
            "remote_params",
        }
=======
        if inference_config.output_path:
            self._save_conversations(conversations, inference_config.output_path)
        return conversations
>>>>>>> c4be8d03
<|MERGE_RESOLUTION|>--- conflicted
+++ resolved
@@ -311,9 +311,8 @@
         conversations = safe_asyncio_run(
             self._infer(input, inference_config, generation_params.remote_params)
         )
-<<<<<<< HEAD
-        if generation_params.output_filepath:
-            self._save_conversations(conversations, generation_params.output_filepath)
+        if inference_config.output_path:
+            self._save_conversations(conversations, inference_config.output_path)
         return conversations
 
     def get_supported_params(self) -> Set[str]:
@@ -328,9 +327,4 @@
             "logit_bias",
             "seed",
             "remote_params",
-        }
-=======
-        if inference_config.output_path:
-            self._save_conversations(conversations, inference_config.output_path)
-        return conversations
->>>>>>> c4be8d03
+        }