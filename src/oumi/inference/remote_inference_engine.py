--- conflicted
+++ resolved
@@ -303,7 +303,17 @@
         Returns:
             Maximum number of connections to allow in the connection pool.
         """
-        return _MAX_CONNECTION_LIMIT
+        # Determine the effective max concurrency for HTTP connections
+        if self._remote_params.num_workers == 0:
+            # For adaptive mode with unknown limits, use the adaptive controller's max
+            effective_max_workers = (
+                self._adaptive_concurrency_controller._config.max_concurrency
+                if self._remote_params.use_adaptive_concurrency
+                else 10000  # Fallback, though this shouldn't happen due to validation
+            )
+        else:
+            effective_max_workers = self._remote_params.num_workers
+        return min(effective_max_workers, _MAX_CONNECTION_LIMIT)
 
     async def _try_record_success(self):
         """Try to record a success."""
@@ -655,27 +665,11 @@
         Returns:
             List[Conversation]: Inference output.
         """
-<<<<<<< HEAD
-        # Determine the effective max concurrency for HTTP connections
-        if self._remote_params.num_workers == 0:
-            # For adaptive mode with unknown limits, use the adaptive controller's max
-            effective_max_workers = (
-                self._adaptive_concurrency_controller._config.max_concurrency
-                if self._remote_params.use_adaptive_concurrency
-                else 10000  # Fallback, though this shouldn't happen due to validation
-            )
-        else:
-            effective_max_workers = self._remote_params.num_workers
-
-        # Limit number of HTTP connections to the effective max workers.
-        connector = aiohttp.TCPConnector(limit=effective_max_workers)
-=======
         # Limit number of HTTP connections to prevent file descriptor exhaustion.
         connector = aiohttp.TCPConnector(limit=self._get_connection_limit())
->>>>>>> 04355c1a
         # Control the number of concurrent tasks via a semaphore.
         semaphore = PoliteAdaptiveSemaphore(
-            capacity=effective_max_workers,
+            capacity=self._get_connection_limit(),
             politeness_policy=self._remote_params.politeness_policy,
         )
         async with aiohttp.ClientSession(connector=connector) as session:
