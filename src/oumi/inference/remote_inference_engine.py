--- conflicted
+++ resolved
@@ -1,9 +1,5 @@
 import asyncio
-<<<<<<< HEAD
-=======
-import base64
 import json
->>>>>>> c1216685
 import os
 from typing import Any, Optional
 
