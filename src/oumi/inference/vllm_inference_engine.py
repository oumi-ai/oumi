# Copyright 2025 - Oumi
#
# Licensed under the Apache License, Version 2.0 (the "License");
# you may not use this file except in compliance with the License.
# You may obtain a copy of the License at
#
#     http://www.apache.org/licenses/LICENSE-2.0
#
# Unless required by applicable law or agreed to in writing, software
# distributed under the License is distributed on an "AS IS" BASIS,
# WITHOUT WARRANTIES OR CONDITIONS OF ANY KIND, either express or implied.
# See the License for the specific language governing permissions and
# limitations under the License.

from __future__ import annotations

import copy
import math
import warnings
from typing import cast, get_args

import torch
from typing_extensions import override

from oumi.builders import build_tokenizer
from oumi.core.configs import GenerationParams, InferenceConfig, ModelParams
from oumi.core.inference import BaseInferenceEngine
from oumi.core.types.conversation import Conversation, Message, Role
from oumi.utils.conversation_utils import create_list_of_message_json_dicts
from oumi.utils.logging import logger
from oumi.utils.model_caching import get_local_filepath_for_gguf
from oumi.utils.peft_utils import get_lora_rank

try:
    import vllm  # pyright: ignore[reportMissingImports]

    try:
        from vllm.config import ModelDType  # pyright: ignore[reportMissingImports]
    except ImportError:
        # For compatibility with newer vLLM versions
        ModelDType = str  # type: ignore
    from vllm.entrypoints.chat_utils import (  # pyright: ignore[reportMissingImports]
        ChatCompletionMessageParam,
    )
    from vllm.lora.request import LoRARequest  # pyright: ignore[reportMissingImports]
    from vllm.model_executor.layers.quantization import (  # pyright: ignore[reportMissingImports]
        QuantizationMethods,
    )
    from vllm.sampling_params import (  # pyright: ignore[reportMissingImports]
        GuidedDecodingParams as VLLMGuidedDecodingParams,
    )
    from vllm.sampling_params import (  # pyright: ignore[reportMissingImports]
        SamplingParams,
    )
except ModuleNotFoundError:
    vllm = None


class VLLMInferenceEngine(BaseInferenceEngine):
    """Engine for running vLLM inference locally."""

    def __init__(
        self,
        model_params: ModelParams,
        *,
        generation_params: GenerationParams | None = None,
        tensor_parallel_size: int = -1,
        quantization: str | None = None,
        enable_prefix_caching: bool = True,
        gpu_memory_utilization: float = 0.9,
        enforce_eager: bool = True,
        max_num_seqs: int | None = None,
    ):
        """Initializes the inference Engine.

        Args:
            model_params: The model parameters to use for inference.
            generation_params: The generation parameters to use for inference.
            tensor_parallel_size: The number of tensor parallel processes to use.
                If set to -1, we will use all the available GPUs.
            quantization: The quantization method to use for inference.
            enable_prefix_caching: Whether to enable prefix caching.
            gpu_memory_utilization: The fraction of available GPU memory the model's
                executor will use. It can range from 0 to 1. Defaults to 0.9, i.e.,
                (90%) memory utilization.
            enforce_eager: Whether to enforce eager execution. Defaults to True.
                If False, will use eager mode and CUDA graph in hybrid mode.
            max_num_seqs: Maximum number of sequences per iteration.
        """
        super().__init__(model_params=model_params, generation_params=generation_params)

        if not vllm:
            raise RuntimeError(
                "vLLM is not installed. "
                "Please install the GPU dependencies for this package."
            )

        if not (
            math.isfinite(gpu_memory_utilization)
            and gpu_memory_utilization > 0
            and gpu_memory_utilization <= 1.0
        ):
            raise ValueError(
                "GPU memory utilization must be within (0, 1]. Got "
                f"{gpu_memory_utilization}."
            )

        # Infer the `quantization` type from the model's kwargs.
        if model_params.model_kwargs:
            if not quantization:
                # Check if quantization is BitsAndBytes.
                bnb_quantization_kwargs = ["load_in_4bit", "load_in_8bit"]
                for key in bnb_quantization_kwargs:
                    if model_params.model_kwargs.get(key):
                        quantization = "bitsandbytes"
                        break
                # Check if quantization is MXFP4.
                if not quantization and model_params.model_kwargs.get(
                    "quantization_config"
                ):
                    quant_config = model_params.model_kwargs.get("quantization_config")
                    if (
                        isinstance(quant_config, dict)
                        and quant_config.get("quant_method") == "mxfp4"
                    ):
                        quantization = "mxfp4"
            if not quantization and model_params.model_kwargs.get("filename"):
                # Check if quantization is GGUF.
                gguf_filename = str(model_params.model_kwargs.get("filename"))
                if gguf_filename.lower().endswith(".gguf"):
                    quantization = "gguf"
                    if (
                        not model_params.tokenizer_name
                        or model_params.tokenizer_name == model_params.model_name
                    ):
                        raise ValueError(
                            "GGUF quantization with the VLLM engine requires that you "
                            "explicitly set the `tokenizer_name` in `model_params`."
                        )

        vllm_kwargs = {}

        # Set the proper VLLM keys for the quantization type.
        if quantization and quantization == "bitsandbytes":
            vllm_kwargs["load_format"] = "bitsandbytes"
            logger.info("VLLM engine loading a `bitsandbytes` quantized model.")
        elif quantization and quantization == "mxfp4":
<<<<<<< HEAD
            # For MXFP4, set quantization in vllm_kwargs and clear the quantization variable
=======
            # logic may not be needed; to be cleaned up after the next vllm patch
            # version release if possible
            # For MXFP4, set quantization in vllm_kwargs and clear variable
>>>>>>> 2afb7073
            # to avoid passing it twice
            vllm_kwargs["quantization"] = "mxfp4"
            quantization = None  # Avoid double setting
            logger.info("VLLM engine loading a `MXFP4` quantized model.")
        elif quantization and quantization == "gguf":
            # Download the GGUF file from HuggingFace to a local cache.
            gguf_local_path = get_local_filepath_for_gguf(
                repo_id=model_params.model_name,
                filename=gguf_filename,
            )
            # Overwrite `model_name` with the locally cached GGUF model.
            model_params = copy.deepcopy(model_params)
            model_params.model_name = gguf_local_path
            logger.info("VLLM engine loading a `GGUF` quantized model.")

        if tensor_parallel_size <= 0:
            if torch.cuda.device_count() > 1:
                tensor_parallel_size = torch.cuda.device_count()
            else:
                tensor_parallel_size = 1

        self._lora_request = None
        if model_params.adapter_model:
            # ID should be unique for this adapter, but isn't enforced by vLLM.
            self._lora_request = LoRARequest(
                lora_name="oumi_lora_adapter",
                lora_int_id=1,
                lora_path=model_params.adapter_model,
            )
            logger.info(f"Loaded LoRA adapter: {model_params.adapter_model}")
            lora_rank = get_lora_rank(model_params.adapter_model)
            vllm_kwargs["max_lora_rank"] = lora_rank
            logger.info(f"Setting vLLM max LoRA rank to {lora_rank}")

        if max_num_seqs is not None:
            vllm_kwargs["max_num_seqs"] = max_num_seqs

        self._tokenizer = build_tokenizer(model_params)

        supported_quantization_methods = list(get_args(QuantizationMethods))
        if quantization and quantization not in supported_quantization_methods:
            raise ValueError(
                f"Unsupported quantization method: {quantization}. "
                f"Supported methods are: {supported_quantization_methods}."
            )

        final_vllm_kwargs = dict(
            model=model_params.model_name,
            tokenizer=model_params.tokenizer_name,
            trust_remote_code=model_params.trust_remote_code,
            dtype=cast(ModelDType, model_params.torch_dtype_str),  # pyright: ignore[reportInvalidTypeForm]
            # TODO: these params should be settable via config,
            # but they don't belong to model_params
            tensor_parallel_size=tensor_parallel_size,
            enable_prefix_caching=enable_prefix_caching,
            enable_lora=self._lora_request is not None,
            max_model_len=model_params.model_max_length,
            gpu_memory_utilization=gpu_memory_utilization,
            enforce_eager=enforce_eager,
            **vllm_kwargs,
        )

        # Only add quantization if not already in vllm_kwargs and not None
        if quantization is not None and "quantization" not in vllm_kwargs:
            final_vllm_kwargs["quantization"] = quantization

<<<<<<< HEAD
        self._llm = vllm.LLM(**final_vllm_kwargs)
=======
        self._llm = vllm.LLM(**final_vllm_kwargs)  # pyright: ignore[reportArgumentType]
>>>>>>> 2afb7073
        # Ensure the tokenizer is set properly
        self._llm.set_tokenizer(self._tokenizer)

    def _convert_conversation_to_vllm_input(
        self, conversation: Conversation
    ) -> list[ChatCompletionMessageParam]:
        """Converts a conversation to a list of vllm input messages.

        Args:
            conversation: The conversation to convert.

        Returns:
            List[ChatCompletionMessageParam]: A list of vllm input messages.
        """
        result: list[ChatCompletionMessageParam] = []
        for json_dict in create_list_of_message_json_dicts(
            conversation.messages, group_adjacent_same_role_turns=True
        ):
            for key in ("role", "content"):
                if key not in json_dict:
                    raise RuntimeError(f"The required field '{key}' is missing!")
            if not isinstance(json_dict["content"], (str, list)):
                raise RuntimeError(
                    "The 'content' field must be `str` or `list`. "
                    f"Actual: {type(json_dict['content'])}."
                )
            result.append({"role": json_dict["role"], "content": json_dict["content"]})
        return result

    def _infer(
        self,
        input: list[Conversation],
        inference_config: InferenceConfig | None = None,
    ) -> list[Conversation]:
        """Runs model inference on the provided input.

        Documentation: https://docs.vllm.ai/en/stable/dev/sampling_params.html

        Args:
            input: A list of conversations to run inference on.
            inference_config: Parameters for inference.

        Returns:
            List[Conversation]: Inference output.
        """
        generation_params = (
            inference_config.generation
            if inference_config and inference_config.generation
            else self._generation_params
        )

        if generation_params.guided_decoding is not None:
            guided_decoding = VLLMGuidedDecodingParams.from_optional(
                json=generation_params.guided_decoding.json,
                regex=generation_params.guided_decoding.regex,
                choice=generation_params.guided_decoding.choice,
            )
        else:
            guided_decoding = None

        sampling_params = SamplingParams(
            n=1,
            max_tokens=generation_params.max_new_tokens,
            temperature=generation_params.temperature,
            top_p=generation_params.top_p,
            frequency_penalty=generation_params.frequency_penalty,
            presence_penalty=generation_params.presence_penalty,
            stop=generation_params.stop_strings,
            stop_token_ids=generation_params.stop_token_ids,
            min_p=generation_params.min_p,
            guided_decoding=guided_decoding,
            skip_special_tokens=generation_params.skip_special_tokens,
        )

        output_conversations = []
        vllm_conversations = []
        non_skipped_conversations = []
        for conversation in input:
            if not conversation.messages:
                logger.warning("Conversation must have at least one message.")
                continue
            vllm_input = self._convert_conversation_to_vllm_input(conversation)
            vllm_conversations.append(vllm_input)
            non_skipped_conversations.append(conversation)

        if len(vllm_conversations) == 0:
            return []

        enable_tqdm = len(vllm_conversations) >= 2

        # Note: vLLM performs continuous batching under the hood.
        # We pass all the conversations and let vLLM handle the rest.
        chat_responses = self._llm.chat(
            vllm_conversations,
            sampling_params=sampling_params,
            lora_request=self._lora_request,
            use_tqdm=enable_tqdm,
            chat_template=None,
            chat_template_content_format="auto",
        )

        for conversation, chat_response in zip(
            non_skipped_conversations, chat_responses
        ):
            new_messages = [
                Message(content=message.text, role=Role.ASSISTANT)
                for message in chat_response.outputs
                if len(chat_response.outputs) > 0
            ]
            messages = [
                *conversation.messages,
                *new_messages,
            ]
            new_conversation = Conversation(
                messages=messages,
                metadata=conversation.metadata,
                conversation_id=conversation.conversation_id,
            )
            self._save_conversation_to_scratch(
                new_conversation,
                inference_config.output_path if inference_config else None,
            )
            output_conversations.append(new_conversation)

        return output_conversations

    def infer_online(
        self,
        input: list[Conversation],
        inference_config: InferenceConfig | None = None,
    ) -> list[Conversation]:
        """Runs model inference online.

        Args:
            input: A list of conversations to run inference on.
            inference_config: Parameters for inference.

        Returns:
            List[Conversation]: Inference output.
        """
        warnings.warn(
            "infer_online() will be private in the future. Use infer() instead.",
            DeprecationWarning,
            stacklevel=2,
        )
        results = self._infer_online(input, inference_config)
        if inference_config and inference_config.output_path:
            self._save_conversations(results, inference_config.output_path)
        return results

    def infer_from_file(
        self,
        input_filepath: str,
        inference_config: InferenceConfig | None = None,
    ) -> list[Conversation]:
        """Runs model inference on inputs in the provided file.

        This is a convenience method to prevent boilerplate from asserting the
        existence of input_filepath in the generation_params.

        Args:
            input_filepath: Path to the input file containing prompts for
                generation.
            inference_config: Parameters for inference.

        Returns:
            List[Conversation]: Inference output.
        """
        warnings.warn(
            "infer_from_file() will be private in the future. Use infer() instead.",
            DeprecationWarning,
            stacklevel=2,
        )
        input = self._read_conversations(input_filepath)
        results = self._infer(input, inference_config)
        if inference_config and inference_config.output_path:
            self._save_conversations(results, inference_config.output_path)
        return results

    @override
    def _infer_online(
        self,
        input: list[Conversation],
        inference_config: InferenceConfig | None = None,
    ) -> list[Conversation]:
        """Runs model inference online.

        Args:
            input: A list of conversations to run inference on.
            inference_config: Parameters for inference.

        Returns:
            List[Conversation]: Inference output.
        """
        return self._infer(input, inference_config)

    @override
    def get_supported_params(self) -> set[str]:
        """Returns a set of supported generation parameters for this engine."""
        return {
            "frequency_penalty",
            "guided_decoding",
            "max_new_tokens",
            "min_p",
            "presence_penalty",
            "skip_special_tokens",
            "stop_strings",
            "stop_token_ids",
            "temperature",
            "top_p",
        }<|MERGE_RESOLUTION|>--- conflicted
+++ resolved
@@ -145,13 +145,9 @@
             vllm_kwargs["load_format"] = "bitsandbytes"
             logger.info("VLLM engine loading a `bitsandbytes` quantized model.")
         elif quantization and quantization == "mxfp4":
-<<<<<<< HEAD
-            # For MXFP4, set quantization in vllm_kwargs and clear the quantization variable
-=======
             # logic may not be needed; to be cleaned up after the next vllm patch
             # version release if possible
             # For MXFP4, set quantization in vllm_kwargs and clear variable
->>>>>>> 2afb7073
             # to avoid passing it twice
             vllm_kwargs["quantization"] = "mxfp4"
             quantization = None  # Avoid double setting
@@ -218,11 +214,7 @@
         if quantization is not None and "quantization" not in vllm_kwargs:
             final_vllm_kwargs["quantization"] = quantization
 
-<<<<<<< HEAD
-        self._llm = vllm.LLM(**final_vllm_kwargs)
-=======
         self._llm = vllm.LLM(**final_vllm_kwargs)  # pyright: ignore[reportArgumentType]
->>>>>>> 2afb7073
         # Ensure the tokenizer is set properly
         self._llm.set_tokenizer(self._tokenizer)
 
