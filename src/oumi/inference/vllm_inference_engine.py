# Copyright 2025 - Oumi
#
# Licensed under the Apache License, Version 2.0 (the "License");
# you may not use this file except in compliance with the License.
# You may obtain a copy of the License at
#
#     http://www.apache.org/licenses/LICENSE-2.0
#
# Unless required by applicable law or agreed to in writing, software
# distributed under the License is distributed on an "AS IS" BASIS,
# WITHOUT WARRANTIES OR CONDITIONS OF ANY KIND, either express or implied.
# See the License for the specific language governing permissions and
# limitations under the License.

from __future__ import annotations

import copy
import math
import warnings
from typing import cast, get_args

import torch
from typing_extensions import override

from oumi.builders import build_tokenizer
from oumi.core.configs import GenerationParams, InferenceConfig, ModelParams
from oumi.core.inference import BaseInferenceEngine
from oumi.core.types.conversation import Conversation, Message, Role
from oumi.utils.conversation_utils import create_list_of_message_json_dicts
from oumi.utils.logging import logger
from oumi.utils.model_caching import get_local_filepath_for_gguf
from oumi.utils.peft_utils import get_lora_rank

try:
    import vllm  # pyright: ignore[reportMissingImports]
    from vllm.config import ModelDType  # pyright: ignore[reportMissingImports]
    from vllm.entrypoints.chat_utils import (  # pyright: ignore[reportMissingImports]
        ChatCompletionMessageParam,
    )
    from vllm.lora.request import LoRARequest  # pyright: ignore[reportMissingImports]
    from vllm.model_executor.layers.quantization import (  # pyright: ignore[reportMissingImports]
        QuantizationMethods,
    )
    from vllm.sampling_params import (  # pyright: ignore[reportMissingImports]
        GuidedDecodingParams as VLLMGuidedDecodingParams,
    )
    from vllm.sampling_params import (  # pyright: ignore[reportMissingImports]
        SamplingParams,
    )
except ModuleNotFoundError:
    vllm = None


class VLLMInferenceEngine(BaseInferenceEngine):
    """Engine for running vLLM inference locally."""

    def __init__(
        self,
        model_params: ModelParams,
        *,
        generation_params: GenerationParams | None = None,
        tensor_parallel_size: int = -1,
        quantization: str | None = None,
        enable_prefix_caching: bool = True,
        gpu_memory_utilization: float = 0.9,
        enforce_eager: bool = True,
        max_num_seqs: int | None = None,
    ):
        """Initializes the inference Engine.

        Args:
            model_params: The model parameters to use for inference.
            generation_params: The generation parameters to use for inference.
            tensor_parallel_size: The number of tensor parallel processes to use.
                If set to -1, we will use all the available GPUs.
            quantization: The quantization method to use for inference.
            enable_prefix_caching: Whether to enable prefix caching.
            gpu_memory_utilization: The fraction of available GPU memory the model's
                executor will use. It can range from 0 to 1. Defaults to 0.9, i.e.,
                (90%) memory utilization.
            enforce_eager: Whether to enforce eager execution. Defaults to True.
                If False, will use eager mode and CUDA graph in hybrid mode.
            max_num_seqs: Maximum number of sequences per iteration.
        """
        super().__init__(model_params=model_params, generation_params=generation_params)

        if not vllm:
            raise RuntimeError(
                "vLLM is not installed. "
                "Please install the GPU dependencies for this package."
            )

        if not (
            math.isfinite(gpu_memory_utilization)
            and gpu_memory_utilization > 0
            and gpu_memory_utilization <= 1.0
        ):
            raise ValueError(
                "GPU memory utilization must be within (0, 1]. Got "
                f"{gpu_memory_utilization}."
            )

        # Infer the `quantization` type from the model's kwargs.
        if model_params.model_kwargs:
            if not quantization:
                # Check if quantization is BitsAndBytes.
                bnb_quantization_kwargs = ["load_in_4bit", "load_in_8bit"]
                for key in bnb_quantization_kwargs:
                    if model_params.model_kwargs.get(key):
                        quantization = "bitsandbytes"
                        break
                # Check if quantization is MXFP4.
                if not quantization and model_params.model_kwargs.get(
                    "quantization_config"
                ):
                    quant_config = model_params.model_kwargs.get("quantization_config")
                    if (
                        isinstance(quant_config, dict)
                        and quant_config.get("quant_method") == "mxfp4"
                    ):
                        quantization = "mxfp4"
            if not quantization and model_params.model_kwargs.get("filename"):
                # Check if quantization is GGUF.
                gguf_filename = str(model_params.model_kwargs.get("filename"))
                if gguf_filename.lower().endswith(".gguf"):
                    quantization = "gguf"
                    if (
                        not model_params.tokenizer_name
                        or model_params.tokenizer_name == model_params.model_name
                    ):
                        raise ValueError(
                            "GGUF quantization with the VLLM engine requires that you "
                            "explicitly set the `tokenizer_name` in `model_params`."
                        )

        vllm_kwargs = {}

        # Set the proper VLLM keys for the quantization type.
        if quantization and quantization == "bitsandbytes":
            vllm_kwargs["load_format"] = "bitsandbytes"
            logger.info("VLLM engine loading a `bitsandbytes` quantized model.")
        elif quantization and quantization == "mxfp4":
            # For MXFP4, set quantization in vllm_kwargs and clear the quantization variable
            # to avoid passing it twice
            vllm_kwargs["quantization"] = "mxfp4"
            quantization = None  # Avoid double setting
            logger.info("VLLM engine loading a `MXFP4` quantized model.")
        elif quantization and quantization == "gguf":
            # Download the GGUF file from HuggingFace to a local cache.
            gguf_local_path = get_local_filepath_for_gguf(
                repo_id=model_params.model_name,
                filename=gguf_filename,
            )
            # Overwrite `model_name` with the locally cached GGUF model.
            model_params = copy.deepcopy(model_params)
            model_params.model_name = gguf_local_path
            logger.info("VLLM engine loading a `GGUF` quantized model.")

        if tensor_parallel_size <= 0:
            if torch.cuda.device_count() > 1:
                tensor_parallel_size = torch.cuda.device_count()
            else:
                tensor_parallel_size = 1

        self._lora_request = None
        if model_params.adapter_model:
            # ID should be unique for this adapter, but isn't enforced by vLLM.
            self._lora_request = LoRARequest(
                lora_name="oumi_lora_adapter",
                lora_int_id=1,
                lora_path=model_params.adapter_model,
            )
            logger.info(f"Loaded LoRA adapter: {model_params.adapter_model}")
            lora_rank = get_lora_rank(model_params.adapter_model)
            vllm_kwargs["max_lora_rank"] = lora_rank
            logger.info(f"Setting vLLM max LoRA rank to {lora_rank}")

        if max_num_seqs is not None:
            vllm_kwargs["max_num_seqs"] = max_num_seqs

        self._tokenizer = build_tokenizer(model_params)
<<<<<<< HEAD
        # Build vLLM arguments, avoiding conflicts
        final_vllm_kwargs = {
            "model": model_params.model_name,
            "tokenizer": model_params.tokenizer_name,
            "trust_remote_code": model_params.trust_remote_code,
            "dtype": model_params.torch_dtype_str,
            "tensor_parallel_size": tensor_parallel_size,
            "enable_prefix_caching": enable_prefix_caching,
            "enable_lora": self._lora_request is not None,
            "max_model_len": model_params.model_max_length,
            "gpu_memory_utilization": gpu_memory_utilization,
            "enforce_eager": enforce_eager,
=======

        supported_quantization_methods = list(get_args(QuantizationMethods))
        if quantization and quantization not in supported_quantization_methods:
            raise ValueError(
                f"Unsupported quantization method: {quantization}. "
                f"Supported methods are: {supported_quantization_methods}."
            )

        self._llm = vllm.LLM(
            model=model_params.model_name,
            tokenizer=model_params.tokenizer_name,
            trust_remote_code=model_params.trust_remote_code,
            dtype=cast(ModelDType, model_params.torch_dtype_str),
            # TODO: these params should be settable via config,
            # but they don't belong to model_params
            quantization=cast(QuantizationMethods, quantization),
            tensor_parallel_size=tensor_parallel_size,
            enable_prefix_caching=enable_prefix_caching,
            enable_lora=self._lora_request is not None,
            max_model_len=model_params.model_max_length,
            gpu_memory_utilization=gpu_memory_utilization,
            enforce_eager=enforce_eager,
>>>>>>> b121ab7a
            **vllm_kwargs,
        }

        # Only add quantization if not already in vllm_kwargs and not None
        if quantization is not None and "quantization" not in vllm_kwargs:
            final_vllm_kwargs["quantization"] = quantization

        self._llm = vllm.LLM(**final_vllm_kwargs)
        # Ensure the tokenizer is set properly
        self._llm.set_tokenizer(self._tokenizer)

    def _convert_conversation_to_vllm_input(
        self, conversation: Conversation
    ) -> list[ChatCompletionMessageParam]:
        """Converts a conversation to a list of vllm input messages.

        Args:
            conversation: The conversation to convert.

        Returns:
            List[ChatCompletionMessageParam]: A list of vllm input messages.
        """
        result: list[ChatCompletionMessageParam] = []
        for json_dict in create_list_of_message_json_dicts(
            conversation.messages, group_adjacent_same_role_turns=True
        ):
            for key in ("role", "content"):
                if key not in json_dict:
                    raise RuntimeError(f"The required field '{key}' is missing!")
            if not isinstance(json_dict["content"], (str, list)):
                raise RuntimeError(
                    "The 'content' field must be `str` or `list`. "
                    f"Actual: {type(json_dict['content'])}."
                )
            result.append({"role": json_dict["role"], "content": json_dict["content"]})
        return result

    def _infer(
        self,
        input: list[Conversation],
        inference_config: InferenceConfig | None = None,
    ) -> list[Conversation]:
        """Runs model inference on the provided input.

        Documentation: https://docs.vllm.ai/en/stable/dev/sampling_params.html

        Args:
            input: A list of conversations to run inference on.
            inference_config: Parameters for inference.

        Returns:
            List[Conversation]: Inference output.
        """
        generation_params = (
            inference_config.generation
            if inference_config and inference_config.generation
            else self._generation_params
        )

        if generation_params.guided_decoding is not None:
            guided_decoding = VLLMGuidedDecodingParams.from_optional(
                json=generation_params.guided_decoding.json,
                regex=generation_params.guided_decoding.regex,
                choice=generation_params.guided_decoding.choice,
            )
        else:
            guided_decoding = None

        sampling_params = SamplingParams(
            n=1,
            max_tokens=generation_params.max_new_tokens,
            temperature=generation_params.temperature,
            top_p=generation_params.top_p,
            frequency_penalty=generation_params.frequency_penalty,
            presence_penalty=generation_params.presence_penalty,
            stop=generation_params.stop_strings,
            stop_token_ids=generation_params.stop_token_ids,
            min_p=generation_params.min_p,
            guided_decoding=guided_decoding,
            skip_special_tokens=generation_params.skip_special_tokens,
        )

        output_conversations = []
        vllm_conversations = []
        non_skipped_conversations = []
        for conversation in input:
            if not conversation.messages:
                logger.warning("Conversation must have at least one message.")
                continue
            vllm_input = self._convert_conversation_to_vllm_input(conversation)
            vllm_conversations.append(vllm_input)
            non_skipped_conversations.append(conversation)

        if len(vllm_conversations) == 0:
            return []

        enable_tqdm = len(vllm_conversations) >= 2

        # Note: vLLM performs continuous batching under the hood.
        # We pass all the conversations and let vLLM handle the rest.
        chat_responses = self._llm.chat(
            vllm_conversations,
            sampling_params=sampling_params,
            lora_request=self._lora_request,
            use_tqdm=enable_tqdm,
            chat_template=None,
            chat_template_content_format="auto",
        )

        for conversation, chat_response in zip(
            non_skipped_conversations, chat_responses
        ):
            new_messages = [
                Message(content=message.text, role=Role.ASSISTANT)
                for message in chat_response.outputs
                if len(chat_response.outputs) > 0
            ]
            messages = [
                *conversation.messages,
                *new_messages,
            ]
            new_conversation = Conversation(
                messages=messages,
                metadata=conversation.metadata,
                conversation_id=conversation.conversation_id,
            )
            self._save_conversation_to_scratch(
                new_conversation,
                inference_config.output_path if inference_config else None,
            )
            output_conversations.append(new_conversation)

        return output_conversations

    def infer_online(
        self,
        input: list[Conversation],
        inference_config: InferenceConfig | None = None,
    ) -> list[Conversation]:
        """Runs model inference online.

        Args:
            input: A list of conversations to run inference on.
            inference_config: Parameters for inference.

        Returns:
            List[Conversation]: Inference output.
        """
        warnings.warn(
            "infer_online() will be private in the future. Use infer() instead.",
            DeprecationWarning,
            stacklevel=2,
        )
        results = self._infer_online(input, inference_config)
        if inference_config and inference_config.output_path:
            self._save_conversations(results, inference_config.output_path)
        return results

    def infer_from_file(
        self,
        input_filepath: str,
        inference_config: InferenceConfig | None = None,
    ) -> list[Conversation]:
        """Runs model inference on inputs in the provided file.

        This is a convenience method to prevent boilerplate from asserting the
        existence of input_filepath in the generation_params.

        Args:
            input_filepath: Path to the input file containing prompts for
                generation.
            inference_config: Parameters for inference.

        Returns:
            List[Conversation]: Inference output.
        """
        warnings.warn(
            "infer_from_file() will be private in the future. Use infer() instead.",
            DeprecationWarning,
            stacklevel=2,
        )
        input = self._read_conversations(input_filepath)
        results = self._infer(input, inference_config)
        if inference_config and inference_config.output_path:
            self._save_conversations(results, inference_config.output_path)
        return results

    @override
    def _infer_online(
        self,
        input: list[Conversation],
        inference_config: InferenceConfig | None = None,
    ) -> list[Conversation]:
        """Runs model inference online.

        Args:
            input: A list of conversations to run inference on.
            inference_config: Parameters for inference.

        Returns:
            List[Conversation]: Inference output.
        """
        return self._infer(input, inference_config)

    @override
    def get_supported_params(self) -> set[str]:
        """Returns a set of supported generation parameters for this engine."""
        return {
            "frequency_penalty",
            "guided_decoding",
            "max_new_tokens",
            "min_p",
            "presence_penalty",
            "skip_special_tokens",
            "stop_strings",
            "stop_token_ids",
            "temperature",
            "top_p",
        }<|MERGE_RESOLUTION|>--- conflicted
+++ resolved
@@ -179,20 +179,6 @@
             vllm_kwargs["max_num_seqs"] = max_num_seqs
 
         self._tokenizer = build_tokenizer(model_params)
-<<<<<<< HEAD
-        # Build vLLM arguments, avoiding conflicts
-        final_vllm_kwargs = {
-            "model": model_params.model_name,
-            "tokenizer": model_params.tokenizer_name,
-            "trust_remote_code": model_params.trust_remote_code,
-            "dtype": model_params.torch_dtype_str,
-            "tensor_parallel_size": tensor_parallel_size,
-            "enable_prefix_caching": enable_prefix_caching,
-            "enable_lora": self._lora_request is not None,
-            "max_model_len": model_params.model_max_length,
-            "gpu_memory_utilization": gpu_memory_utilization,
-            "enforce_eager": enforce_eager,
-=======
 
         supported_quantization_methods = list(get_args(QuantizationMethods))
         if quantization and quantization not in supported_quantization_methods:
@@ -215,9 +201,8 @@
             max_model_len=model_params.model_max_length,
             gpu_memory_utilization=gpu_memory_utilization,
             enforce_eager=enforce_eager,
->>>>>>> b121ab7a
             **vllm_kwargs,
-        }
+        )
 
         # Only add quantization if not already in vllm_kwargs and not None
         if quantization is not None and "quantization" not in vllm_kwargs:
