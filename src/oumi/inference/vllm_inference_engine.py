--- conflicted
+++ resolved
@@ -142,23 +142,14 @@
         """
         generation_params = inference_config.generation
 
-<<<<<<< HEAD
-        guided_decoding = None
-        output_conversations = []
-
-=======
->>>>>>> c55ba60d
         if generation_params.guided_decoding is not None:
             guided_decoding = VLLMGuidedDecodingParams.from_optional(
                 json=generation_params.guided_decoding.json,
                 regex=generation_params.guided_decoding.regex,
                 choice=generation_params.guided_decoding.choice,
             )
-<<<<<<< HEAD
-=======
         else:
             guided_decoding = None
->>>>>>> c55ba60d
 
         sampling_params = SamplingParams(
             n=1,
