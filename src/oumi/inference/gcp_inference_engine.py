<<<<<<< HEAD
from typing import Any, Optional
=======
from typing import Any, Dict, Optional, Set
>>>>>>> 78241709

from typing_extensions import override

from oumi.core.configs import GenerationParams, RemoteParams
from oumi.core.types.conversation import Conversation
from oumi.inference.remote_inference_engine import RemoteInferenceEngine

_CONTENT_KEY: str = "content"
_ROLE_KEY: str = "role"


class GoogleVertexInferenceEngine(RemoteInferenceEngine):
    """Engine for running inference against Google Vertex AI."""

    @override
    def _get_api_key(self, remote_params: RemoteParams) -> str:
        """Gets the authentication token for GCP."""
        try:
            from google.auth import default
            from google.auth.transport.requests import Request
            from google.oauth2 import service_account
        except ModuleNotFoundError:
            raise RuntimeError(
                "Google-auth is not installed. "
                "Please install oumi with GCP extra:`pip install oumi[gcp]`, "
                "or install google-auth with `pip install google-auth`."
            )

        if remote_params.api_key:
            credentials = service_account.Credentials.from_service_account_file(
                filename=remote_params.api_key,
                scopes=["https://www.googleapis.com/auth/cloud-platform"],
            )
        else:
            credentials, _ = default(
                scopes=["https://www.googleapis.com/auth/cloud-platform"]
            )
        credentials.refresh(Request())  # type: ignore
        return credentials.token  # type: ignore

    def _get_request_headers(
        self, remote_params: Optional[RemoteParams]
    ) -> dict[str, str]:
        """Gets the request headers for GCP."""
        if not remote_params:
            raise ValueError("Remote params are required for GCP inference.")

        headers = {
            "Authorization": f"Bearer {self._get_api_key(remote_params)}",
            "Content-Type": "application/json",
        }
        return headers

    def _convert_conversation_to_api_input(
        self, conversation: Conversation, generation_params: GenerationParams
    ) -> dict[str, Any]:
        """Converts a conversation to an OpenAI input.

        Documentation: https://cloud.google.com/vertex-ai/generative-ai/docs/multimodal/call-vertex-using-openai-library

        Args:
            conversation: The conversation to convert.
            generation_params: Parameters for generation during inference.

        Returns:
            Dict[str, Any]: A dictionary representing the OpenAI input.
        """
        api_input = {
            "model": self._model,
            "messages": [
                {
                    _CONTENT_KEY: [self._get_content_for_message(message)],
                    _ROLE_KEY: message.role.value,
                }
                for message in conversation.messages
            ],
            "max_completion_tokens": generation_params.max_new_tokens,
            "temperature": generation_params.temperature,
            "top_p": generation_params.top_p,
            "n": 1,  # Number of completions to generate for each prompt.
            "seed": generation_params.seed,
            "logit_bias": generation_params.logit_bias,
        }

        if generation_params.stop_strings:
            api_input["stop"] = generation_params.stop_strings

        return api_input

    def get_supported_params(self) -> Set[str]:
        """Returns a set of supported generation parameters for this engine."""
        return {
            "logit_bias",
            "max_new_tokens",
            "remote_params",
            "seed",
            "stop_strings",
            "temperature",
            "top_p",
        }<|MERGE_RESOLUTION|>--- conflicted
+++ resolved
@@ -1,8 +1,4 @@
-<<<<<<< HEAD
 from typing import Any, Optional
-=======
-from typing import Any, Dict, Optional, Set
->>>>>>> 78241709
 
 from typing_extensions import override
 
@@ -92,7 +88,7 @@
 
         return api_input
 
-    def get_supported_params(self) -> Set[str]:
+    def get_supported_params(self) -> set[str]:
         """Returns a set of supported generation parameters for this engine."""
         return {
             "logit_bias",
