--- conflicted
+++ resolved
@@ -12,12 +12,8 @@
 # See the License for the specific language governing permissions and
 # limitations under the License.
 
-<<<<<<< HEAD
 import warnings
-from typing import Optional
-=======
 from typing import Optional, cast
->>>>>>> 84dd8a6b
 
 import PIL.Image
 import torch
