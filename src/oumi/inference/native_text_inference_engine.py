import copy
<<<<<<< HEAD
from typing import Optional
=======
from typing import List, Optional, Set
>>>>>>> 78241709

import peft
import PIL.Image
import torch
import transformers
from tqdm import tqdm
from transformers import BatchEncoding

from oumi.builders import (
    build_model,
    build_processor,
    build_tokenizer,
    is_image_text_llm,
)
from oumi.core.configs import GenerationParams, InferenceConfig, ModelParams
from oumi.core.inference import BaseInferenceEngine
from oumi.core.processors.base_processor import BaseProcessor
from oumi.core.types.conversation import Conversation, Message, Role, Type
from oumi.utils.image_utils import load_image_from_bytes
from oumi.utils.logging import logger


class NativeTextInferenceEngine(BaseInferenceEngine):
    """Engine for running text-to-text model inference."""

    def __init__(self, model_params: ModelParams):
        """Initializes the inference Engine.

        Args:
            model_params: The model parameters to use for inference.
        """
        self._model_params = copy.deepcopy(model_params)
        self._model = build_model(self._model_params)
        self._tokenizer = build_tokenizer(self._model_params)
        self._processor: Optional[BaseProcessor] = None
        if is_image_text_llm(self._model_params):
            # Only enable Processor for LLAVA for now
            self._processor = build_processor(
                self._model_params.model_name,
                self._tokenizer,
                trust_remote_code=self._model_params.trust_remote_code,
            )

        # https://stackoverflow.com/questions/69609401/suppress-huggingface-logging-warning-setting-pad-token-id-to-eos-token-id
        self._model.generation_config.pad_token_id = self._tokenizer.pad_token_id

    def _make_batches(
        self, input: list[Conversation], batch_size: int
    ) -> list[list[Conversation]]:
        """Splits the input into batches of the specified size.

        Args:
            input: A list of text prompts.
            batch_size: The number of sequences to generate in parallel.

        Returns:
            List[List[str]]: A list of batches of text prompts.
        """
        return [input[i : i + batch_size] for i in range(0, len(input), batch_size)]

    def _update_stop_criteria(
        self, generation_params: GenerationParams
    ) -> GenerationParams:
        """Updates the stop tokens/strings in the generation params, if needed.

        Args:
            generation_params: Parameters for generation during inference.

        Returns:
            GenerationParams: Updated generation params.

        Note:
            model.generate accepts both `stop_strings` and `stop_token_ids` as stop
            criteria. Though these are defined as lists in our generation config
            (for compatibility with other APIs), in this API they could also be single
            values (a `str` or an `int`). If both are provided, we will stop at the
            first one that is found, either a stop string or a stop token id.
        """
        if self._tokenizer.eos_token and generation_params.stop_strings:
            if self._tokenizer.eos_token not in generation_params.stop_strings:
                logger.warning(
                    f"User-defined EOS token(s) {generation_params.stop_strings} do NOT"
                    f" include the tokenizer's default EOS token"
                    f" `{self._tokenizer.eos_token}`."
                )
        if self._tokenizer.eos_token_id and generation_params.stop_token_ids:
            if self._tokenizer.eos_token_id not in generation_params.stop_token_ids:
                logger.warning(
                    f"User-defined EOS token ids(s) {generation_params.stop_token_ids}"
                    f" do NOT include the tokenizer's default EOS token id"
                    f" `{self._tokenizer.eos_token_id}`."
                )

        if not generation_params.stop_token_ids and not generation_params.stop_strings:
            if self._tokenizer.eos_token_id:
                logger.info(f"Setting EOS token id to `{self._tokenizer.eos_token_id}`")
                generation_params.stop_token_ids = [self._tokenizer.eos_token_id]
            elif self._tokenizer.eos_token:
                logger.info(f"Setting EOS token to `{self._tokenizer.eos_token}`")
                generation_params.stop_strings = [self._tokenizer.eos_token]
            else:
                logger.warning("No EOS token defined.")

        return generation_params

    def _apply_chat_template_impl(self, conversation: Conversation) -> str:
        if self._processor is None:
            return self._tokenizer.apply_chat_template(
                conversation,  # type: ignore
                tokenize=False,
                add_generation_prompt=True,
            )
        return self._processor.apply_chat_template(
            conversation,  # type: ignore
            add_generation_prompt=True,
        )

    def _generate_batch_encoding_with_tokenizer(
        self, text_prompts: list[str]
    ) -> BatchEncoding:
        return self._tokenizer(text_prompts, return_tensors="pt", padding=True)

    def _generate_batch_encoding_with_processor(
        self, text_prompts: list[str], conversations: list[Conversation]
    ) -> BatchEncoding:
        assert len(text_prompts) == len(conversations)
        assert self._processor is not None

        pil_images: list[PIL.Image.Image] = []
        for i, conversation in enumerate(conversations):
            image_turns = [m for m in conversation.messages if m.is_image()]
            num_images = len(image_turns)
            if num_images >= 1:
                if num_images > 1:
                    # FIXME OPE-355 Support multiple images
                    logger.warning(
                        conversation.append_id_to_string(
                            f"A conversation contains multiple images ({num_images}). "
                            "Only 1 image is currently supported. "
                            "Using the last image."
                        )
                    )
                if len(pil_images) != i:
                    raise ValueError(
                        conversation.append_id_to_string(
                            "All or none conversations in a batch must contain images."
                        )
                    )
                image_turn = image_turns[-1]
                if image_turn.type != Type.IMAGE_BINARY:
                    raise NotImplementedError(
                        conversation.append_id_to_string(
                            "Only binary image messages (`IMAGE_BINARY`) "
                            f"are supported. Actual: {image_turn.type}"
                        )
                    )
                elif image_turn.binary is None or len(image_turn.binary) == 0:
                    raise ValueError(
                        conversation.append_id_to_string(
                            "No image bytes in a binary image message (`IMAGE_BINARY`)!"
                        )
                    )
                image = load_image_from_bytes(image_turn.binary)
                pil_images.append(image)

        batch = self._processor(
            text=text_prompts,
            images=(pil_images if len(pil_images) > 0 else None),
            return_tensors="pt",
            padding=True,
        )
        return batch

    def _infer(
        self,
        input: list[Conversation],
        inference_config: InferenceConfig,
    ) -> list[Conversation]:
        """Runs batch inference for a model using the provided configuration.

        Args:
            input: A list of conversations to run inference on.
            inference_config: Parameters for inference.

        Returns:
            object: A list of model responses of shape (num_batches, batch_size).
        """
        generation_params = inference_config.generation
        if generation_params.batch_size < 1:
            raise ValueError("Batch size must be greater than or equal to 1.")
        if isinstance(self._model, peft.PeftModel):
            raise NotImplementedError(
                "Inference does not work yet for pretrained PEFT models."
            )
        model_device = next(self._model.parameters()).device
        batched_input: list[list[Conversation]] = self._make_batches(
            input, generation_params.batch_size
        )
        num_batches: int = len(batched_input)
        input_batches: list[BatchEncoding] = [BatchEncoding()] * num_batches

        for batch_index in range(num_batches):
            batch = batched_input[batch_index]
            text_prompts: list[str] = [
                self._apply_chat_template_impl(conversation) for conversation in batch
            ]
            if self._processor is None:
                batch = self._generate_batch_encoding_with_tokenizer(text_prompts)
            else:
                batch = self._generate_batch_encoding_with_processor(
                    text_prompts, batch
                )

            input_batches[batch_index] = batch.to(model_device)

        # Validate or (if needed) set the End Of Sequence (EOS) tokens/strings.
        generation_params = self._update_stop_criteria(generation_params)

        # Create a GenerationConfig object with the new parameters
        # Documentation: https://huggingface.co/docs/transformers/en/main_classes/text_generation#transformers.GenerationConfig
        generation_config = transformers.GenerationConfig(
            max_new_tokens=generation_params.max_new_tokens,
            temperature=generation_params.temperature,
            top_p=generation_params.top_p,
            frequency_penalty=generation_params.frequency_penalty,
            presence_penalty=generation_params.presence_penalty,
            do_sample=generation_params.temperature > 0,
            min_p=generation_params.min_p,
            include_stop_str_in_output=False,
            detokenize=True,
            seed=generation_params.seed,
            stop_strings=generation_params.stop_strings,
            eos_token_id=generation_params.stop_token_ids,
        )

        # skip using a progress for single turns
        disable_tgdm = len(input) < 2

        # Generate model outputs (batch mode).
        output_conversations = []
        for batch_index in tqdm(
            range(len(input_batches)),
            desc="Generating Model Responses",
            disable=disable_tgdm,
        ):
            batch = input_batches[batch_index]
            output_batch = self._model.generate(
                **batch, generation_config=generation_config, tokenizer=self._tokenizer
            )

            # For each batch, remove the prepended prompts from all model reponses.
            if generation_params.exclude_prompt_from_response:
                new_batch_data = []
                for response_index, response in enumerate(output_batch.data):
                    prompt = input_batches[batch_index]["input_ids"][response_index]  # type: ignore
                    assert prompt.tolist() == response[: len(prompt)].tolist()
                    new_batch_data.append(response[len(prompt) :])
                output_batch.data = torch.stack(new_batch_data, dim=0)

            output_batch_decoded = self._tokenizer.batch_decode(
                output_batch.data,
                skip_special_tokens=True,
                clean_up_tokenization_spaces=True,
            )
            for conversation, response in zip(
                batched_input[batch_index], output_batch_decoded
            ):
                messages = [
                    *conversation.messages,
                    Message(role=Role.ASSISTANT, content=response),
                ]
                new_conversation = Conversation(
                    messages=messages,
                    metadata=conversation.metadata,
                    conversation_id=conversation.conversation_id,
                )
                if inference_config.output_path:
                    self._save_conversation(
                        new_conversation, inference_config.output_path
                    )
                output_conversations.append(new_conversation)

        return output_conversations

    def infer_online(
        self, input: list[Conversation], inference_config: InferenceConfig
    ) -> list[Conversation]:
        """Runs model inference online.

        Args:
            input: A list of conversations to run inference on.
            inference_config: Parameters for inference.

        Returns:
            List[Conversation]: Inference output.
        """
        return self._infer(input, inference_config)

    def infer_from_file(
        self, input_filepath: str, inference_config: InferenceConfig
    ) -> list[Conversation]:
        """Runs model inference on inputs in the provided file.

        This is a convenience method to prevent boilerplate from asserting the existence
        of input_filepath in the generation_params.

        Args:
            input_filepath: Path to the input file containing prompts for generation.
            inference_config: Parameters for inference.

        Returns:
            List[Conversation]: Inference output.
        """
        input = self._read_conversations(input_filepath)
        return self._infer(input, inference_config)

    def get_supported_params(self) -> Set[str]:
        """Returns a set of supported generation parameters for this engine."""
        return {
            "batch_size",
            "exclude_prompt_from_response",
            "frequency_penalty",
            "max_new_tokens",
            "min_p",
            "presence_penalty",
            "seed",
            "stop_strings",
            "stop_token_ids",
            "temperature",
            "top_p",
        }<|MERGE_RESOLUTION|>--- conflicted
+++ resolved
@@ -1,9 +1,5 @@
 import copy
-<<<<<<< HEAD
 from typing import Optional
-=======
-from typing import List, Optional, Set
->>>>>>> 78241709
 
 import peft
 import PIL.Image
@@ -320,7 +316,7 @@
         input = self._read_conversations(input_filepath)
         return self._infer(input, inference_config)
 
-    def get_supported_params(self) -> Set[str]:
+    def get_supported_params(self) -> set[str]:
         """Returns a set of supported generation parameters for this engine."""
         return {
             "batch_size",
