--- conflicted
+++ resolved
@@ -12,11 +12,6 @@
 # See the License for the specific language governing permissions and
 # limitations under the License.
 
-<<<<<<< HEAD
-from oumi.core.configs import AnalyzeConfig
-from oumi.core.datasets import BaseMapDataset
-from oumi.utils.logging import logger
-=======
 import logging
 from pathlib import Path
 from typing import Any, Optional
@@ -30,22 +25,13 @@
 from oumi.datasets.vision_language.vision_jsonlines import VLJsonlinesDataset
 
 logger = logging.getLogger(__name__)
->>>>>>> f189027f
 
 
 def load_dataset_from_config(config: AnalyzeConfig) -> BaseMapDataset:
     """Load dataset based on configuration.
 
     This function loads datasets directly from the registry for analysis purposes.
-<<<<<<< HEAD
-    If a tokenizer is provided in the config, it will be passed to the dataset
-    constructor.
-=======
     If a tokenizer is provided, it will be passed to the dataset constructor.
-
-    For custom datasets, it supports loading from local files using
-    TextSftJsonLinesDataset for text data and VLJsonlinesDataset for
-    vision-language data.
 
     Args:
         config: Configuration object containing dataset parameters
@@ -53,28 +39,14 @@
 
     Returns:
         Loaded dataset
->>>>>>> f189027f
     """
     dataset_name = config.dataset_name
     split = config.split
     subset = config.subset
-<<<<<<< HEAD
-    tokenizer = config.tokenizer
-=======
-    dataset_path = config.dataset_path
-    dataset_format = config.dataset_format
 
-    if not dataset_name and not dataset_path:
-        raise ValueError("Either dataset_name or dataset_path must be provided")
->>>>>>> f189027f
+    if not dataset_name:
+        raise ValueError("Dataset name is required")
 
-    # Handle custom dataset loading from local files
-    if dataset_path:
-        return _load_custom_dataset_from_path(
-            dataset_path, dataset_format, tokenizer, config
-        )
-
-    # Handle registered dataset loading
     try:
         # Load dataset from the REGISTRY
         if dataset_name is None:
