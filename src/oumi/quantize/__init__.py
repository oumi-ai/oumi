--- conflicted
+++ resolved
@@ -19,7 +19,6 @@
 """
 
 from oumi.quantize.awq_quantizer import AwqQuantization
-<<<<<<< HEAD
 from oumi.quantize.base import BaseQuantization, QuantizationResult
 from oumi.core.configs import QuantizationConfig
 
@@ -62,15 +61,9 @@
     
     return quantizer.quantize(config)
 
-=======
 from oumi.quantize.base import BaseQuantization
->>>>>>> 320089d8
 
 __all__ = [
     "BaseQuantization",
     "AwqQuantization",
-<<<<<<< HEAD
-    "quantize",
-=======
->>>>>>> 320089d8
 ]