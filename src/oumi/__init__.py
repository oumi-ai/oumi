# Copyright 2025 - Oumi
#
# Licensed under the Apache License, Version 2.0 (the "License");
# you may not use this file except in compliance with the License.
# You may obtain a copy of the License at
#
#     http://www.apache.org/licenses/LICENSE-2.0
#
# Unless required by applicable law or agreed to in writing, software
# distributed under the License is distributed on an "AS IS" BASIS,
# WITHOUT WARRANTIES OR CONDITIONS OF ANY KIND, either express or implied.
# See the License for the specific language governing permissions and
# limitations under the License.

"""Oumi (Open Universal Machine Intelligence) library.

This library provides tools and utilities for training, evaluating, and
inferring with machine learning models, particularly focused on language tasks.

Modules:
    - :mod:`~oumi.models`: Contains model architectures and related utilities.
    - :mod:`~oumi.evaluate`: Functions for evaluating models.
    - :mod:`~oumi.evaluate_async`: Asynchronous evaluation functionality.
    - :mod:`~oumi.infer`: Functions for model inference, including interactive mode.
    - :mod:`~oumi.train`: Training utilities for machine learning models.
    - :mod:`~oumi.utils`: Utility functions, including logging configuration.
    - :mod:`~oumi.judges`: Functions for judging datasets and model responses.

Functions:
    - :func:`~oumi.train.train`: Train a machine learning model.
    - :func:`~oumi.evaluate_async.evaluate_async`: Asynchronously evaluate a model.
    - :func:`~oumi.evaluate.evaluate`: Evaluate a model using LM Harness.
    - :func:`~oumi.infer.infer`: Perform inference with a trained model.
    - :func:`~oumi.infer.infer_interactive`: Run interactive inference with a model.
    - :func:`~oumi.judge.judge_dataset`: Judge a dataset using a model.

Examples:
    Training a model::

        >>> from oumi import train
        >>> from oumi.core.configs import TrainingConfig
        >>> config = TrainingConfig(...)
        >>> train(config)

    Evaluating a model::

        >>> from oumi import evaluate
        >>> from oumi.core.configs import EvaluationConfig
        >>> config = EvaluationConfig(...)
        >>> results = evaluate(config)

    Performing inference::

        >>> from oumi import infer
        >>> from oumi.core.configs import InferenceConfig
        >>> config = InferenceConfig(...)
        >>> outputs = infer(config)

    Judging a dataset::

        >>> from oumi import judge_dataset
        >>> from oumi.core.configs import JudgeConfig
        >>> config = JudgeConfig(...)
        >>> judge_dataset(config, dataset)

See Also:
    - :mod:`oumi.core.configs`: For configuration classes used in Oumi
"""

from __future__ import annotations

from typing import TYPE_CHECKING, Any

from oumi.utils import logging

if TYPE_CHECKING:
    from oumi.core.configs import (
        AsyncEvaluationConfig,
        EvaluationConfig,
        InferenceConfig,
        JudgeConfig,
        JudgeConfigV2,
        TrainingConfig,
    )
    from oumi.core.datasets import BaseSftDataset
    from oumi.core.inference import BaseInferenceEngine
    from oumi.core.types.conversation import Conversation
    from oumi.judges_v2.base_judge import JudgeOutput

logging.configure_dependency_warnings()


def evaluate_async(config: AsyncEvaluationConfig) -> None:
    """Runs an async evaluation for a model using the provided configuration.

    Overview:
        This is a utility method for running evaluations iteratively over a series
        of checkpoints. This method can be run in parallel with a training job to
        compute metrics per checkpoint without wasting valuable time in the main
        training loop.

    Args:
        config: The desired configuration for evaluation.

    Returns:
        None.
    """
    import oumi.evaluate_async

    return oumi.evaluate_async.evaluate_async(config)


def evaluate(config: EvaluationConfig) -> list[dict[str, Any]]:
    """Evaluates a model using the provided configuration.

    Args:
        config: The desired configuration for evaluation.

    Returns:
        A list of evaluation results (one for each task). Each evaluation result is a
        dictionary of metric names and their corresponding values.
    """
    import oumi.evaluate

    return oumi.evaluate.evaluate(config)


def infer_interactive(
    config: InferenceConfig,
    *,
    input_image_bytes: list[bytes] | None = None,
    system_prompt: str | None = None,
) -> None:
    """Interactively provide the model response for a user-provided input."""
    import oumi.infer

    return oumi.infer.infer_interactive(
        config, input_image_bytes=input_image_bytes, system_prompt=system_prompt
    )


def infer(
    config: InferenceConfig,
    inputs: list[str] | None = None,
    inference_engine: BaseInferenceEngine | None = None,
    *,
    input_image_bytes: list[bytes] | None = None,
) -> list[Conversation]:
    """Runs batch inference for a model using the provided configuration.

    Args:
        config: The configuration to use for inference.
        inputs: A list of inputs for inference.
        inference_engine: The engine to use for inference. If unspecified, the engine
            will be inferred from `config`.
        input_image_bytes: A list of input PNG image bytes to be used with `image+text`
            VLMs. Only used in interactive mode.

    Returns:
        object: A list of model responses.
    """
    import oumi.infer

    return oumi.infer.infer(
        config, inputs, inference_engine, input_image_bytes=input_image_bytes
    )


def judge_conversations(
    config: JudgeConfig, judge_inputs: list[Conversation]
) -> list[dict[str, Any]]:
    """Judge a list of conversations.

    This function evaluates a list of conversations using the specified Judge.

    The function performs the following steps:

        1. Initializes the Judge with the provided configuration.
        2. Uses the Judge to evaluate each conversation input.
        3. Collects and returns the judged outputs.

    Args:
        config: The configuration for the judge.
        judge_inputs: A list of Conversation objects to be judged.

    Returns:
        List[Dict[str, Any]]: A list of judgement results for each conversation.

        >>> # Example output:
        [
            {'helpful': True, 'safe': False},
            {'helpful': True, 'safe': True},
        ]

    Example:
        >>> config = JudgeConfig(...) # doctest: +SKIP
        >>> judge_inputs = [Conversation(...), Conversation(...)] # doctest: +SKIP
        >>> judged_outputs = judge_conversations(config, judge_inputs) # doctest: +SKIP
        >>> for output in judged_outputs: # doctest: +SKIP
        ...     print(output)
    """
    import oumi.judge

    return oumi.judge.judge_conversations(config, judge_inputs)


def judge_dataset(config: JudgeConfig, dataset: BaseSftDataset) -> list[dict[str, Any]]:
    """Judge a dataset.

    This function evaluates a given dataset using a specified Judge configuration.

    The function performs the following steps:

        1. Initializes the Judge with the provided configuration.
        2. Iterates through the dataset to extract conversation inputs.
        3. Uses the Judge to evaluate each conversation input.
        4. Collects and returns the judged outputs.

    Args:
        config: The configuration for the judge.
        dataset: The dataset to be judged. This dataset
            should be compatible with the Supervised Finetuning Dataset class.

    Returns:
        List[Dict[str, Any]]: A list of judgement results for each conversation.

        >>> # Example output:
        [
            {'helpful': True, 'safe': False},
            {'helpful': True, 'safe': True},
        ]

    Example:
        >>> config = JudgeConfig(...) # doctest: +SKIP
        >>> dataset = SomeDataset(...) # doctest: +SKIP
        >>> judged_outputs = judge_dataset(config, dataset) # doctest: +SKIP
        >>> for output in judged_outputs: # doctest: +SKIP
        ...     print(output)
    """
    import oumi.judge

    return oumi.judge.judge_dataset(config, dataset)


def judge_v2_dataset(
<<<<<<< HEAD
    config: JudgeConfigV2, dataset: list[dict[str, str]]
) -> list[JudgeOutput]:
    """Judge a dataset using the Oumi Judge framework.

    This function evaluates a dataset by instantiating an OumiJudge with the provided
    configuration and running batch inference on all input data.

    The function performs the following steps:

        1. Initializes an OumiJudge with the provided configuration.
=======
    judge_config: JudgeConfigV2,
    inference_config: InferenceConfig,
    dataset: list[dict[str, str]],
) -> list[JudgeOutput]:
    """Judge a dataset using Oumi's Judge framework.

    This function evaluates a dataset by instantiating a SimpleJudge with the provided
    configuration and running batch inference on all input data.

    The function performs the following steps:
        1. Initializes a SimpleJudge with the provided configuration.
>>>>>>> e631e0ee
        2. Passes the entire dataset to the judge for batch evaluation.
        3. Returns structured JudgeOutput objects containing parsed results.

    Args:
<<<<<<< HEAD
        config: The configuration for the judge, including prompt template,
            response format, inference engine settings, and output field specifications.
=======
        judge_config: The configuration for the judge, including prompt template,
            response format, and output field specifications.
        inference_config: The configuration for inference, including model settings,
            generation parameters, and engine type.
>>>>>>> e631e0ee
        dataset: List of dictionaries containing input data for evaluation. Each
            dictionary should contain key-value pairs that match placeholders in
            the judge's prompt template (e.g., {'question': '...', 'answer': '...'}).

    Returns:
        List[JudgeOutput]: A list of structured judgment results, each containing:
            - raw_output: The original response from the judge model
            - parsed_output: Extracted field values from structured formats (XML/JSON)
            - field_values: Typed values for each expected output field
            - field_scores: Numeric scores for applicable fields

    Example:
        >>> config = JudgeConfig(
        ...     prompt_template="Is this answer helpful? "
        ...                     "Question: {question} Answer: {answer}",
        ...     judgment_type=JudgeOutputType.BOOL,
        ...     response_format=JudgeResponseFormat.JSON
        ...     ...
        ... )
        >>> dataset = [
        ...     {'question': 'What is 2+2?', 'answer': '4'},
        ...     {'question': 'How to cook?', 'answer': 'I dont know'}
        ... ]
<<<<<<< HEAD
        >>> judged_outputs = judge_dataset(config, dataset)
=======
        >>> judged_outputs = judge_dataset(judge_config, inference_config, dataset)
>>>>>>> e631e0ee
        >>> for output in judged_outputs:
        ...     print(output.field_values)  # e.g., {'judgment': True}
    """
    import oumi.judge_v2

<<<<<<< HEAD
    return oumi.judge_v2.judge_dataset(config, dataset)
=======
    return oumi.judge_v2.judge_dataset(judge_config, inference_config, dataset)
>>>>>>> e631e0ee


def train(
    config: TrainingConfig,
    additional_model_kwargs: dict[str, Any] | None = None,
    additional_trainer_kwargs: dict[str, Any] | None = None,
) -> None:
    """Trains a model using the provided configuration."""
    import oumi.train

    return oumi.train.train(
        config,
        additional_model_kwargs=additional_model_kwargs,
        additional_trainer_kwargs=additional_trainer_kwargs,
    )


__all__ = [
    "evaluate_async",
    "evaluate",
    "infer_interactive",
    "infer",
    "judge_conversations",
    "judge_dataset",
    "train",
]<|MERGE_RESOLUTION|>--- conflicted
+++ resolved
@@ -243,18 +243,6 @@
 
 
 def judge_v2_dataset(
-<<<<<<< HEAD
-    config: JudgeConfigV2, dataset: list[dict[str, str]]
-) -> list[JudgeOutput]:
-    """Judge a dataset using the Oumi Judge framework.
-
-    This function evaluates a dataset by instantiating an OumiJudge with the provided
-    configuration and running batch inference on all input data.
-
-    The function performs the following steps:
-
-        1. Initializes an OumiJudge with the provided configuration.
-=======
     judge_config: JudgeConfigV2,
     inference_config: InferenceConfig,
     dataset: list[dict[str, str]],
@@ -266,20 +254,14 @@
 
     The function performs the following steps:
         1. Initializes a SimpleJudge with the provided configuration.
->>>>>>> e631e0ee
         2. Passes the entire dataset to the judge for batch evaluation.
         3. Returns structured JudgeOutput objects containing parsed results.
 
     Args:
-<<<<<<< HEAD
-        config: The configuration for the judge, including prompt template,
-            response format, inference engine settings, and output field specifications.
-=======
         judge_config: The configuration for the judge, including prompt template,
             response format, and output field specifications.
         inference_config: The configuration for inference, including model settings,
             generation parameters, and engine type.
->>>>>>> e631e0ee
         dataset: List of dictionaries containing input data for evaluation. Each
             dictionary should contain key-value pairs that match placeholders in
             the judge's prompt template (e.g., {'question': '...', 'answer': '...'}).
@@ -303,21 +285,13 @@
         ...     {'question': 'What is 2+2?', 'answer': '4'},
         ...     {'question': 'How to cook?', 'answer': 'I dont know'}
         ... ]
-<<<<<<< HEAD
-        >>> judged_outputs = judge_dataset(config, dataset)
-=======
         >>> judged_outputs = judge_dataset(judge_config, inference_config, dataset)
->>>>>>> e631e0ee
         >>> for output in judged_outputs:
         ...     print(output.field_values)  # e.g., {'judgment': True}
     """
     import oumi.judge_v2
 
-<<<<<<< HEAD
-    return oumi.judge_v2.judge_dataset(config, dataset)
-=======
     return oumi.judge_v2.judge_dataset(judge_config, inference_config, dataset)
->>>>>>> e631e0ee
 
 
 def train(
