--- conflicted
+++ resolved
@@ -70,30 +70,18 @@
     One of content or binary must be provided.
     """
 
-<<<<<<< HEAD
-=======
     binary: Optional[bytes] = None
     """Optional binary data for the message, used for image data
 
     One of content or binary must be provided.
     """
 
->>>>>>> 6adbd8b9
     role: Role
     """The role of the entity sending the message (e.g., user, assistant, system)."""
 
     type: Type = Type.TEXT
     """The type of the message content (e.g., text, image path, image URL)."""
 
-<<<<<<< HEAD
-    binary: Optional[bytes] = None
-    """Optional binary data for the message, used for image data
-
-    One of content or binary must be provided.
-    """
-
-=======
->>>>>>> 6adbd8b9
     def model_post_init(self, __context) -> None:
         """Post-initialization method for the Message model.
 
