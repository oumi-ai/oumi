from dataclasses import dataclass, field
from enum import Enum
from typing import Any, Dict, List, Optional, Union

import transformers
import trl

from lema.core.types.params.base_params import BaseParams
from lema.core.types.params.profiler_params import ProfilerParams
from lema.utils.str_utils import sanitize_run_name


class TrainerType(Enum):
    """Enum representing the supported trainers."""

    TRL_SFT = "trl_sft"
    "Supervised fine-tuning trainer from `trl` library."

    TRL_DPO = "trl_dpo"

    HF = "hf"
    "Generic HuggingFace trainer from `transformers` library."

    LEMA = "lema"
    "Custom generic trainer implementation."


class SchedulerType(str, Enum):
    """Enum representing the supported learning rate schedulers.

    For optional args for each scheduler, see src/lema/builders/lr_schedules.py.
    """

    LINEAR = "linear"
    "Linear scheduler."

    COSINE = "cosine"
    "Cosine scheduler."

    COSINE_WITH_RESTARTS = "cosine_with_restarts"
    "Cosine with restarts scheduler."

    COSINE_WITH_MIN_LR = "cosine_with_min_lr"
    "Cosine with a minimum learning rate scheduler."

    CONSTANT = "constant"
    "Constant scheduler."


class MixedPrecisionDtype(str, Enum):
    """Enum representing the dtype used for mixed precision training.

    For more details on mixed-precision training, see:
    https://pytorch.org/tutorials/recipes/recipes/amp_recipe.html
    """

    NONE = "none"
    "No mixed precision. Uses `ModelParams.torch_dtype` as the dtype for all tensors "
    "(model weights, optimizer state, activations, etc.)."

    FP16 = "fp16"
    "fp16 mixed precision. Requires `ModelParams.torch_dtype` (the dtype of the model "
    "weights) to be fp32. The model weights and optimizer state are fp32, but some ops "
    "will run in fp16 to improve training speed."

    BF16 = "bf16"
    "Same as above, but with bf16 instead. This requires Ampere or higher NVIDIA "
    "architecture, or using CPU or Ascend NPU."


@dataclass
class TrainingParams(BaseParams):
    use_peft: bool = False
    trainer_type: TrainerType = TrainerType.HF
    enable_gradient_checkpointing: bool = False
    output_dir: str = "output"
    per_device_train_batch_size: int = 8
    per_device_eval_batch_size: int = 8
    gradient_accumulation_steps: int = 1
    max_steps: int = -1
    num_train_epochs: int = 3
    # Save a checkpoint at the end of every epoch.
    save_epoch: bool = False
    # Save a checkpoint every `save_steps`. If both `save_steps` and
    # `save_epoch` are set, then `save_steps` takes precedence.
    # To disable saving checkpoints during training,
    # set `save_steps` to `0` and `save_epoch` to `False`.
    save_steps: int = 100
    # Whether to save model at the end of training. Should normally be `True`
    # but in some cases you may want to disable it e.g., if saving a large model
    # takes a long time, and you want to quickly test training speed/metrics.
    save_final_model: bool = True
    # Random seed, passed to the trainer and to all downstream dependencies
    seed: int = 42

    run_name: str = "default"

    # The name of the metrics function in the LeMa registry to use for evaluation
    # during training. The method must accept as input a HuggingFace EvalPrediction and
    # return a dictionary of metrics, with string keys mapping to metric values. A
    # single metrics_function may compute multiple metrics.
    metrics_function: Optional[str] = None

    log_level: str = "info"
    dep_log_level: str = "warning"

    enable_wandb: bool = False
    enable_tensorboard: bool = True

    logging_strategy: str = "steps"  # possible values: "steps", "epoch", "no"
    logging_dir: str = "output/runs"
    logging_steps: int = 50

    # TODO consider using this with our logger too
    logging_first_step: bool = field(
        default=False,
        metadata={"help": "Whether to log and evaluate the first global_step or not."},
    )

    eval_strategy: str = "no"  # possible values: "steps", "epoch", "no"
    eval_steps: int = 50

    # Learning rate schedule.
    learning_rate: float = 5e-05
    # See possible scheduler types here:
    # https://github.com/huggingface/transformers/blob/main/src/transformers/trainer_utils.py#L408-L418
    lr_scheduler_type: str = "cosine"
    lr_scheduler_kwargs: Dict[str, Any] = field(default_factory=dict)
    warmup_ratio: Optional[float] = None
    warmup_steps: Optional[int] = None

    # Optimizer params.
    optimizer: str = "adamw_torch"
    weight_decay: float = 0.0
    adam_beta1: float = 0.9
    adam_beta2: float = 0.999
    adam_epsilon: float = 1e-08
    sgd_momentum: float = 0.9

    # `use_reentrant` is a required parameter and is recommended to be set to False.
    # See: https://pytorch.org/docs/stable/checkpoint.html
    gradient_checkpointing_kwargs: Dict[str, Any] = field(default_factory=dict)

    mixed_precision_dtype: MixedPrecisionDtype = MixedPrecisionDtype.NONE

    # Whether to JIT compile the model. This param should be used instead of
    # `ModelParams.compile` for training.
    compile: bool = False

    # Whether to include performance metrics e.g., tokens stats
    include_performance_metrics: Optional[bool] = None

    # Whether to print model summary e.g., layer names, for informational purposes.
    log_model_summary: bool = False

    # Whether to resume training by loading first the pointed model from this folder.
    resume_from_checkpoint: Optional[str] = None

    # If True, try to find the last checkpoint in "output_dir".
    # If present, training will resume from the model/optimizer/scheduler states loaded
    # here. Otherwise (if checkpoint is not present), then training will continue
    # w/o loading any intermediate checkpoints.
    # NOTE: if `resume_from_checkpoint` is specified and contains a non-empty path,
    # then this parameter has no effect.
    try_resume_from_last_checkpoint: bool = False

    # Number of subprocesses to use for data loading (PyTorch only).
    # 0 means that the data will be loaded in the main process.
    #
    # You can also use the special value "auto" to select the number
    # of dataloader workers using a simple heuristic based on the number of CPU-s and
    # GPU-s per node. Note that the accurate estimation of workers is difficult and
    # depends on many factors (the properties of a model, dataset, VM, network, etc)
    # so you can start with "auto" then experimentally tune the exact number to make it
    # more optimal for your specific case. If "auto" is requested,
    # then at minumum 1 worker is guaranteed to be assigned.
    dataloader_num_workers: Union[int, str] = 0

    # Number of batches loaded in advance by each worker. 2 means there will be
    # a total of 2 * num_workers batches prefetched across all workers.
    # Can only be set if dataloader_num_workers >= 1.
    dataloader_prefetch_factor: Optional[int] = None

    # If set to `True`, the dataloader is only iterated through on the main process
    # (rank 0), then the batches are split and broadcast to each process.
    # This can reduce the number of requests to the dataset, and helps ensure
<<<<<<< HEAD
    # that each example is seen by max one GPU per epoch, but may become a perfomance
=======
    # that each example is seen by max one GPU per epoch, but may become a performance
>>>>>>> 461a1fe6
    # bottleneck if a large number of GPUs is used.
    # If set to `False`, the dataloader is iterated through on each
    # GPU process.
    # If set to `None` (*default*), then `True` or `False` is auto-selected based on
    # heuristics (properties of dataset, the number of nodes and/or GPUs, etc).
    # NOTE: We recommend to benchmark your setup, and configure `True` or `False`.
<<<<<<< HEAD
    dataloader_main_process_only: Optional[bool] = None
=======
    dataloader_main_process_only: Optional[bool] = False
>>>>>>> 461a1fe6

    # When using distributed training, the value of the flag `find_unused_parameters`
    # passed to `DistributedDataParallel`. Will default to `False` if gradient
    # checkpointing is used, `True` otherwise.
    ddp_find_unused_parameters: Optional[bool] = None

    # Maximum gradient norm (for gradient clipping) to avoid exploding gradients which
    # can destabilize training.
    max_grad_norm: float = 1.0

    trainer_kwargs: Dict[str, Any] = field(default_factory=dict)

    # Parameters for performance profiling.
    profiler: ProfilerParams = field(default_factory=ProfilerParams)

    def to_hf(self):
        """Converts LeMa config to HuggingFace's TrainingArguments."""
        save_strategy: str = "no"
        if self.save_epoch:
            save_strategy = "epoch"
        if self.save_steps > 0:
            save_strategy = "steps"

        dataloader_num_workers = 0
        if isinstance(self.dataloader_num_workers, int):
            dataloader_num_workers = self.dataloader_num_workers
        else:
            raise ValueError(
                "Unexpected type of dataloader_num_workers: "
                f"{type(self.dataloader_num_workers)} "
                f"({self.dataloader_num_workers}). Must be `int`."
            )

        if self.trainer_type == TrainerType.TRL_SFT:
            config_class = trl.SFTConfig
        elif self.trainer_type == TrainerType.TRL_DPO:
            config_class = trl.DPOConfig
        else:
            config_class = transformers.TrainingArguments

        dispatch_batches = self.dataloader_main_process_only

        result = config_class(
            gradient_accumulation_steps=self.gradient_accumulation_steps,
            log_level=self.dep_log_level,
            logging_dir=self.logging_dir,
            logging_nan_inf_filter=True,
            logging_steps=self.logging_steps,
            logging_strategy=self.logging_strategy,
            max_steps=self.max_steps,
            num_train_epochs=self.num_train_epochs,
            output_dir=self.output_dir,
            per_device_eval_batch_size=self.per_device_eval_batch_size,
            per_device_train_batch_size=self.per_device_train_batch_size,
            push_to_hub=False,
            report_to=self._get_hf_report_to(),
            run_name=self.run_name,
            optim=self.optimizer,
            learning_rate=self.learning_rate,
            lr_scheduler_type=self.lr_scheduler_type,
            lr_scheduler_kwargs=self.lr_scheduler_kwargs,
            warmup_ratio=self.warmup_ratio or 0.0,  # same default as transformers
            warmup_steps=self.warmup_steps or 0,  # same default as transformers
            weight_decay=self.weight_decay,
            adam_beta1=self.adam_beta1,
            adam_beta2=self.adam_beta2,
            adam_epsilon=self.adam_epsilon,
            gradient_checkpointing_kwargs=self.gradient_checkpointing_kwargs,
            include_tokens_per_second=self.include_performance_metrics,
            include_num_input_tokens_seen=self.include_performance_metrics,
            fp16=self.mixed_precision_dtype == MixedPrecisionDtype.FP16,
            bf16=self.mixed_precision_dtype == MixedPrecisionDtype.BF16,
            torch_compile=self.compile,
            save_steps=self.save_steps,
            save_strategy=save_strategy,
            logging_first_step=self.logging_first_step,
            resume_from_checkpoint=self.resume_from_checkpoint,
            eval_strategy=self.eval_strategy,
            eval_steps=self.eval_steps,
            dataloader_num_workers=dataloader_num_workers,
            dataloader_prefetch_factor=(
                self.dataloader_prefetch_factor if dataloader_num_workers > 0 else None
            ),
            dataloader_pin_memory=True,  # Set it to True to be explicit.
            ddp_find_unused_parameters=self.ddp_find_unused_parameters,
            max_grad_norm=self.max_grad_norm,
            dispatch_batches=dispatch_batches,
<<<<<<< HEAD
            accelerator_config={  # accelerator config for multi-device training
                "split_batches": False,
                "dispatch_batches": dispatch_batches,
                "even_batches": True,
                "use_seedable_sampler": True,
            },
=======
            # accelerator_config={  # accelerator config for multi-device training
            #    "split_batches": False,
            #    "dispatch_batches": dispatch_batches,
            #    "even_batches": True,
            #    "use_seedable_sampler": True,
            # },
>>>>>>> 461a1fe6
            seed=self.seed,
            # data_seed=self.seed,
            **self.trainer_kwargs,
        )
        assert isinstance(result, transformers.TrainingArguments)
        return result

    def _get_hf_report_to(self) -> List[str]:
        """Gets the list of reporting tools enabled for the current instance.

        Returns:
            list: A list of reporting tools enabled.
                Possible values are "wandb", "tensorboard", or "none".
        """
        report_to = []
        if self.enable_wandb:
            report_to.append("wandb")
        if self.enable_tensorboard:
            report_to.append("tensorboard")
        if len(report_to) == 0:
            report_to.append("none")
        return report_to

    def __post_init__(self):
        """Verifies params."""
        self.run_name = sanitize_run_name(self.run_name)

        if isinstance(self.dataloader_num_workers, str) and not (
            self.dataloader_num_workers == "auto"
        ):
            raise ValueError(
                "Unknown value of "
                f"dataloader_num_workers: {self.dataloader_num_workers}"
            )

        if self.gradient_accumulation_steps < 1:
            raise ValueError("gradient_accumulation_steps must be >= 1.")<|MERGE_RESOLUTION|>--- conflicted
+++ resolved
@@ -184,22 +184,14 @@
     # If set to `True`, the dataloader is only iterated through on the main process
     # (rank 0), then the batches are split and broadcast to each process.
     # This can reduce the number of requests to the dataset, and helps ensure
-<<<<<<< HEAD
-    # that each example is seen by max one GPU per epoch, but may become a perfomance
-=======
     # that each example is seen by max one GPU per epoch, but may become a performance
->>>>>>> 461a1fe6
     # bottleneck if a large number of GPUs is used.
     # If set to `False`, the dataloader is iterated through on each
     # GPU process.
     # If set to `None` (*default*), then `True` or `False` is auto-selected based on
     # heuristics (properties of dataset, the number of nodes and/or GPUs, etc).
     # NOTE: We recommend to benchmark your setup, and configure `True` or `False`.
-<<<<<<< HEAD
-    dataloader_main_process_only: Optional[bool] = None
-=======
     dataloader_main_process_only: Optional[bool] = False
->>>>>>> 461a1fe6
 
     # When using distributed training, the value of the flag `find_unused_parameters`
     # passed to `DistributedDataParallel`. Will default to `False` if gradient
@@ -287,21 +279,12 @@
             ddp_find_unused_parameters=self.ddp_find_unused_parameters,
             max_grad_norm=self.max_grad_norm,
             dispatch_batches=dispatch_batches,
-<<<<<<< HEAD
-            accelerator_config={  # accelerator config for multi-device training
-                "split_batches": False,
-                "dispatch_batches": dispatch_batches,
-                "even_batches": True,
-                "use_seedable_sampler": True,
-            },
-=======
             # accelerator_config={  # accelerator config for multi-device training
             #    "split_batches": False,
             #    "dispatch_batches": dispatch_batches,
             #    "even_batches": True,
             #    "use_seedable_sampler": True,
             # },
->>>>>>> 461a1fe6
             seed=self.seed,
             # data_seed=self.seed,
             **self.trainer_kwargs,
