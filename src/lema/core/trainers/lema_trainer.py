--- conflicted
+++ resolved
@@ -410,17 +410,13 @@
         """Saves the training state."""
         checkpoint_dir = Path(self.params.output_dir)
 
-<<<<<<< HEAD
+        if is_local_process_zero():
+            checkpoint_dir.mkdir(exist_ok=True)
+
         if (
             self.params.telemetry.collect_telemetry_for_all_ranks
             or is_world_process_zero()
         ):
-=======
-        if is_local_process_zero():
-            checkpoint_dir.mkdir(exist_ok=True)
-
-        if self.params.telemetry.collect_telemetry_for_all_ranks:
->>>>>>> d3126cfe
             telemetry_dir = self.params.telemetry_dir
             if telemetry_dir:
                 device_rank_info = get_device_rank_info()
@@ -444,26 +440,6 @@
         else:
             storage_options = None
 
-<<<<<<< HEAD
-            model_path = checkpoint_dir / "model.safetensors"
-            optimizer_path = checkpoint_dir / "optimizer.pt"
-            dataloader_state_path = checkpoint_dir / "dataloader.pt"
-            trainer_state_path = checkpoint_dir / "trainer_state.json"
-
-            safetensors.torch.save_model(model=self.model, filename=str(model_path))
-            torch.save(
-                self.optimizer.state_dict(),
-                optimizer_path,
-            )
-            torch.save(
-                self.train_dataloader.state_dict(),
-                dataloader_state_path,
-            )
-            save_json(
-                data=self.state.model_dump(),
-                filename=trainer_state_path,
-            )
-=======
         model_state_dict, optimizer_state_dict = get_state_dict(
             model=self.model,
             optimizers=self.optimizer,
@@ -474,7 +450,6 @@
         optimizer_path = checkpoint_dir / "optimizer"
         dataloader_state_path = checkpoint_dir / "dataloader.pt"
         trainer_state_path = checkpoint_dir / "trainer_state.json"
-        telemetry_state_path = checkpoint_dir / "telemetry.json"
 
         dcp.save(model_state_dict, checkpoint_id=model_path)
         dcp.save(optimizer_state_dict, checkpoint_id=optimizer_path)
@@ -482,23 +457,16 @@
         if is_world_process_zero():
             torch.save(self.train_dataloader.state_dict(), dataloader_state_path)
             save_json(data=self.state.model_dump(), filename=trainer_state_path)
-            save_json(data=self.telemetry.state_dict(), filename=telemetry_state_path)
->>>>>>> d3126cfe
             logger.info(f"Training state saved to {checkpoint_dir}")
 
     def _load_from_checkpoint(self, checkpoint_dirname: str):
         """Loads the training state from a checkpoint."""
         checkpoint_dir = Path(checkpoint_dirname)
 
-<<<<<<< HEAD
         device_rank_info = get_device_rank_info()
 
-        model_path = checkpoint_dir / "model.safetensors"
-        optimizer_path = checkpoint_dir / "optimizer.pt"
-=======
         model_path = checkpoint_dir / "model"
         optimizer_path = checkpoint_dir / "optimizer"
->>>>>>> d3126cfe
         dataloader_state_path = checkpoint_dir / "dataloader.pt"
         trainer_state_path = checkpoint_dir / "trainer_state.json"
         telemetry_state_path = (
