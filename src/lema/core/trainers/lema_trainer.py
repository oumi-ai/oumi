import os
import time
from pathlib import Path
from pprint import pformat
from typing import Any, Dict, List, Optional, Union, cast

import pydantic
import torch
import torch.amp
import torch.utils.tensorboard as tensorboard

import wandb  # isort: skip
import safetensors.torch
from torch.utils.data import DataLoader, Dataset, DistributedSampler, MapDataPipe
from torchdata.stateful_dataloader import StatefulDataLoader
from tqdm.auto import tqdm
from transformers import TrainerCallback

from lema.builders.lr_schedules import build_lr_scheduler
from lema.builders.optimizers import build_optimizer
from lema.core.distributed import (
    get_device_rank_info,
    global_leader_only,
    is_distributed,
    is_local_process_zero,
    is_world_process_zero,
    local_leader_only,
    prepare_model_for_distributed,
)
from lema.core.types import TrainingConfig, TrainingParams
from lema.core.types.base_tokenizer import BaseTokenizer
from lema.core.types.base_trainer import BaseTrainer
from lema.performance.telemetry import TelemetryTracker
from lema.utils.io_utils import load_json, save_json
from lema.utils.logging import logger
from lema.utils.torch_utils import log_trainable_parameters

torch.backends.cuda.matmul.allow_tf32 = True  # allow tf32 on matmul
torch.backends.cudnn.allow_tf32 = True  # allow tf32 on cudnn


class TrainingState(pydantic.BaseModel):
    epoch: int = 0
    global_step: int = 0
    total_tokens_seen: int = 0


class Trainer(BaseTrainer):
    def __init__(
        self,
        model: torch.nn.Module,
        tokenizer: BaseTokenizer,
        args: TrainingParams,
        train_dataset: Dataset,
        eval_dataset: Optional[Dataset] = None,
        callbacks: Optional[List[TrainerCallback]] = None,
        **kwargs,
    ):
        """Initializes the LeMa trainer."""
        self.model = model
        self.tokenizer = tokenizer
        self.params = args
        self.train_dataset = train_dataset
        self.eval_dataset = eval_dataset
        self.max_norm: float = args.max_grad_norm

<<<<<<< HEAD
        self.state = TrainingState()
=======
        self.params.validate()
>>>>>>> 128946fd

        # TODO: OPE-216 - allow granular mixed precision training
        self.dtype = (
            "bfloat16"
            if torch.cuda.is_available() and torch.cuda.is_bf16_supported()
            else "float16"
        )
        self.device_type = "cuda" if torch.cuda.is_available() else "cpu"
        self.mixed_precision_ctx = torch.amp.autocast(
            device_type=self.device_type, enabled=True, dtype=torch.bfloat16
        )

        if self.params.compile:
            self.log("Compiling model...")
            model = cast(torch.nn.Module, torch.compile(model))

        self.scaler = torch.amp.GradScaler(device=self.device_type, enabled=False)

        device_info = get_device_rank_info()

        # TODO: OPE-218 - give users fine-grained control on device placement
        # TODO: OPE-217 - non-leader models should be on meta
        if torch.cuda.is_available():
            self.device = f"cuda:{device_info.local_rank}"
            torch.cuda.set_device(self.device)
        elif torch.backends.mps.is_available():
            self.device = "mps"
        else:
            self.device = "cpu"

        self.model.to(self.device)

        # TODO: OPE-219 - hook-up fsdp flag
        if is_distributed():
            # Wrap model for distributed training
            model = prepare_model_for_distributed(model, use_fsdp=False)

        self.callbacks = callbacks if callbacks is not None else []

        self.optimizer = build_optimizer(self.model, self.params)
        self.lr_scheduler = build_lr_scheduler(
            optimizer=self.optimizer,
            training_params=self.params,
            current_epoch=self.state.epoch,
            num_training_steps=self._get_total_training_steps(),
        )

        self.train_dataloader = self._get_train_dataloader()
        self.eval_dataloader = self._get_eval_dataloader() if eval_dataset else None

        self.telemetry = TelemetryTracker()
        self.start_time = time.perf_counter()
        self._init_logging()

    #
    # Training
    #
    def train(self, resume_from_checkpoint: Optional[str] = None):
        """Trains the model."""
        if resume_from_checkpoint:
            self._load_from_checkpoint(resume_from_checkpoint)

        if is_local_process_zero():
            log_trainable_parameters(self.model)

        total_steps = self._get_total_training_steps()

        self.start_time = time.perf_counter()

        with tqdm(
            total=total_steps,
            desc="Training",
            disable=not is_world_process_zero(),
        ) as progress_bar:
            for epoch in range(self.state.epoch, self.params.num_train_epochs):
                self._set_sampler_epoch(epoch)
                self._train_epoch(progress_bar)

                if self.params.save_epoch:
                    self.save_state()

                if (
                    self.eval_dataloader
                    and self.params.eval_strategy == "epoch"
                    and is_world_process_zero()
                ):
                    # TODO: OPE-223 - only the global leader is used for evaluation
                    # To enable distributed evaluation, th eval function needs
                    # to be updated to aggregate metrics accross all workers.
                    self.evaluate()

                self.state.epoch += 1

                if self.state.global_step >= total_steps:
                    self.log(f"Reached {total_steps} global steps. Training completed.")
                    self.log(
                        f"Training runtime: {time.perf_counter() - self.start_time}s"
                    )
                    break

    def _train_epoch(self, progress_bar: tqdm) -> None:
        """Trains the model for one epoch."""
        self.model.train()
        torch.cuda.empty_cache()
        self.optimizer.zero_grad(set_to_none=True)
        micro_step = 0

        data_iter = iter(self.train_dataloader)

        while True:
            if micro_step % self.params.gradient_accumulation_steps == 0:
                self._process_callbacks("on_step_begin")

            with self.telemetry.timer("fetching batch"):
                try:
                    batch = next(data_iter)
                except StopIteration:
                    self.log("End of epoch")
                    return

            with self.telemetry.timer("moving batch to device"):
                batch = {
                    k: v.to(self.device, non_blocking=True) for k, v in batch.items()
                }

            with self.telemetry.timer("computing tokens"):
                num_tokens = batch["input_ids"].ne(self.tokenizer.pad_token_id).sum()

            with self.telemetry.timer("syncing to cpu"):
                num_tokens = num_tokens.item()
                self.state.total_tokens_seen += num_tokens

            with self.mixed_precision_ctx, self.telemetry.timer("model forward"):
                self.model.require_backward_grad_sync = (  # type: ignore
                    micro_step + 1
                ) % self.params.gradient_accumulation_steps == 0

                outputs = self.model(**batch)
                loss = outputs["loss"] / self.params.gradient_accumulation_steps
                # assert loss.dtype is torch.bfloat16
                # assert outputs["logits"].dtype is torch.bfloat16
                # assert self.model.dtype is torch.bfloat16

            with self.telemetry.timer("loss backward"):
                self.scaler.scale(loss).backward()

            if (micro_step + 1) % self.params.gradient_accumulation_steps == 0:
                with self.telemetry.timer("optimizer step"):
                    self.scaler.unscale_(self.optimizer)
                    torch.nn.utils.clip_grad_norm_(
                        self.model.parameters(), max_norm=self.max_norm
                    )

                    # save lr for logging
                    last_lr = self.lr_scheduler.get_last_lr()[0]

                    # step optimizer, scaler, and lr schedule
                    self.scaler.step(self.optimizer)
                    self.scaler.update()
                    self.lr_scheduler.step()

                    self.optimizer.zero_grad(set_to_none=True)

                self.state.global_step += 1
                progress_bar.update(1)

                self._process_callbacks("on_step_end")

                if self.state.global_step % self.params.logging_steps == 0:
                    # Log metrics
                    elapsed = time.perf_counter() - self.start_time
                    loss_value = loss.item() * self.params.gradient_accumulation_steps
                    metrics = {
                        "train/loss": loss_value,
                        "learning_rate": last_lr,
                        "epoch": self.state.epoch,
                        "global_step": self.state.global_step,
                        "total_tokens_seen": self.state.total_tokens_seen,
                        "global_steps_per_second": self.state.global_step / elapsed,
                        "tokens_per_second": self.state.total_tokens_seen / elapsed,
                        "tokens_per_step_per_gpu": self.state.total_tokens_seen
                        / self.state.global_step,
                    }
                    callback_metrics = self._process_callbacks("on_log")
                    metrics.update(callback_metrics)

                    self.log_metrics(metrics, self.state.global_step)

                    if is_local_process_zero():
                        self.telemetry.print_summary()

                if (
                    self.params.save_steps > 0
                    and self.state.global_step % self.params.save_steps == 0
                ):
                    self.save_state()

                if (
                    self.eval_dataloader
                    and self.params.eval_steps > 0
                    and self.state.global_step % self.params.eval_steps == 0
                    and is_world_process_zero()
                ):
                    # TODO: OPE-223 - only the global leader is used for evaluation
                    # To enable distributed evaluation, th eval function needs
                    # to be updated to aggregate metrics accross all workers.
                    self.evaluate()

            if self.state.global_step >= self.params.max_steps:
                break

            micro_step += 1

    #
    # Evaluation
    #
    @torch.no_grad
    def evaluate(self) -> Dict[str, float]:
        """Evaluates the model on the evaluation dataset."""
        if self.eval_dataloader is None:
            raise ValueError("No evaluation dataloader provided.")

        self.model.eval()
        eval_losses = []

        for batch in tqdm(
            self.eval_dataloader,
            desc="Evaluating",
            disable=not is_local_process_zero(),
        ):
            batch = {k: v.to(self.device) for k, v in batch.items()}
            outputs = self.model(**batch)
            eval_losses.append(outputs.loss.item())

        eval_loss = sum(eval_losses) / len(eval_losses)
        perplexity = torch.exp(torch.tensor(eval_loss))

        results = {"val/loss": eval_loss, "val/perplexity": perplexity.item()}

        self.log("Finished evaluation.")
        self.log_metrics(results, self.state.global_step)

        self.model.train()
        return results

    #
    # Checkpointing
    #
    def save_model(self, config: TrainingConfig):
        """Saves the model."""
        if is_world_process_zero():
            output_dir = Path(config.training.output_dir)
            output_dir.mkdir(exist_ok=True)
            model_path = output_dir / "model.safetensors"
            safetensors.torch.save_model(model=self.model, filename=str(model_path))
            self.log(f"Model saved to {model_path}.")

    def save_state(self):
        """Saves the model and optimizer state."""
        checkpoint_dir = Path(self.params.output_dir)

        if is_world_process_zero():
            checkpoint_dir.mkdir(exist_ok=True)

            model_path = checkpoint_dir / "model.safetensors"
            optimizer_path = checkpoint_dir / "optimizer.pt"
            trainer_state_path = checkpoint_dir / "trainer_state.json"
            telemetry_state_path = checkpoint_dir / "telemetry.json"
            dataloader_state_path = checkpoint_dir / "dataloader.json"

            safetensors.torch.save_model(model=self.model, filename=str(model_path))
            torch.save(
                self.optimizer.state_dict(),
                optimizer_path,
            )
            save_json(
                data=self.train_dataloader.state_dict(),
                filename=dataloader_state_path,
            )
            save_json(
                data=self.state.model_dump(),
                filename=trainer_state_path,
            )
            save_json(
                data=self.telemetry.state_dict(),
                filename=telemetry_state_path,
            )
            logger.info(f"Model saved to {checkpoint_dir}")

    def _load_from_checkpoint(self, checkpoint_dirname: str):
        """Loads the model and optimizer state from a checkpoint."""
        checkpoint_dir = Path(checkpoint_dirname)

        model_path = checkpoint_dir / "model.safetensors"
        optimizer_path = checkpoint_dir / "optimizer.pt"
        trainer_state_path = checkpoint_dir / "trainer_state.json"
        telemetry_state_path = checkpoint_dir / "telemetry.json"
        dataloader_state_path = checkpoint_dir / "dataloader.json"

        if model_path.exists():
            safetensors.torch.load_model(
                self.model, filename=str(model_path), strict=True, device=self.device
            )
            self.log(f"Model loaded from {model_path}.")

        if optimizer_path.exists():
            self.optimizer.load_state_dict(
                torch.load(optimizer_path, map_location=self.device, weights_only=True)
            )
        if trainer_state_path.exists():
            self.state = TrainingState.model_validate(
                load_json(trainer_state_path), strict=True
            )
        if telemetry_state_path.exists():
            self.telemetry.load_state_dict(load_json(telemetry_state_path))
        if dataloader_state_path.exists():
            self.train_dataloader.load_state_dict(load_json(dataloader_state_path))

        self.log(f"Resumed training from checkpoint: {checkpoint_dirname}")

    #
    # Logging
    #
    @local_leader_only()
    def log(self, message: str):
        """Logs a message if the process is the local process zero."""
        logger.info(message)

    @global_leader_only()
    def log_metrics(self, metrics: Dict[str, Any], step: int) -> None:
        """Logs metrics to wandb and tensorboard."""
        # Log to console and log file
        self.log(pformat(metrics))

        # Log to Weights and Biases
        if self.params.enable_wandb:
            wandb.log(metrics, step=self.state.global_step)

        # Log to tensorboard
        if self.params.enable_tensorboard and self.tensorboard_writer:
            for key, value in metrics.items():
                self.tensorboard_writer.add_scalar(key, value, self.state.global_step)

    def _init_logging(
        self,
    ) -> None:
        """Initializes logging."""
        if not is_world_process_zero():
            return

        self.log(f"Logging to {self.params.output_dir}")

        if self.params.enable_wandb:
            project_name = os.environ.get("WANDB_PROJECT", "lema")
            self.log(f"Logging to Weights and Biases project: '{project_name}'")
            wandb.init(project=project_name, name=self.params.run_name)
            wandb.watch(self.model)

        if self.params.enable_tensorboard:
            tensorboard_folder = Path(self.params.output_dir) / "tensorboard"
            self.log(f"Logging to tensorboard folder: '{tensorboard_folder}'")
            self.tensorboard_writer = tensorboard.SummaryWriter(
                log_dir=tensorboard_folder
            )
        else:
            self.tensorboard_writer = None

    #
    # Data loading
    #
    def _get_train_dataloader(self) -> StatefulDataLoader:
        """Returns the training dataloader."""
        # At this point, "auto" must be pre-resolved to `int`.
        assert isinstance(self.params.dataloader_num_workers, int)
        prefetch_factor = (
            self.params.dataloader_prefetch_factor
            if self.params.dataloader_num_workers > 0
            else None
        )

        if isinstance(self.train_dataset, Union[MapDataPipe, Dataset]):
            # Configure sampler for map datasets. If using multiple GPUs,
            # we use a DistributedSampler to make sure each worker gets a
            # different subset of the dataset.
            # In non-distributed mode, we iterate over the full dataset.
            if is_distributed():
                # TODO: OPE-219 this strategy should only be enabled for DDP
                # and FSDP with NO_SHARDING
                device_info = get_device_rank_info()

                # Distribute the dataset across all GPU workers
                # Each rank will get a subset of the dataset
                sampler = DistributedSampler(
                    self.train_dataset,
                    num_replicas=device_info.world_size,
                    rank=device_info.rank,
                    seed=self.params.seed,
                    shuffle=True,
                )
                shuffle = False
            else:
                # If not distributed, let the dataloader handle shuffling
                sampler = None
                shuffle = True
        else:
            # TODO: configure sharding for iterable datasets
            sampler = None
            shuffle = None

        # Keeping track of the sampler so we can update after each epoch
        self._sampler = sampler

        return StatefulDataLoader(
            self.train_dataset,
            batch_size=self.params.per_device_train_batch_size,
            shuffle=shuffle,
            sampler=self._sampler,
            num_workers=self.params.dataloader_num_workers,
            pin_memory=self.device_type == "cuda",
            prefetch_factor=prefetch_factor,
            pin_memory_device=self.device,
            snapshot_every_n_steps=self.params.save_steps,
        )

    def _get_eval_dataloader(self) -> DataLoader:
        """Returns the evaluation dataloader."""
        if not self.eval_dataset:
            raise ValueError("No evaluation dataset provided.")

        # At this point, "auto" must be pre-resolved to `int`.
        assert isinstance(self.params.dataloader_num_workers, int)
        return DataLoader(
            self.eval_dataset,
            batch_size=self.params.per_device_eval_batch_size,
            shuffle=False,
            num_workers=self.params.dataloader_num_workers,
        )

    def _get_total_training_steps(self) -> int:
        # TODO: handle num_epochs, len(dataset), etc
        return self.params.max_steps

    def _set_sampler_epoch(self, epoch: int) -> None:
        """Sets the current epoch on sampler, if it exists and supports it."""
        if self._sampler and hasattr(self._sampler, "set_epoch"):
            self.log(f"Setting sampler epoch to {epoch}.")
            self._sampler.set_epoch(epoch)

    #
    # Handle callbacks
    #
    def _process_callbacks(self, event: str) -> Dict[str, Any]:
        """Process callbacks.

        Extremely hacky way to handle HF callbacks.
        Just here to unblock debugging with our MfuCallback
        """
        logs = {}

        for callback in self.callbacks:
            if hasattr(callback, event):
                action = getattr(callback, event)
                action(args=self.params, state=None, control=None, logs=logs)

        return logs<|MERGE_RESOLUTION|>--- conflicted
+++ resolved
@@ -64,11 +64,9 @@
         self.eval_dataset = eval_dataset
         self.max_norm: float = args.max_grad_norm
 
-<<<<<<< HEAD
+        self.params.validate()
+
         self.state = TrainingState()
-=======
-        self.params.validate()
->>>>>>> 128946fd
 
         # TODO: OPE-216 - allow granular mixed precision training
         self.dtype = (
