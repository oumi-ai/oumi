--- conflicted
+++ resolved
@@ -65,19 +65,10 @@
         self.eval_dataset = eval_dataset
         self.max_norm: float = args.max_grad_norm
 
-<<<<<<< HEAD
-=======
         self.params.validate()
 
         self.state = TrainingState()
 
-        # TODO: OPE-216 - allow granular mixed precision training
-        self.dtype = (
-            "bfloat16"
-            if torch.cuda.is_available() and torch.cuda.is_bf16_supported()
-            else "float16"
-        )
->>>>>>> 126aecf8
         self.device_type = "cuda" if torch.cuda.is_available() else "cpu"
         # Enable mixed precision bf16/fp16 training if requested.
         # Model dtype has been verified to not be bf16/fp16 if this is the case.
