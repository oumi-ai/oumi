import dataclasses
import logging
import math
from dataclasses import dataclass, field
from enum import Enum
from typing import (
    Any,
    Dict,
    Iterator,
    List,
<<<<<<< HEAD
    Literal,
=======
>>>>>>> f4a9ebab
    Optional,
    Tuple,
    Type,
    TypeVar,
    cast,
)

import torch
import transformers
from omegaconf import MISSING, OmegaConf
from peft.utils.peft_types import TaskType
from transformers.utils import is_flash_attn_2_available

from lema.logging import logger


#
# Training Params
#
class TrainerType(Enum):
    """Enum representing the supported trainers."""

    TRL_SFT = "trl_sft"
    "Supervised fine-tuning trainer from `trl` library."

    TRL_DPO = "trl_dpo"
    "Direct preference optimization trainer from `trl` library."

    HF = "hf"
    "Generic HuggingFace trainer from `transformers` library."


class MixtureStrategy(str, Enum):
    """Enum representing the supported mixture strategies for datasets."""

    FIRST_EXHAUSTED = "first_exhausted"
    ALL_EXHAUSTED = "all_exhausted"

    def get_literal_value(self) -> Literal["first_exhausted", "all_exhausted"]:
        """Returns a literal value of the enum."""
        if self.value == MixtureStrategy.FIRST_EXHAUSTED:
            return "first_exhausted"
        elif self.value == MixtureStrategy.ALL_EXHAUSTED:
            return "all_exhausted"
        else:
            raise ValueError("Unsupported value for MixtureStrategy")


@dataclass
class TrainingParams:
    optimizer: str = "adamw_torch"
    use_peft: bool = False
    trainer_type: TrainerType = TrainerType.HF
    enable_gradient_checkpointing: bool = False
    output_dir: str = "output"
    per_device_train_batch_size: int = 8
    per_device_eval_batch_size: int = 8
    gradient_accumulation_steps: int = 1
    max_steps: int = -1
    num_train_epochs: int = 3
    save_steps: int = 100

    run_name: str = "default"

    log_level: str = "info"
    dep_log_level: str = "warning"

    enable_wandb: bool = False
    enable_tensorboard: bool = True

    logging_strategy: str = "steps"  # possible values: "steps", "epoch", "no"
    logging_dir: str = "output/runs"
    logging_steps: int = 50

    # TODO consider using this with our logger too
    logging_first_step: bool = field(
        default=False,
        metadata={"help": "Whether to log and evaluate the first global_step or not."},
    )

    learning_rate: float = 5e-05
    lr_scheduler_type: str = "cosine"  # TODO Update by enumerating *more* options
    warmup_ratio: float = 0.0

    weight_decay: float = 0.0
    adam_beta1: float = 0.9
    adam_beta2: float = 0.999
    adam_epsilon: float = 1e-08

    gradient_checkpointing_kwargs: Dict[str, Any] = field(default_factory=dict)

    fp16: bool = False  # 16-bit (mixed) precision training instead of 32-bit training
    bf16: bool = False  # Whether to use bf16 16-bit (mixed) precision training instead
    # of 32-bit training. Requires Ampere or higher NVIDIA architecture
    # or using CPU or Ascend NPU.

    # Whether to include performance metrics e.g., tokens stats
    include_performance_metrics: Optional[bool] = None

    # Whether to print model summary e.g., layer names, for informational purposes.
    log_model_summary: bool = False

    # Whether to resume training by loading first the pointed model from this folder.
    resume_from_checkpoint: Optional[str] = None

    # If True, try to find the last checkpoint in "output_dir".
    # If present, training will resume from the model/optimizer/scheduler states loaded
    # here. Otherwise (if checkpoint is not present), then training will continue
    # w/o loading any intermediate checkpoints.
    # NOTE: if `resume_from_checkpoint` is specified and contains a non-empty path,
    # then this parameter has no effect.
    try_resume_from_last_checkpoint: bool = False

    def to_hf(self):
        """Converts LeMa config to HuggingFace's TrainingArguments."""
        return transformers.TrainingArguments(
            gradient_accumulation_steps=self.gradient_accumulation_steps,
            log_level=self.dep_log_level,
            logging_dir=self.logging_dir,
            logging_nan_inf_filter=True,
            logging_steps=self.logging_steps,
            logging_strategy=self.logging_strategy,
            max_steps=self.max_steps,
            optim=self.optimizer,
            output_dir=self.output_dir,
            per_device_eval_batch_size=self.per_device_eval_batch_size,
            per_device_train_batch_size=self.per_device_train_batch_size,
            push_to_hub=False,
            report_to=self._get_hf_report_to(),
            run_name=self.run_name,
            learning_rate=self.learning_rate,
            lr_scheduler_type=self.lr_scheduler_type,
            warmup_ratio=self.warmup_ratio,
            weight_decay=self.weight_decay,
            adam_beta1=self.adam_beta1,
            adam_beta2=self.adam_beta2,
            adam_epsilon=self.adam_epsilon,
            gradient_checkpointing_kwargs=self.gradient_checkpointing_kwargs,
            include_tokens_per_second=self.include_performance_metrics,
            include_num_input_tokens_seen=self.include_performance_metrics,
            fp16=self.fp16,
            bf16=self.bf16,
            save_steps=self.save_steps,
            logging_first_step=self.logging_first_step,
            resume_from_checkpoint=self.resume_from_checkpoint,
        )

    def _get_hf_report_to(self) -> List[str]:
        """Gets the list of reporting tools enabled for the current instance.

        Returns:
            list: A list of reporting tools enabled.
                Possible values are "wandb", "tensorboard", or "none".
        """
        report_to = []
        if self.enable_wandb:
            report_to.append("wandb")
        if self.enable_tensorboard:
            report_to.append("tensorboard")
        if len(report_to) == 0:
            report_to.append("none")
        return report_to


@dataclass
class DatasetParams:
    # Parameters for `datasets.load_dataset()`
    dataset_name: str = MISSING
    dataset_config: Optional[str] = None
    split: str = "train"

    # The number of examples to sample from the dataset. Must be non-negative. Allows
    # oversampling if `sample_count` is larger than the input dataset. Defaults to None.
    sample_count: Optional[int] = None
    # The proportion of examples from this dataset relative to other datasets in the
    # mixture. If specified, all datasets must supply this value. Must be a float in
    # the range [0, 1.0]. The `mixture_proportion` for all input datasets must sum to 1.
    # Examples are sampled after the dataset has been sampled using `sample_count` if
    # specified. Defaults to None.
    mixture_proportion: Optional[float] = None

    @staticmethod
    def _default_factory_preprocessing_kwargs() -> dict:
        """Creates default param values for the data preprocessing .map function.

        Returns:
        dict: contains the default set params.
        """
        defaults = dict()
        defaults["batched"] = True  # Note the default of huggingface is False.
        return defaults

    preprocessing_function_name: Optional[str] = None
    preprocessing_function_kwargs: Dict[str, Any] = field(
        default_factory=_default_factory_preprocessing_kwargs
    )

    def __post_init__(self):
        """Verifies params."""
        if self.sample_count is not None:
            if self.sample_count < 0:
                raise ValueError("`sample_count` must be greater than 0.")
        if self.mixture_proportion is not None:
            if self.mixture_proportion < 0:
                raise ValueError("`mixture_proportion` must be greater than 0.")
            if self.mixture_proportion > 1:
                raise ValueError("`mixture_proportion` must not be greater than 1.0 .")


@dataclass
class DataParams:
    # The input datasets used for training. This will later be split into train, test,
    # and validation.
    datasets: List[DatasetParams] = field(default_factory=list)
    # Whether to pack the text into constant-length chunks,
    # each the size of the model's max input length.
    # This will stream the dataset, and tokenize on the fly
    # if the dataset isn't already tokenized (i.e. has an `input_ids` column).
    # Requires `stream` to be set to True.
    pack: bool = False
    stream: bool = False
    # The dataset column name containing the text to train on. Required for SFTTrainer.
    # If specified, all datasets must contain a column with this name.
    text_col: Optional[str] = None
    trainer_kwargs: Dict[str, Any] = field(default_factory=dict)
    mixture_strategy: str = field(
        default=MixtureStrategy.FIRST_EXHAUSTED.value,
        metadata={
            "help": "The mixture strategy to use when multiple datasets are "
            f"provided. `{MixtureStrategy.FIRST_EXHAUSTED.value}` will sample from all "
            "datasets until exactly one dataset is completely represented in the "
            f"mixture. `{MixtureStrategy.ALL_EXHAUSTED.value}` will sample from all "
            "datasets until every dataset is completely represented in the "
            f"mixture. Note that `{MixtureStrategy.ALL_EXHAUSTED.value}` may result in "
            "significant oversampling. Defaults to "
            f"`{MixtureStrategy.FIRST_EXHAUSTED.value}`."
        },
    )

    def __post_init__(self):
        """Verifies params."""
        if self.pack:
            if not self.text_col:
                raise ValueError("`text_col` must be specified if `pack` is enabled.")
            if not self.stream:
                raise ValueError("`stream` must be enabled if `pack` is enabled.")
        if any([dataset.mixture_proportion is not None for dataset in self.datasets]):
            if not all(
                [dataset.mixture_proportion is not None for dataset in self.datasets]
            ):
                raise ValueError(
                    "If `mixture_proportion` is specified it must be "
                    " specified for all datasets"
                )
            mixSum = sum(
                filter(None, [dataset.mixture_proportion for dataset in self.datasets])
            )
            if not math.isclose(mixSum, 1.0):
                raise ValueError(
                    "The sum of `mixture_proportion` must be 1.0. "
                    f"The current sum is {mixSum} ."
                )
            if not self.text_col:
                raise ValueError("`text_col` must be specified if `pack` is enabled.")
        if (
            self.mixture_strategy != MixtureStrategy.ALL_EXHAUSTED
            and self.mixture_strategy != MixtureStrategy.FIRST_EXHAUSTED
        ):
            raise ValueError(
                "`mixture_strategy` must be one of "
                f'["{MixtureStrategy.FIRST_EXHAUSTED.value}", '
                f'"{MixtureStrategy.ALL_EXHAUSTED.value}"].'
            )


@dataclass
class ModelParams:
    model_name: str = MISSING
    adapter_model: Optional[str] = None
    tokenizer_name: Optional[str] = None
    model_max_length: Optional[int] = None
    trust_remote_code: bool = False
    torch_dtype_str: str = "float32"
    chat_template: Optional[str] = None
    attn_implementation: Optional[str] = None

    def torch_dtype(self):
        """Converts string dtype to torch.dtype."""
        if self.torch_dtype_str in ["f64", "float64", "double"]:
            return torch.float64
        elif self.torch_dtype_str in ["f32", "float32", "float"]:
            return torch.float32
        elif self.torch_dtype_str in ["bf16", "bfloat16"]:
            return torch.bfloat16
        elif self.torch_dtype_str in ["f16", "float16", "half"]:
            return torch.float16
        else:
            raise ValueError(f"Unsupported data type: {self.torch_dtype_str}")

    def __post_init__(self):
        """Verifies params."""
        # check if flash-attention-2 is requested and supported
        if (self.attn_implementation == "flash_attention_2") and (
            not is_flash_attn_2_available()
        ):
            raise ValueError(
                "Flash attention 2 was requested but it is not "
                "supported. Confirm that your hardware is compatible and then "
                "consider installing it: pip install -U flash-attn --no-build-isolation"
            )

        # check if flash-attention-2 is requested with half-precision
        if (self.attn_implementation == "flash_attention_2") and (
            self.torch_dtype() not in [torch.bfloat16, torch.float16]
        ):
            logger.warning(
                "Cannot use flash_attention_2 with a full-precision "
                f"({self.torch_dtype()}) model. Ignoring request for using "
                "flash_attention_2 by setting attn_implementation system's default."
            )
            self.attn_implementation = None

    @property
    def should_use_flash_attention_2(self) -> bool:
        """Checks if flash-attention-2 was requested.

        Note: Flash attention 2 paper https://arxiv.org/abs/2307.08691
        TODO add flash-attention-2 in optional dependecies if we want to
        use it frequently (.toml).
        """
        return self.attn_implementation == "flash_attention_2"


@dataclass
class PeftParams:
    # Lora Params
    lora_r: int = field(
        default=16,
        metadata={"help": "LoRA R value."},
    )
    lora_alpha: int = field(
        default=16,
        metadata={"help": "LoRA alpha."},
    )
    lora_dropout: float = field(
        default=0.05,
        metadata={"help": "LoRA dropout."},
    )
    lora_target_modules: Optional[List[str]] = field(
        default=None,
        metadata={"help": "LoRA target modules."},
    )
    lora_modules_to_save: Optional[List[str]] = field(
        default=None,
        metadata={"help": "Model layers to unfreeze and train."},
    )
    lora_bias: str = field(
        default="none",
        metadata={
            "help": (
                "Bias type for Lora. Can be 'none', 'all' or 'lora_only'. "
                "If 'all' or 'lora_only', the corresponding biases will "
                "be updated during training. Be aware that this means that, "
                "even when disabling the adapters, the model will not "
                "produce the same output as the base model would have "
                "without adaptation."
                "NOTE: see: "
                "https://github.com/huggingface/peft/blob/main/src/peft/tuners/lora/config.py"
                "for more details."
            )
        },
    )

    lora_task_type: TaskType = TaskType.CAUSAL_LM

    # Q-Lora Params
    q_lora: bool = field(default=False, metadata={"help": "Use model quantization."})
    q_lora_bits: int = field(
        default=4, metadata={"help": "Quantization (precision) bits."}
    )
    # FIXME the names below use the bnb short for bits-and bytes
    # If we consider wrapping more quantization libraries a better
    # naming convention should be applied.
    bnb_4bit_quant_type: str = field(
        default="fp4", metadata={"help": "4-bit quantization type (fp4 or nf4)."}
    )
    use_bnb_nested_quant: bool = field(
        default=False, metadata={"help": "Use nested quantization."}
    )
    bnb_4bit_quant_storage: str = field(
        default="uint8",
        metadata={"help": "Storage type to pack the quanitzed 4-bit prarams."},
    )

    def __iter__(self) -> Iterator[Tuple[str, Any]]:
        """An iterator over field names and values."""
        for param in dataclasses.fields(self):
            yield param.name, getattr(self, param.name)


#
# Configs
#
T = TypeVar("T", bound="BaseConfig")


@dataclass
class BaseConfig:
    def to_yaml(self, config_path: str) -> None:
        """Saves the configuration to a YAML file."""
        OmegaConf.save(config=self, f=config_path)

    @classmethod
    def from_yaml(cls: Type[T], config_path: str) -> T:
        """Loads a configuration from a YAML file.

        Args:
            config_path: The path to the YAML file.

        Returns:
            BaseConfig: The merged configuration object.
        """
        schema = OmegaConf.structured(cls)
        file_config = OmegaConf.load(config_path)
        config = OmegaConf.to_object(OmegaConf.merge(schema, file_config))
        if not isinstance(config, cls):
            raise TypeError(f"config is not {cls}")
        return cast(cls, config)

    @classmethod
    def from_yaml_and_arg_list(
        cls: Type[T],
        config_path: Optional[str],
        arg_list: List[str],
        logger: Optional[logging.Logger] = None,
    ) -> T:
        """Loads a configuration from various sources.

        If both YAML and arguments list are provided, then
        parameters specified in `arg_list` have higher precedence.

        Args:
            config_path: The path to the YAML file.
            arg_list: Command line arguments list.
            logger: (optional) Logger.

        Returns:
            BaseConfig: The merged configuration object.
        """
        # Start with an empty typed config. This forces OmegaConf to validate
        # that all other configs are of this structured type as well.
        all_configs = [OmegaConf.structured(cls)]

        # Override with configuration file if provided.
        if config_path is not None:
            all_configs.append(cls.from_yaml(config_path))

        # Override with CLI arguments.
        all_configs.append(OmegaConf.from_cli(arg_list))
        try:
            # Merge and validate configs
            config = OmegaConf.merge(*all_configs)
        except Exception:
            if logger:
                logger.exception(f"Failed to merge Omega configs: {all_configs}")
            raise

        config = OmegaConf.to_object(config)
        if not isinstance(config, cls):
            raise TypeError(f"config {type(config)} is not {type(cls)}")

        return cast(cls, config)


@dataclass
class TrainingConfig(BaseConfig):
    data: DataParams = field(default_factory=DataParams)
    model: ModelParams = field(default_factory=ModelParams)
    training: TrainingParams = field(default_factory=TrainingParams)
    peft: PeftParams = field(default_factory=PeftParams)

    def __post_init__(self):
        """Verifies/populates params."""
        if self.training.trainer_type == TrainerType.TRL_SFT:
            if not self.data.text_col:
                raise ValueError("`text_col` must be specified for TRL_SFT Trainer.")

            # Set `dataset_text_field` in `trainer_kwargs` since it's requried for
            # `SFTTrainer`, and warn users if their value will be overridden.
            existing_dataset_text_field = self.data.trainer_kwargs.get(
                "dataset_text_field"
            )
            if (existing_dataset_text_field is not None) and (
                existing_dataset_text_field != self.data.text_col
            ):
                logger.warning(
                    "Overriding existing `dataset_text_field` value "
                    f"'{existing_dataset_text_field}' with '{self.data.text_col}'"
                )
            self.data.trainer_kwargs["dataset_text_field"] = self.data.text_col

        if self.model.model_max_length and self.model.model_max_length > 0:
            max_seq_length_value = int(self.model.model_max_length)
            max_seq_length_key = None
            if self.training.trainer_type == TrainerType.TRL_SFT:
                max_seq_length_key = "max_seq_length"
            elif self.training.trainer_type == TrainerType.TRL_DPO:
                max_seq_length_key = "max_length"
                # TODO: DPOTrainer also defines "max_prompt_length" and
                # "max_target_length". How to handle them?
            else:
                logger.warning(
                    f"Ignored model.model_max_length={max_seq_length_value} config "
                    f"parameter for trainer {self.training.trainer_type}."
                )

            if max_seq_length_key:
                existing_max_seq_length = self.data.trainer_kwargs.get(
                    max_seq_length_key
                )
                if (existing_max_seq_length is not None) and (
                    existing_max_seq_length != max_seq_length_value
                ):
                    logger.warning(
                        f"Overriding existing '{max_seq_length_key}' value "
                        f"'{existing_max_seq_length}' with '{max_seq_length_value}'"
                    )
                self.data.trainer_kwargs[max_seq_length_key] = max_seq_length_value


@dataclass
class GenerationConfig(BaseConfig):
    # TODO: Add more parameters to control text generation.
    max_new_tokens: int = 256


@dataclass
class InferenceConfig(BaseConfig):
    model: ModelParams = field(default_factory=ModelParams)
    generation: GenerationConfig = field(default_factory=GenerationConfig)


@dataclass
class EvaluationConfig(BaseConfig):
    data: DataParams = field(default_factory=DataParams)
    model: ModelParams = field(default_factory=ModelParams)
    generation: GenerationConfig = field(default_factory=GenerationConfig)
    batch_size: int = 8<|MERGE_RESOLUTION|>--- conflicted
+++ resolved
@@ -8,10 +8,7 @@
     Dict,
     Iterator,
     List,
-<<<<<<< HEAD
     Literal,
-=======
->>>>>>> f4a9ebab
     Optional,
     Tuple,
     Type,
@@ -254,8 +251,26 @@
     def __post_init__(self):
         """Verifies params."""
         if self.pack:
+            if not self.stream:
+                raise ValueError("`stream` must be enabled if `pack` is enabled.")
             if not self.text_col:
                 raise ValueError("`text_col` must be specified if `pack` is enabled.")
+        if any([dataset.mixture_proportion is not None for dataset in self.datasets]):
+            if not all(
+                [dataset.mixture_proportion is not None for dataset in self.datasets]
+            ):
+                raise ValueError(
+                    "If `mixture_proportion` is specified it must be "
+                    " specified for all datasets"
+                )
+            mixSum = sum(
+                filter(None, [dataset.mixture_proportion for dataset in self.datasets])
+            )
+            if not math.isclose(mixSum, 1.0):
+                raise ValueError(
+                    "The sum of `mixture_proportion` must be 1.0. "
+                    f"The current sum is {mixSum} ."
+                )
             if not self.stream:
                 raise ValueError("`stream` must be enabled if `pack` is enabled.")
         if any([dataset.mixture_proportion is not None for dataset in self.datasets]):
@@ -274,8 +289,6 @@
                     "The sum of `mixture_proportion` must be 1.0. "
                     f"The current sum is {mixSum} ."
                 )
-            if not self.text_col:
-                raise ValueError("`text_col` must be specified if `pack` is enabled.")
         if (
             self.mixture_strategy != MixtureStrategy.ALL_EXHAUSTED
             and self.mixture_strategy != MixtureStrategy.FIRST_EXHAUSTED
