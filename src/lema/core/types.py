--- conflicted
+++ resolved
@@ -3,11 +3,18 @@
 import math
 from dataclasses import dataclass, field
 from enum import Enum
-<<<<<<< HEAD
-from typing import Any, Dict, List, Literal, Optional, Type, TypeVar, cast
-=======
-from typing import Any, Dict, Iterator, List, Optional, Tuple, Type, TypeVar, cast
->>>>>>> 05336d18
+from typing import (
+    Any,
+    Dict,
+    Iterator,
+    List,
+    Literal,
+    Optional,
+    Tuple,
+    Type,
+    TypeVar,
+    cast,
+)
 
 import torch
 import transformers
