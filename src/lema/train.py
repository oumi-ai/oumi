import argparse
from typing import Callable, Optional

from transformers.trainer_utils import get_last_checkpoint

from lema.builders import (
    build_dataset,
    build_model,
    build_peft_model,
    build_tokenizer,
    build_trainer,
)
from lema.core.types import DatasetSplit, TrainingConfig
from lema.core.types.base_trainer import BaseTrainer
from lema.logging import logger
from lema.utils.debugging_utils import log_nvidia_gpu_memory_utilization
from lema.utils.torch_utils import (
    device_cleanup,
    limit_per_process_memory,
    log_devices_info,
    log_model_summary,
    log_versioning_info,
)


def parse_cli():
    """Parses command line arguments and returns the configuration filename."""
    parser = argparse.ArgumentParser()
    parser.add_argument(
        "-c", "--config", default=None, help="Path to the configuration file"
    )
    parser.add_argument(
        "-v",
        "--verbose",
        action="store_true",
    )
    args, unknown = parser.parse_known_args()
    return args.config, args.verbose, unknown


def main() -> None:
    """Main entry point for training LeMa.

    Training arguments are fetched from the following sources, ordered by
    decreasing priority:
    1. [Optional] Arguments provided as CLI arguments, in dotfile format
    2. [Optional] Arguments provided in a yaml config file
    3. Default arguments values defined in the data class
    """
    # Load configuration
    config_path, _verbose, arg_list = parse_cli()  # TODO: keep or not unused var

    limit_per_process_memory()
    device_cleanup()

    config: TrainingConfig = TrainingConfig.from_yaml_and_arg_list(
        config_path, arg_list, logger=logger
    )

    # Run training
    train(config)

    device_cleanup()


def _find_checkpoint_to_resume_from(
    resume_from_checkpoint: Optional[str],
    try_resume_from_last_checkpoint: bool,
    output_dir: str,
) -> Optional[str]:
    """Finds and returns the last checkpoint path to be passed to Trainer."""
    checkpoint_path = None
    if resume_from_checkpoint:
        checkpoint_path = resume_from_checkpoint
    elif try_resume_from_last_checkpoint:
        checkpoint_path = get_last_checkpoint(output_dir)
        if not checkpoint_path:
            logger.warning(f"No checkpoints found under {output_dir}")

    if checkpoint_path:
        logger.info(f"Resuming training from checkpoint: {checkpoint_path}")
        return checkpoint_path
    return None


def train(config: TrainingConfig, **kwargs) -> None:
    """Trains a model using the provided configuration."""
    log_versioning_info()
    log_devices_info()

    # Initialize model and tokenizer
    tokenizer = build_tokenizer(config.model)

    # Are we supporting PEFT?
    use_peft = config.training.use_peft and config.peft

    # Build model.
    model = build_model(
        model_params=config.model,
        peft_params=config.peft if use_peft else None,
        *kwargs,
    )

    if use_peft:
        model = build_peft_model(
            model, config.training.enable_gradient_checkpointing, config.peft
        )

    if config.training.log_model_summary:
        log_model_summary(model)

    # Enable gradient checkpointing
    if config.training.enable_gradient_checkpointing:
        model.gradient_checkpointing_enable(
            config.training.gradient_checkpointing_kwargs
        )

    # Load/preprocess train data
    train_dataset = build_dataset(config, tokenizer, DatasetSplit.TRAIN)

    # Optionally, also load/preprocess validation data
    if config.training.should_do_eval:
        eval_dataset = build_dataset(config, tokenizer, DatasetSplit.VALIDATION)

    eval_dataset = None
    if len(config.data.get_split(DatasetSplit.VALIDATION).datasets) != 0:
        eval_dataset = build_dataset(config, tokenizer, DatasetSplit.VALIDATION)

    # Train model
    create_trainer_fn: Callable[..., BaseTrainer] = build_trainer(
        config.training.trainer_type
    )

    trainer = create_trainer_fn(
        model=model,
        tokenizer=tokenizer,
        args=config.training.to_hf(),
<<<<<<< HEAD
        train_dataset=train_dataset,
        eval_dataset=eval_dataset if config.training.should_do_eval else None,
=======
        train_dataset=dataset,
        eval_dataset=eval_dataset,
>>>>>>> 42c8cdb6
        **config.training.trainer_kwargs,
    )

    logger.info("Max Memory Usage Before Training: ")
    log_nvidia_gpu_memory_utilization()

    logger.info("Starting training...")
    trainer.train(
        resume_from_checkpoint=(
            _find_checkpoint_to_resume_from(
                config.training.resume_from_checkpoint,
                config.training.try_resume_from_last_checkpoint,
                config.training.output_dir,
            )
        )
    )
    logger.info("Training is Complete.")

    logger.info("Max Memory Usage Before Training: ")
    log_nvidia_gpu_memory_utilization()

    # Save final checkpoint & training state
    # FIXME: add conditional saving logic for multi-node runs.
    trainer.save_state()
    trainer.save_model(config=config)


if __name__ == "__main__":
    main()<|MERGE_RESOLUTION|>--- conflicted
+++ resolved
@@ -119,11 +119,8 @@
     train_dataset = build_dataset(config, tokenizer, DatasetSplit.TRAIN)
 
     # Optionally, also load/preprocess validation data
+    eval_dataset = None
     if config.training.should_do_eval:
-        eval_dataset = build_dataset(config, tokenizer, DatasetSplit.VALIDATION)
-
-    eval_dataset = None
-    if len(config.data.get_split(DatasetSplit.VALIDATION).datasets) != 0:
         eval_dataset = build_dataset(config, tokenizer, DatasetSplit.VALIDATION)
 
     # Train model
@@ -135,13 +132,8 @@
         model=model,
         tokenizer=tokenizer,
         args=config.training.to_hf(),
-<<<<<<< HEAD
-        train_dataset=train_dataset,
-        eval_dataset=eval_dataset if config.training.should_do_eval else None,
-=======
         train_dataset=dataset,
         eval_dataset=eval_dataset,
->>>>>>> 42c8cdb6
         **config.training.trainer_kwargs,
     )
 
