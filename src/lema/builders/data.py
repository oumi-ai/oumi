--- conflicted
+++ resolved
@@ -1,7 +1,4 @@
-<<<<<<< HEAD
-=======
 import copy
->>>>>>> e95e68c8
 import warnings
 from typing import Callable, List, Optional, Sequence, TypeVar, Union, cast
 
@@ -193,14 +190,10 @@
         return cast(DatasetType, dataset.take(dataset_params.sample_count))
     # Oversample the dataset.
     oversampling_copies = int(dataset_params.sample_count // dataset.num_rows)
-<<<<<<< HEAD
-    dataset_list = [cast(datasets.Dataset, dataset) for _ in range(oversampling_copies)]
-=======
     dataset_list = [
         cast(datasets.Dataset, copy.deepcopy(dataset))
         for _ in range(oversampling_copies)
     ]
->>>>>>> e95e68c8
     remaining_rows = dataset_params.sample_count % dataset.num_rows
     if remaining_rows > 0:
         sampled_dataset = cast(datasets.Dataset, dataset)
