from typing import Callable, Union

import transformers
from datasets import (
    Dataset,
    DatasetDict,
    IterableDataset,
    IterableDatasetDict,
    load_dataset,
)

from lema.core.types import DataParams
from lema.datasets.alpaca import alpaca_preprocessing_fn  # TODO: pull from registry
from lema.datasets.trl_dpo_preprocessor import trl_dpo_chat_preprocessor_fn
from lema.datasets.ultrachat_200k import trl_sft_ultrachat_200k_preprocessor_fn


def build_prompt_generation_fn(
    function_name: str, tokenizer: transformers.PreTrainedTokenizerBase
) -> Callable:
    """Build a prompt generation function.

    Args:
        function_name (str): The name of the prompt generation function.
        tokenizer: The tokenizer object used for tokenization.

    Returns:
        The prompt generation function corresponding to the given function_name.

    Raises:
        ValueError: If the function_name is unknown.
    """
    # TODO: this should be pulled from registry
    if function_name == "alpaca":
        return alpaca_preprocessing_fn(tokenizer)
    elif function_name == "trl_sft_ultrachat_200k":
        return trl_sft_ultrachat_200k_preprocessor_fn(tokenizer)
    elif function_name == "trl_dpo":
        return trl_dpo_chat_preprocessor_fn(tokenizer)

    raise ValueError(f"Unknown prompt generation function: {function_name}")


def build_dataset(
    dataset_config: DataParams,
    tokenizer: transformers.PreTrainedTokenizerBase,
    **kwargs,
) -> Union[DatasetDict, Dataset, IterableDatasetDict, IterableDataset]:
    """Build a dataset for training.

    Args:
        dataset_config: The configuration object of the dataset.
        tokenizer: The tokenizer object to use for preprocessing.
<<<<<<< HEAD
        kwargs: Additional keyword arguments.
=======
        kwargs: Keyword arguments.
>>>>>>> 6c17adc6

    Returns:
        dataset: The built dataset for training.
    """
    # TODO: should return all splits
    dataset = load_dataset(
        dataset_config.dataset_name,
        name=dataset_config.dataset_config,
        streaming=dataset_config.streaming,
        split=dataset_config.split,
    )

    if dataset_config.preprocessing_function_name:
        preprocessing_fn = build_prompt_generation_fn(
            dataset_config.preprocessing_function_name, tokenizer
        )

        dataset = dataset.map(
            preprocessing_fn, **dataset_config.preprocessing_function_kwargs
        )

    return dataset<|MERGE_RESOLUTION|>--- conflicted
+++ resolved
@@ -51,11 +51,7 @@
     Args:
         dataset_config: The configuration object of the dataset.
         tokenizer: The tokenizer object to use for preprocessing.
-<<<<<<< HEAD
-        kwargs: Additional keyword arguments.
-=======
         kwargs: Keyword arguments.
->>>>>>> 6c17adc6
 
     Returns:
         dataset: The built dataset for training.
