from typing import Callable, Union

import transformers
from datasets import (
    Dataset,
    DatasetDict,
    IterableDataset,
    IterableDatasetDict,
    load_dataset,
)

from lema.core.types import DataParams
from lema.datasets.alpaca import alpaca_preprocessing_fn  # TODO: pull from registry
from lema.datasets.trl_dpo_preprocessor import trl_dpo_chat_preprocessor_fn
from lema.datasets.ultrachat_200k import trl_sft_ultrachat_200k_preprocessor_fn


def build_prompt_generation_fn(
    function_name: str, tokenizer: transformers.PreTrainedTokenizerBase
) -> Callable:
    """Build a prompt generation function.

    Args:
        function_name (str): The name of the prompt generation function.
        tokenizer: The tokenizer object used for tokenization.

    Returns:
        The prompt generation function corresponding to the given function_name.

    Raises:
        ValueError: If the function_name is unknown.
    """
    # TODO: this should be pulled from registry
    if function_name == "alpaca":
        return alpaca_preprocessing_fn(tokenizer)
    elif function_name == "trl_sft_ultrachat_200k":
        return trl_sft_ultrachat_200k_preprocessor_fn(tokenizer)
    elif function_name == "trl_dpo":
        return trl_dpo_chat_preprocessor_fn(tokenizer)

    raise ValueError(f"Unknown prompt generation function: {function_name}")


def build_dataset(
    dataset_config: DataParams,
    tokenizer: transformers.PreTrainedTokenizerBase,
<<<<<<< HEAD
) -> Dataset:
=======
    **kwargs,
) -> Union[DatasetDict, Dataset, IterableDatasetDict, IterableDataset]:
>>>>>>> 66794fc4
    """Build a dataset for training.

    Args:
        dataset_config: The configuration object of the dataset.
        tokenizer: The tokenizer object to use for preprocessing.

    Returns:
        dataset: The built dataset for training.
    """
    # TODO: should return all splits
    dataset = load_dataset(dataset_config.dataset_name, split=dataset_config.split)

    if dataset_config.preprocessing_function_name:
        preprocessing_fn = build_prompt_generation_fn(
            dataset_config.preprocessing_function_name, tokenizer
        )

        dataset = dataset.map(
            preprocessing_fn, **dataset_config.preprocessing_function_kwargs
        )

    return dataset<|MERGE_RESOLUTION|>--- conflicted
+++ resolved
@@ -44,12 +44,8 @@
 def build_dataset(
     dataset_config: DataParams,
     tokenizer: transformers.PreTrainedTokenizerBase,
-<<<<<<< HEAD
-) -> Dataset:
-=======
     **kwargs,
 ) -> Union[DatasetDict, Dataset, IterableDatasetDict, IterableDataset]:
->>>>>>> 66794fc4
     """Build a dataset for training.
 
     Args:
