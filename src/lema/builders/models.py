import os.path as osp
from typing import Optional, Union, cast

import torch
import torch.nn as nn
import transformers
from peft import LoraConfig, PeftModel, get_peft_model, prepare_model_for_kbit_training
from transformers import BitsAndBytesConfig

from lema.core.distributed import get_device_rank_info
from lema.core.registry import REGISTRY, RegistryType
from lema.core.types import ModelParams, PeftParams
from lema.utils.logging import logger
<<<<<<< HEAD
=======


def _disable_dropout(hf_config: transformers.AutoConfig) -> None:
    """Detects dropout probabilities in config and sets them to 0.0.

    This essentially removes the dropout layer, which can aid the compiled model's
    speed. Dropout is normally not used for LLM training, and also hinders the
    effectiveness of model compilation. We assume any attribute with "drop" in the name
    and a float value is a dropout param. For example, this includes `attn_pdrop` and
    `summary_first_dropout` for GPT2.

    Args:
        hf_config: The HuggingFace model config.
    """
    drop_attrs = []
    for k, v in vars(hf_config).items():
        if "drop" in k and isinstance(v, float):
            setattr(hf_config, k, 0.0)
            drop_attrs.append(k)
    logger.info(
        f"Found these dropout attributes and set their values to 0.0: {drop_attrs}"
    )
>>>>>>> 6279f8d5


def build_model(
    model_params: ModelParams,
    peft_params: Optional[PeftParams] = None,
    enable_dp: Optional[bool] = False,
    **kwargs,
) -> nn.Module:
    """Builds and returns a model based on the provided LeMa configuration.

    Args:
        model_params: The configuration object containing the model parameters.
        peft_params: The configuration object containing the peft parameters.
        enable_dp: Enable DataParallel (DP) execution if multiple GPUs are available.
        kwargs (dict, optional): Additional keyword arguments for model loading.

    Returns:
        model: The built model.
    """
    if REGISTRY.contains(name=model_params.model_name, type=RegistryType.MODEL):
        model = build_lema_model(
            model_params=model_params,
            peft_params=peft_params,
            *kwargs,
        )
    else:
        model = build_huggingface_model(
            model_params=model_params,
            peft_params=peft_params,
            *kwargs,
        )

    if enable_dp and torch.cuda.is_available() and torch.cuda.device_count() > 1:
        logger.info(f"Building model for {torch.cuda.device_count()} GPUs.")
        model = torch.nn.DataParallel(model)
    elif enable_dp and torch.backends.mps.is_available():
        logger.warning("DP requested, but NOT possible with `mps` backend.")

    if model_params.compile:
        # The output type of torch.compile is Callable, but when I test it it's of type
        # nn.Module. We cast it so that this function can have a useful return type.
        model = cast(nn.Module, torch.compile(model))
        logger.info("Enabled model compilation.")

    return model


def build_lema_model(
    model_params: ModelParams,
    peft_params: Optional[PeftParams] = None,
    **kwargs,
) -> nn.Module:
    """Builds a custom model from our LeMa registry."""
    model_class = REGISTRY[model_params.model_name, RegistryType.MODEL]
    model = model_class(**model_params.model_kwargs)

    if model_params.load_pretrained_weights:
        raise NotImplementedError

    if peft_params and peft_params.q_lora:
        raise NotImplementedError

    if model_params.adapter_model is not None:
        raise NotImplementedError

    return model


def build_huggingface_model(
    model_params: ModelParams,
    peft_params: Optional[PeftParams] = None,
    **kwargs,
) -> nn.Module:
    """Downloads and builds the model from the HuggingFace Hub."""
    device_map = model_params.device_map
    device_rank_info = get_device_rank_info()

    # "auto" is not compatible with distributed training.
    if device_map == "auto" and device_rank_info.world_size > 1:
        logger.info(
            f"Building model for distributed training "
            f"(world_size: {device_rank_info.world_size})..."
        )
        device_map = f"cuda:{device_rank_info.local_rank}"
    logger.info(
        f"Building model using device_map: {device_map} ({device_rank_info})..."
    )

    hf_config = transformers.AutoConfig.from_pretrained(
        model_params.model_name,
        trust_remote_code=model_params.trust_remote_code,
        flash_attention_2=model_params.should_use_flash_attention_2,
    )

    # (Experimental) Detects dropout probabilities in config and sets them to 0.0.
    if model_params.model_kwargs.get("disable_dropout"):
        _disable_dropout(hf_config)
        del model_params.model_kwargs["disable_dropout"]

    if peft_params and peft_params.q_lora:
        # TODO confirm bnb_4bit_compute_dtype must be model_params.torch_dtype always
        quantization_config = BitsAndBytesConfig(
            load_in_4bit=peft_params.q_lora_bits == 4,
            load_in_8bit=peft_params.q_lora_bits == 8,
            bnb_4bit_compute_dtype=model_params.torch_dtype(),
            bnb_4bit_quant_type=peft_params.bnb_4bit_quant_type,
            bnb_4bit_use_double_quant=peft_params.use_bnb_nested_quant,
            bnb_4bit_quant_storage=peft_params.bnb_4bit_quant_storage,
        )
    else:
        quantization_config = None

    # Both functions instantiate a model from the config, but the main difference is
    # `load_pretrained_weights` also loads the weights, and `from_config` initializes
    # the weights from scratch based on the params in the config and the model class.
    if model_params.load_pretrained_weights:
        model = transformers.AutoModelForCausalLM.from_pretrained(
            config=hf_config,
            torch_dtype=model_params.torch_dtype(),
            device_map=device_map,
            pretrained_model_name_or_path=model_params.model_name,
            trust_remote_code=model_params.trust_remote_code,
            quantization_config=quantization_config,
            **kwargs,
        )
    else:
        # TODO: What about device_map and quantization_config params?
        model = transformers.AutoModelForCausalLM.from_config(
            config=hf_config,
            torch_dtype=model_params.torch_dtype(),
            trust_remote_code=model_params.trust_remote_code,
            **kwargs,
        )

    # Load pretrained PEFT adapters
    if model_params.adapter_model is not None:
        model = PeftModel.from_pretrained(model, model_params.adapter_model)

    return model


def build_tokenizer(
    model_params: ModelParams, **kwargs
) -> Union[transformers.PreTrainedTokenizer, transformers.PreTrainedTokenizerFast]:
    """Builds and returns a tokenizer based on the provided LeMa configuration.

    Args:
        model_params (ModelParams): The configuration object containing
            the model parameters.
        **kwargs: Additional keyword arguments for tokenizer loading.

    Returns:
        tokenizer: The tokenizer object built from the configuration.
    """
    # Identify the tokenizer we need to leverage for this model.
    if model_params.tokenizer_name:
        tokenizer_name = model_params.tokenizer_name
    else:
        # If no specific tokenizer is defined, fall back to model's default.
        tokenizer_name = model_params.model_name

    # Download and build the tokenizer from the HuggingFace Hub.
    tokenizer = transformers.AutoTokenizer.from_pretrained(
        tokenizer_name,
        trust_remote_code=model_params.trust_remote_code,
        **kwargs,
    )

    if tokenizer.pad_token is None:
        # Set pad token to eos token if not already set
        # Older models may not have pad token set
        logger.warning("<pad> token not found: setting <pad> with <eos>.")
        tokenizer.pad_token = tokenizer.eos_token

    if model_params.model_max_length:
        tokenizer.model_max_length = model_params.model_max_length

    if model_params.chat_template:
        tokenizer.chat_template = build_chat_template(model_params.chat_template)

    return tokenizer


def build_peft_model(
    base_model, use_gradient_checkpointing: bool, peft_params: PeftParams
):
    """Builds a PEFT model based on the given base model and params.

    Args:
        base_model: The base model to build the PEFT model on.
        use_gradient_checkpointing: Enable/disable gradient checkpointing.
        peft_params: The desired params for LORA.

    Returns:
        The built PEFT model.
    """
    lora_config = LoraConfig(
        r=peft_params.lora_r,
        lora_alpha=peft_params.lora_alpha,
        lora_dropout=peft_params.lora_dropout,
        target_modules=peft_params.lora_target_modules,
        modules_to_save=peft_params.lora_modules_to_save,
        bias=peft_params.lora_bias,  # type: ignore
        task_type=peft_params.lora_task_type,
    )

    if peft_params.q_lora:
        model = prepare_model_for_kbit_training(
            model=base_model,
            use_gradient_checkpointing=use_gradient_checkpointing,
        )
    else:
        model = base_model

    model = get_peft_model(model, lora_config)

    return model


def build_chat_template(template_name: str) -> str:
    """Builds a chat template based on code name.

    NOTE: (internal) This registry is experimental and will be formatted
    better once we have explored chat-template uses/cases (e.g., enumerate,
    use .ninja files like them https://github.com/chujiezheng/chat_templates/tree/main
    , etc.)

    Args:
        template_name (str): the code name describing the chat-template.

    Raises:
        NotImplementedError: if the requested code name does not exist
        in the registry.

    Returns:
        str: a ninja-based chat-template.
    """
    lema_top_dir = osp.dirname(osp.dirname(osp.abspath(__file__)))
    chat_template_directory = osp.join(lema_top_dir, "datasets/chat_templates")

    if template_name.lower() == "zephyr":
        chat_template_file = osp.join(chat_template_directory, "zephyr.jinja")
        with open(chat_template_file) as in_file:
            chat_template = in_file.read()
        chat_template = chat_template.replace("    ", "").replace("\n", "")
        return chat_template
    else:
        raise NotImplementedError(
            "Currently only *experimental* template for Zephyr has been added."
        )<|MERGE_RESOLUTION|>--- conflicted
+++ resolved
@@ -11,8 +11,6 @@
 from lema.core.registry import REGISTRY, RegistryType
 from lema.core.types import ModelParams, PeftParams
 from lema.utils.logging import logger
-<<<<<<< HEAD
-=======
 
 
 def _disable_dropout(hf_config: transformers.AutoConfig) -> None:
@@ -35,7 +33,6 @@
     logger.info(
         f"Found these dropout attributes and set their values to 0.0: {drop_attrs}"
     )
->>>>>>> 6279f8d5
 
 
 def build_model(
