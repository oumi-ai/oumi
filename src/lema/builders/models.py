--- conflicted
+++ resolved
@@ -13,9 +13,6 @@
 from lema.utils.logging import logger
 
 
-<<<<<<< HEAD
-@local_leader_first()
-=======
 def _disable_dropout(hf_config: transformers.AutoConfig) -> None:
     """Detects dropout probabilities in config and sets them to 0.0.
 
@@ -38,7 +35,7 @@
     )
 
 
->>>>>>> 2f0bcbbc
+@local_leader_first()
 def build_model(
     model_params: ModelParams,
     peft_params: Optional[PeftParams] = None,
