--- conflicted
+++ resolved
@@ -29,20 +29,12 @@
     Returns:
         model: The built model.
     """
-<<<<<<< HEAD
-    custom_model_in_registry = REGISTRY.get_model(
-        name=model_params.model_name, except_if_missing=False
-    )
-    if custom_model_in_registry:
-        model = build_custom_model(custom_model_in_registry)
-=======
     if REGISTRY.contains(name=model_params.model_name, type=RegistryType.MODEL):
         return build_lema_model(
             model_params=model_params,
             peft_params=peft_params,
             *kwargs,
         )
->>>>>>> 64953d3b
     else:
         model = build_huggingface_model(
             model_params=model_params,
