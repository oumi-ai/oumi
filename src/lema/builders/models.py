--- conflicted
+++ resolved
@@ -125,11 +125,7 @@
     # If we set device_map to f"cuda:{device_rank_info.local_rank}", it will try to
     # load the model only on rank 0, which will OOM for large models.
     # See https://github.com/huggingface/transformers/pull/25107.
-<<<<<<< HEAD
-    if os.environ.get("ACCELERATE_USE_FSDP", default=False):
-=======
     if is_using_accelerate_fsdp():
->>>>>>> 06680925
         logger.info("Accelerate FSDP run detected! Setting device_map to None.")
         device_map = None
     elif device_map == "auto" and device_rank_info.world_size > 1:
