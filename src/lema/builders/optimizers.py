<<<<<<< HEAD
from typing import Any, Dict, List

=======
import bitsandbytes
>>>>>>> 50139a08
import torch
from transformers.optimization import Adafactor
from transformers.trainer_pt_utils import get_parameter_names

from lema.core.types import TrainingParams


def _group_trainable_params(
    model: torch.nn.Module, weight_decay: float
) -> List[Dict[str, Any]]:
    """Groups trainable params by weight decay for optimization.

    As a rule of thumb, we generally want to weight decay all 2d matrices, i.e.
    weight tensors for matmuls/embeddings, and not biases/layernorms.
    """
    # Exclude layernorm and bias tensors.
    decay_parameters = get_parameter_names(
        model, forbidden_layer_types=[torch.nn.LayerNorm]
    )
    decay_parameters = [name for name in decay_parameters if "bias" not in name]
    # Only include trainable params.
    trainable_params = [(n, p) for n, p in model.named_parameters() if p.requires_grad]
    # Group by weight decay.
    return [
        {
            "params": [p for n, p in trainable_params if n in decay_parameters],
            "weight_decay": weight_decay,
        },
        {
            "params": [p for n, p in trainable_params if n not in decay_parameters],
            "weight_decay": 0.0,
        },
    ]


def build_optimizer(
    model: torch.nn.Module, config: TrainingParams
) -> torch.optim.Optimizer:
    """Builds and returns a PyTorch optimizer based on the provided configuration.

    See pytorch documentation for more information on available optimizers:
    https://pytorch.org/docs/stable/optim.html

    Args:
        model: The model whose parameters will be optimized.
        config: The configuration object containing optimizer parameters.

    Returns:
        Optimizer: The constructed PyTorch optimizer.
    """
    optimizer_name = config.optimizer.lower()

    # Get parameters that require optimization, grouped by weight decay.
    trainable_params = _group_trainable_params(model, config.weight_decay)

    fused_available = torch.cuda.is_available()

    if optimizer_name == "adam":
        return torch.optim.Adam(
            trainable_params,
            lr=config.learning_rate,
            betas=(config.adam_beta1, config.adam_beta2),
            eps=config.adam_epsilon,
            fused=fused_available,
        )
    elif optimizer_name in ("adamw", "adamw_torch", "adamw_torch_fused"):
        return torch.optim.AdamW(
            trainable_params,
            lr=config.learning_rate,
            betas=(config.adam_beta1, config.adam_beta2),
            eps=config.adam_epsilon,
            fused=fused_available,
        )
    elif optimizer_name in ("adamw_8bit", "paged_adamw_8bit"):
        return bitsandbytes.optim.AdamW(
            trainable_params,
            lr=config.learning_rate,
            betas=(config.adam_beta1, config.adam_beta2),
            eps=config.adam_epsilon,
            weight_decay=config.weight_decay,
            optim_bits=8,
            is_paged=optimizer_name == "paged_adamw_8bit",
        )
    elif optimizer_name == "sgd":
        return torch.optim.SGD(
            trainable_params,
            lr=config.learning_rate,
            momentum=config.sgd_momentum,
            fused=fused_available,
        )
    elif optimizer_name == "adafactor":
        return Adafactor(
            trainable_params,
            lr=config.learning_rate,
            beta1=config.adam_beta1,
            relative_step=False,
        )
    else:
        raise ValueError(f"Unsupported optimizer: {optimizer_name}")<|MERGE_RESOLUTION|>--- conflicted
+++ resolved
@@ -1,9 +1,6 @@
-<<<<<<< HEAD
 from typing import Any, Dict, List
 
-=======
 import bitsandbytes
->>>>>>> 50139a08
 import torch
 from transformers.optimization import Adafactor
 from transformers.trainer_pt_utils import get_parameter_names
