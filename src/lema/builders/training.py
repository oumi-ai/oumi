--- conflicted
+++ resolved
@@ -42,11 +42,7 @@
 
             hf_args = training_args.to_hf()
             if is_world_process_zero():
-<<<<<<< HEAD
-                logger.debug(pformat(hf_args))
-=======
                 logger.info(pformat(hf_args))
->>>>>>> 461a1fe6
             trainer = HuggingFaceTrainer(cls(*args, **kwargs, args=hf_args))
             if callbacks:
                 # TODO(OPE-250): Define generalizable callback abstraction
