import argparse
<<<<<<< HEAD
from typing import List, cast

from omegaconf import OmegaConf
from tqdm import tqdm
=======
from typing import List
>>>>>>> 4e7388ce

from lema.builders import (
    build_model,
    build_tokenizer,
)
<<<<<<< HEAD
from lema.core.types import InferenceConfig, ModelParams
=======
from lema.core.types import InferenceConfig
from lema.logging import logger
>>>>>>> 4e7388ce


def parse_cli():
    """Parse command line arguments and return the configuration filename."""
    parser = argparse.ArgumentParser()
    parser.add_argument(
        "-c", "--config", default=None, help="Path to the configuration file"
    )
    parser.add_argument(
        "-i",
        "--interactive",
        action="store_true",
    )
    args, unknown = parser.parse_known_args()
    return args.config, args.interactive, unknown


def main():
    """Main entry point for running inference using LeMa.

    Training arguments are fetched from the following sources, ordered by
    decreasing priority:
    1. [Optional] Arguments provided as CLI arguments, in dotfile format
    2. [Optional] Arguments provided in a yaml config file
    3. Default arguments values defined in the data class
    """
    # Load configuration
    config_path, interactive, arg_list = parse_cli()

    config: InferenceConfig = InferenceConfig.from_yaml_and_arg_list(
        config_path, arg_list, logger=logger
    )

    #
    # Run inference
    #
    infer_interactive(config)


def infer_interactive(config: InferenceConfig) -> None:
    """Interactively provide the model response for a user-provided input."""
    input_text = input("Enter your input prompt: ")
    model_response = infer(
        model_params=config.model,
        max_new_tokens=config.generation.max_new_tokens,
        input=[
            [
                input_text,
            ],
        ],
    )
    print(model_response[0][0])


# TODO: Support writing predictions to files.
# TODO: Consider stripping a prompt i.e., keep just newly generated tokens.
def infer(
    model_params: ModelParams, max_new_tokens: int, input: List[List[str]]
) -> List[List[str]]:
    """Run batch inference for a model, using the provided configuration.

    Args:
        model_params: The configuration object containing the model parameters.
        max_new_tokens: The maximum number of tokens to generate.
        input: A list of text prompts of shape (num_batches, batch_size).

    Returns:
        object: A list of model responses of shape (num_batches, batch_size).
    """
    tokenizer = build_tokenizer(model_params)
    model = build_model(model_params)
    model_device = next(model.parameters()).device

    # Tokenization of input (in place, batch mode).
    for batch_index, batch in enumerate(input):
        batch_tokenized = tokenizer(batch, return_tensors="pt", padding=True)
        batch_tokenized = batch_tokenized.to(model_device)
        input[batch_index] = batch_tokenized

    # Generate model outputs (batch mode).
    output = []
    with tqdm(total=len(input), desc="Generating Model Responses") as pbar:
        for batch in input:
            output.append(model.generate(**batch, max_new_tokens=max_new_tokens))
            pbar.update()

    # Decode the outputs (batch mode).
    output_decoded = []
    for batch in output:
        output_decoded.append(
            tokenizer.batch_decode(
                batch.data, skip_special_tokens=True, clean_up_tokenization_spaces=True
            )
        )

    return output_decoded


if __name__ == "__main__":
    main()<|MERGE_RESOLUTION|>--- conflicted
+++ resolved
@@ -1,23 +1,14 @@
 import argparse
-<<<<<<< HEAD
-from typing import List, cast
+from typing import List
 
-from omegaconf import OmegaConf
 from tqdm import tqdm
-=======
-from typing import List
->>>>>>> 4e7388ce
 
 from lema.builders import (
     build_model,
     build_tokenizer,
 )
-<<<<<<< HEAD
 from lema.core.types import InferenceConfig, ModelParams
-=======
-from lema.core.types import InferenceConfig
 from lema.logging import logger
->>>>>>> 4e7388ce
 
 
 def parse_cli():
@@ -51,9 +42,7 @@
         config_path, arg_list, logger=logger
     )
 
-    #
     # Run inference
-    #
     infer_interactive(config)
 
 
