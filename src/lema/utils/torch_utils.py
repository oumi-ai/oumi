--- conflicted
+++ resolved
@@ -1,8 +1,4 @@
-<<<<<<< HEAD
-from typing import Any, Optional
-=======
 from typing import Any, NamedTuple, Optional
->>>>>>> 6279f8d5
 
 import numpy as np
 import torch
@@ -150,13 +146,6 @@
     all_params = params.all_params
     trainable_params = params.trainable_params
     logger.info(
-<<<<<<< HEAD
-        f"Trainable params: {trainable_params} || All params: {all_param} "
-        f"|| Trainable%: {100 * trainable_params / all_param :.4f}"
-=======
-        (
-            f"Trainable params: {trainable_params} || All params: {all_params} "
-            f"|| Trainable%: {100 * trainable_params / all_params :.4f}"
-        )
->>>>>>> 6279f8d5
+        f"Trainable params: {trainable_params} || All params: {all_params} "
+        f"|| Trainable%: {100 * trainable_params / all_params :.4f}"
     )