--- conflicted
+++ resolved
@@ -8,11 +8,6 @@
 from asyncssh.sftp import SFTPNoConnection
 from fabric import Connection
 from paramiko.ssh_exception import BadAuthenticationType
-<<<<<<< HEAD
-
-# from patchwork.transfers import rsync
-=======
->>>>>>> 9ad9ae1c
 from sshfs import SSHFileSystem
 
 from lema.core.types.base_cluster import JobStatus
@@ -303,38 +298,6 @@
             raise RuntimeError(f"Failed to cancel job. stderr: {result.stderr}")
         return self.get_job(job_id, queue)
 
-<<<<<<< HEAD
-    # @retry_auth
-    # def rsync(
-    #     self,
-    #     source: str,
-    #     destination: str,
-    #     delete: bool,
-    #     exclude: Optional[Union[str, List[str]]],
-    #     rsync_opts: Optional[str],
-    # ) -> None:
-    #     """Rsyncs the source to the destination.
-
-    #     Args:
-    #         source: The source to rsync.
-    #         destination: The destination to rsync to.
-    #         delete: Whether to delete extraneous files from the destination.
-    #         exclude: Patterns to exclude from the rsync.
-    #         rsync_opts: Additional options to pass to rsync.
-    #     """
-    #     result = rsync(
-    #         c=self._connection,
-    #         source=source,
-    #         target=destination,
-    #         exclude=exclude,
-    #         delete=delete,
-    #         rsync_opts=rsync_opts or "",
-    #     )
-    #     if not result:
-    #         raise RuntimeError(f"Rsync failed. stderr: {result.stderr}")
-
-=======
->>>>>>> 9ad9ae1c
     @retry_fs
     def put_recursive(self, source: str, destination: str) -> None:
         """Puts the specified file/directory to the remote path, recursively.
