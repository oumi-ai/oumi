import argparse

from lema.core.types import EvaluationConfig
from lema.datasets.mmlu import MmluDataset
from lema.evaluation import compute_multiple_choice_accuracy
from lema.evaluation.infer_prob import infer_prob
from lema.logging import logger
from lema.utils.batching import batch, unbatch


def parse_cli():
    """Parse command line arguments and return the configuration filename."""
    parser = argparse.ArgumentParser()
    parser.add_argument(
        "-c", "--config", default=None, help="Path to the configuration file"
    )
    args, arg_list = parser.parse_known_args()
    return args.config, arg_list


def main() -> None:
    """Main entry point for evaluating LeMa.

    Evaluation arguments are fetched from the following sources, ordered by
    decreasing priority:
    1. [Optional] Arguments provided as CLI arguments, in dotfile format
    2. [Optional] Arguments provided in a yaml config file
    3. Default arguments values defined in the data class
    """
    # Load configuration
    config_path, arg_list = parse_cli()

    config: EvaluationConfig = EvaluationConfig.from_yaml_and_arg_list(
        config_path, arg_list, logger=logger
    )

    # Run evaluation
    evaluate(config)


def evaluate(config: EvaluationConfig) -> None:
    """Evaluate a model using the provided configuration.

    Overview:
        This is a hardcoded function, intending to provide a starting point for our
        evaluations. It only works for the MMLU dataset and evaluates a small
        hardcoded portion of its prompts (for testing purposes).
        We need to extend this function to multiple datasets and metrics.

    Args:
        config: The desired configuration for evaluation.

    Returns:
        None for now, we will return a relevant class in the future.
    """
    # Load the dataset from HuggingFace or a local repository.
<<<<<<< HEAD
    if config.data.datasets[0].dataset_name == "cais/mmlu":
        dataset_dict = load_dataset("cais/mmlu", "all")
        assert isinstance(dataset_dict, DatasetDict)
=======
    if config.data.dataset_name == "cais/mmlu":
        subject, num_entries = "abstract_algebra", 8  # Hardcoded for testing.
        mmlu_dataset = MmluDataset(subject=subject)
        dataset = mmlu_dataset.get_test_split(num_entries=num_entries)
        answer_indices = mmlu_dataset.get_test_labels(num_entries=num_entries)
>>>>>>> 05336d18
    else:
        # FIXME: Generalize: Support for multiple datasets.
        raise NotImplementedError("Model evaluation only for MMLU for now.")

<<<<<<< HEAD
    # Identify the relevant split within the dataset.
    if config.data.datasets[0].split not in dataset_dict:
        raise ValueError(
            f"Split {config.data.datasets[0].split} not supported for "
            f"dataset {config.data.datasets[0].dataset_name}."
        )
    dataset = dataset_dict[config.data.datasets[0].split]
    assert isinstance(dataset, Dataset)

    # FIXME: Only evaluate a small portion for now for testing purposes.
    # FIXME: It seems that it's simpler to get rid of the complex `Dataset`
    #        class at this point (for simplicity) and cast to a list.
    #        Re-evaluate this choice later.
    dataset = dataset.select(range(8))
    dataset_responses = [entry["answer"] for entry in dataset]  # type: ignore
    dataset = list(dataset)

    # FIXME (2): Support for prompt template library.
    ANSWER_PREFIX = "The correct answer is "
    ANSWER_LETTERS = list(string.ascii_uppercase)

    def dummy_prompt_template(entry):
        def alphabet_letter(index):
            return ANSWER_LETTERS[index]

        def format_multiple_choices(choices_list):
            def choice_fmt(index, choice):
                return f"{alphabet_letter(index)}. {choice}"

            choices = "\n".join([choice_fmt(i, c) for i, c in enumerate(choices_list)])
            return f"Choose the correct answer among the following:\n{choices}"

        def format_question(question):
            return f"Question: {question}"

        formatted_question = format_question(entry["question"])
        formatted_choices = format_multiple_choices(entry["choices"])
        return f"{formatted_question}\n{formatted_choices}\n{ANSWER_PREFIX}"

    dataset = list(map(dummy_prompt_template, dataset))

=======
>>>>>>> 05336d18
    # Batch the dataset to items of length `batch_size`.
    dataset_batched = batch(dataset, config.batch_size)

    # Run inference and then unbatch the model responses.
    answer_probabilities_batched = infer_prob(
        model_params=config.model,
        input=dataset_batched,
        acceptable_tokens=MmluDataset.answer_tokens,
    )
    answer_probabilities = unbatch(answer_probabilities_batched)

    # FIXME: Generalize: Support for multiple metrics.
    accuracy = compute_multiple_choice_accuracy(answer_probabilities, answer_indices)
    logger.info(f"MMLU accuracy for {subject} is {accuracy:.3f}")


if __name__ == "__main__":
    main()<|MERGE_RESOLUTION|>--- conflicted
+++ resolved
@@ -54,65 +54,15 @@
         None for now, we will return a relevant class in the future.
     """
     # Load the dataset from HuggingFace or a local repository.
-<<<<<<< HEAD
     if config.data.datasets[0].dataset_name == "cais/mmlu":
-        dataset_dict = load_dataset("cais/mmlu", "all")
-        assert isinstance(dataset_dict, DatasetDict)
-=======
-    if config.data.dataset_name == "cais/mmlu":
         subject, num_entries = "abstract_algebra", 8  # Hardcoded for testing.
         mmlu_dataset = MmluDataset(subject=subject)
         dataset = mmlu_dataset.get_test_split(num_entries=num_entries)
         answer_indices = mmlu_dataset.get_test_labels(num_entries=num_entries)
->>>>>>> 05336d18
     else:
         # FIXME: Generalize: Support for multiple datasets.
         raise NotImplementedError("Model evaluation only for MMLU for now.")
 
-<<<<<<< HEAD
-    # Identify the relevant split within the dataset.
-    if config.data.datasets[0].split not in dataset_dict:
-        raise ValueError(
-            f"Split {config.data.datasets[0].split} not supported for "
-            f"dataset {config.data.datasets[0].dataset_name}."
-        )
-    dataset = dataset_dict[config.data.datasets[0].split]
-    assert isinstance(dataset, Dataset)
-
-    # FIXME: Only evaluate a small portion for now for testing purposes.
-    # FIXME: It seems that it's simpler to get rid of the complex `Dataset`
-    #        class at this point (for simplicity) and cast to a list.
-    #        Re-evaluate this choice later.
-    dataset = dataset.select(range(8))
-    dataset_responses = [entry["answer"] for entry in dataset]  # type: ignore
-    dataset = list(dataset)
-
-    # FIXME (2): Support for prompt template library.
-    ANSWER_PREFIX = "The correct answer is "
-    ANSWER_LETTERS = list(string.ascii_uppercase)
-
-    def dummy_prompt_template(entry):
-        def alphabet_letter(index):
-            return ANSWER_LETTERS[index]
-
-        def format_multiple_choices(choices_list):
-            def choice_fmt(index, choice):
-                return f"{alphabet_letter(index)}. {choice}"
-
-            choices = "\n".join([choice_fmt(i, c) for i, c in enumerate(choices_list)])
-            return f"Choose the correct answer among the following:\n{choices}"
-
-        def format_question(question):
-            return f"Question: {question}"
-
-        formatted_question = format_question(entry["question"])
-        formatted_choices = format_multiple_choices(entry["choices"])
-        return f"{formatted_question}\n{formatted_choices}\n{ANSWER_PREFIX}"
-
-    dataset = list(map(dummy_prompt_template, dataset))
-
-=======
->>>>>>> 05336d18
     # Batch the dataset to items of length `batch_size`.
     dataset_batched = batch(dataset, config.batch_size)
 
