--- conflicted
+++ resolved
@@ -54,13 +54,8 @@
         None for now, we will return a relevant class in the future.
     """
     # Load the dataset from HuggingFace or a local repository.
-<<<<<<< HEAD
     if config.data.datasets[0].dataset_name == "cais/mmlu":
-        subject, num_entries = "abstract_algebra", 8  # Hardcoded for testing.
-=======
-    if config.data.dataset_name == "cais/mmlu":
         subject, num_entries = "sociology", 8  # Hardcoded for testing.
->>>>>>> 53b0919a
         mmlu_dataset = MmluDataset(subject=subject)
         dataset = mmlu_dataset.get_test_split(num_entries=num_entries)
         answer_indices = mmlu_dataset.get_test_labels(num_entries=num_entries)
