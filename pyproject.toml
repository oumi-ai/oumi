--- conflicted
+++ resolved
@@ -129,11 +129,6 @@
     "deepspeed>=0.17.0,<0.18.0"
 ]
 
-gpu_mac = [
-    "llama-cpp-python>=0.3.15,<0.4",   # GGUF model support via LlamaCPP with Metal acceleration on Apple Silicon
-    "verl==0.4.0",      # Used for the VERL_GRPO trainer.
-]
-
 # Targets for supported cloud providers
 aws = ["skypilot[aws]"]
 azure = ["skypilot[azure]"]
@@ -169,7 +164,7 @@
     "sentencepiece>=0.1.98",
 ]
 
-quantization = ["autoawq>=0.2.0,<0.3", "bitsandbytes>=0.45.0,<0.46", "mxfp4>=0.1.0"]
+quantization = ["autoawq>=0.2.0,<0.3", "bitsandbytes>=0.45.0,<0.46"]
 
 bitnet = ["onebitllms>=0.0.3"]
 
@@ -188,34 +183,13 @@
     "beautifulsoup4>=4.12.0", # HTML parsing for /fetch() command
 ]
 
-<<<<<<< HEAD
-=======
 llama_cpp = ["llama-cpp-python>=0.3.5,<0.4"]
 
->>>>>>> 2afb7073
 webchat = [
     "gradio>=5.0.0,<6.0",    # Web-based UI framework for chat interface
     "aiohttp-cors>=0.7.0",  # CORS support for WebSocket connections
 ]
 
-<<<<<<< HEAD
-# GPT OSS support - requires special installation procedure
-gpt_oss = [
-    # Note: vLLM GPT OSS build must be installed separately via:
-    # pip install vllm==0.10.2+gptoss --extra-index-url https://wheels.vllm.ai/gpt-oss/
-    "transformers>=4.55",
-    "gpt-oss>=0.0.1",       # GPT OSS package with MXFP4 quantization support
-    "kernels",              # HuggingFace kernels for Flash Attention 3
-    "triton_kernels @ git+https://github.com/triton-lang/triton.git@main#subdirectory=python/triton_kernels",
-]
-
-gpt_oss_mac = [
-    "gpt-oss>=0.0.1",       # GPT OSS package with MXFP4 quantization support
-    "kernels",              # HuggingFace kernels for Flash Attention 3
-]
-
-=======
->>>>>>> 2afb7073
 # CI targets
 ci_cpu = [
     "oumi[dev,docs,gcp,synthesis]",
@@ -309,7 +283,6 @@
 pythonPlatform = "All" # Include linux, mac, windows
 
 reportPrivateImportUsage = "none"
-reportMissingImports = "none"
 
 [tool.pytest.ini_options]
 asyncio_default_fixture_loop_scope = "function"
