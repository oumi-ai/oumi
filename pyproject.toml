--- conflicted
+++ resolved
@@ -118,10 +118,7 @@
 quant = [
     "bitsandbytes", # Used for QLora, and PagedAdam implemenation
 ]
-<<<<<<< HEAD
-=======
 
->>>>>>> 046fd496
 [project.scripts]
 oumi = "oumi.core.cli.main:run"
 
@@ -134,16 +131,6 @@
 
 [tool.ruff.lint]
 select = [
-<<<<<<< HEAD
-    "F",   # pyflakes: detect various errors
-    "E",   # pycodestyle: errors
-    "W",   # pycodestyle: warnings
-    "I",   # isort: check import order
-    "D",   # pydocstyle: check docstring style
-    "TID", # flake8-tidy-imports: check import tidiness
-    "NPY", # NumPy-specific rules
-    "PTH",
-=======
     "F",     # pyflakes: detect various errors
     "E",     # pycodestyle: errors
     "W",     # pycodestyle: warnings
@@ -159,14 +146,14 @@
     "RSE",   # flake8-raise, use raise statements instead of return statements
     "TID",   # flake8-tidy-imports: check for import tidiness
     "INT",   # flake8-gettext,
-    "PD",    # pandas vet
->>>>>>> 046fd496
+    "PD",    # pandas vet,
+    "PTH",   # pathlib
 ]
 ignore = [
     "D100",   # Missing docstring in public module, temporary, OPE-326
     "D101",   # Missing docstring in public class, temporary, OPE-326
     "NPY002", # Replace legacy numpy aliases
-    "PTH123", # `open()` should be replaced by `Path.open()`
+    "PTH001", # pathlib
 ]
 
 [tool.ruff.lint.flake8-tidy-imports]
