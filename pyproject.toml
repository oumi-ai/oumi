--- conflicted
+++ resolved
@@ -39,7 +39,7 @@
     "jsonlines",
     "lm-eval>=0.4.5,<0.5.0",
     "numpy",
-    "omegaconf",
+    "omegaconf>=2.1", # for OmegaConf.to_object()
     "pandas",
     "peft",
     "pexpect",                    # Used by Polaris client
@@ -73,29 +73,6 @@
     "ruff",
     "torchfix",   # Tool for automatically fixing common PyTorch issues
 ]
-<<<<<<< HEAD
-train = [
-    "accelerate",
-    "aiohttp",
-    "aioresponses",
-    "asyncio",
-    "bitsandbytes",                 # for quantization
-    "datasets",
-    "llama-cpp-python",             # for local cpu inference
-    "lm-eval==0.4.3",               # OPE-390
-    "nvidia-ml-py",
-    "omegaconf>=2.1",               # for OmegaConf.to_object()
-    "peft",
-    "pydantic>=2",
-    "safetensors",
-    "sentencepiece",                # for phi-3
-    "tensorboard",
-    "torch==2.4.0",                 # OPE-390
-    "torchdata>=0.8.0",
-    "transformers>=4.43.1,<4.44.0",
-    "trl>=0.9.0",
-    "wandb<0.17.8",
-=======
 # TODO: train target will be removed in a future release
 # Leaving it empty for now, to avoid breaking changes
 train = []
@@ -108,7 +85,6 @@
     "sphinx",                  # Used to build the docs
     "sphinxcontrib-bibtex",    # Allows us to cite bibtex references in the docs
     "sphinxcontrib-typer",     # Allows us to include typer CLI in the docs
->>>>>>> 5c86146c
 ]
 # Dependencies that require a GPU to install
 gpu = ["liger-kernel", "nvidia-ml-py", "vllm>=0.6.2,<0.7.0"]
