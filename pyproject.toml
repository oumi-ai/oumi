--- conflicted
+++ resolved
@@ -190,13 +190,8 @@
 # llama-cpp-python is not compatible with the github
 # gpu actions runner, so we skip it for now
 ci_gpu = [
-<<<<<<< HEAD
-    "oumi[dev,docs,gcp,gpu,deepspeed,synthesis,tune]",
+    "oumi[dev,docs,gcp,gpu,deepspeed,synthesis,tune,torchdata]]",
     "alpaca-eval>=0.6,<0.7; python_version >= '3.10'",
-=======
-    "oumi[dev,docs,gcp,gpu,synthesis,tune,torchdata]",
-    "alpaca-eval>=0.6,<0.7",
->>>>>>> cf6ea63c
 ]
 
 [project.scripts]
