--- conflicted
+++ resolved
@@ -33,20 +33,14 @@
 
 dependencies = [
     "accelerate>=1.0.0",
-<<<<<<< HEAD
     "aiohttp",                    # Used by infererence engine
     "aioresponses",               # User by inference engine tests
-=======
-    "aiohttp",                      # Used by infererence engine
-    "aioresponses",                 # User by inference engine tests
->>>>>>> c2e008e4
     "datasets",
     "jsonlines",
     "numpy",
     "omegaconf",
     "pandas",
     "peft",
-<<<<<<< HEAD
     "pexpect",                    # Used by Polaris client
     "pillow",                     # Used by image datasets
     "pydantic>=2",
@@ -58,19 +52,6 @@
     "trl>=0.9.0",
     "typer",                      # Used by CLI
     "typing_extensions",          # Backports of typing updates to python 3.8
-=======
-    "pexpect",                      # Used by Polaris client
-    "pillow",                       # Used by image datasets
-    "pydantic>=2",
-    "skypilot",                     # Used by launcher
-    "torch",
-    "torchdata>=0.8.0",             # Used by data pipes loader
-    "tqdm",
-    "transformers>=4.43.1,<4.44.0",
-    "trl>=0.9.0",
-    "typer",                        # Used by CLI
-    "typing_extensions",            # Backports of typing updates to python 3.8
->>>>>>> c2e008e4
 ]
 
 [project.urls]
@@ -88,19 +69,14 @@
     "ruff",
     "torchfix",   # Tool for automatically fixing common PyTorch issues
 ]
-# TODO: train target will be removed in a future release
 train = [
     "openai",       # TODO: remove this dependency, only used in scripts/polaris/jobs/python/vllm_inference.py
     "bitsandbytes", # Used for QLora, and PagedAdam implemenation
     # "llama-cpp-python",             # for local cpu inference. TODO: resolve install issues
     "lm-eval==0.4.3", # OPE-390
     "tensorboard",
-<<<<<<< HEAD
     "wandb",
-=======
-    "wandb<0.17.8",
->>>>>>> c2e008e4
-]
+] # TODO: train target will be removed in a future release
 # Dependencies that require a GPU to install
 gpu = ["liger-kernel", "nvidia-ml-py", "vllm"]
 docs = [
