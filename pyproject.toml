[build-system]
requires = ["setuptools>=64", "setuptools_scm>=8"]
build-backend = "setuptools.build_meta"

[tool.setuptools.package-data]
oumi = ["LICENSE", "README.md", "*.jinja"]

[tool.setuptools_scm]
# default scm config.

[tool.setuptools]
# default setuptools config.

# We currently use the Omegaconf dev version, and uv doesn't allow pre-release versions
# by default.
[tool.uv]
prerelease = "allow"

[project]
name = "oumi"
dynamic = ["version"]
readme = "README.md"
requires-python = ">=3.9"
description = "Oumi - Modeling Platform"
authors = [{ name = "Oumi Team", email = "contact@oumi.ai" }]
license = { file = "LICENSE" }
classifiers = [
    "Programming Language :: Python :: 3",
    "Programming Language :: Python :: 3.9",
    "Programming Language :: Python :: 3.10",
    "Programming Language :: Python :: 3.11",
    "Programming Language :: Python :: 3.12",
    "Programming Language :: Python :: 3.13",
    "Operating System :: OS Independent",
    "Development Status :: 3 - Alpha",
    "Intended Audience :: Developers",
    "Topic :: Scientific/Engineering :: Artificial Intelligence",
]

dependencies = [
    "accelerate>=1.7.0,<1.8",
    "aiohttp>=3.10,<3.12",          # Used by inference engine
    "aiofiles>=22.1.0,<25",         # Allows to use async file operations
    "aioresponses>=0.7.6,<0.8",     # User by inference engine tests
    "backoff>=2.2.1,<2.3",
    "click<8.2.0",                  # Used by CLI. 8.2.0 is currently unsupported by Typer.
    "datasets>=3.2.0,<3.3",
    "hdrhistogram>=0.10.3,<0.11",
    "jsonlines",
    "langdetect>=1.0.9,<1.1",       # Used for language detection
    "lm_eval[wandb]>=0.4.5,<0.5.0",
    "mlflow>=2.21.2,<2.22.0",       # Logging to MLflow
    "numpy>=1.26.4,<2.0",
    # The latest stable version, 2.3.0, is two years old and is causing dependency
    # conflicts. We'll use the dev version until a new stable version is released.
    # See https://github.com/oumi-ai/oumi/issues/1377
    "omegaconf>=2.4.0dev3,<2.5",
    "packaging",
    "pandas>=2.0.3,<3",
    "peft>=0.15.0,<0.16",
    "pexpect>=4.8.0,<4.9",       # Used by Polaris client
    "pillow>=11.1.0,<11.2",      # Used by image datasets
    "protobuf>=5.29.0",
    "pydantic>=2.9.2,<2.10",
    "responses>=0.25.0,<0.26",
    "rich>=13.7.0,<13.8",        # Used for CLI formatting
<<<<<<< HEAD
    "safetensors>=0.5.0,<0.6.0",
=======
>>>>>>> caeea021
    "sentence-transformers>=2.5.1,<2.6", # Used for text embeddings
    "skypilot>=0.7.0,<0.8",      # Used by launcher
    "tensorboard>=2.18.0,<2.19", # Optional, for monitoring training
    "torch>=2.6.0,<2.7.0",
    "torchao>=0.11.0,<0.12",     # Used by transformers
    # torchdata 0.10 drops support for datapipes which we currently use
    "torchdata>=0.9.0,<0.10.0",  # Used by data pipes loader
    "torchvision>=0.21.0,<0.22", # Used by some VLM-s (multimodal)
    "tqdm",
    # Llama Vision attention is broken as late as 4.48.2 if gradient checkpointing is
    # enabled. See OPE-875 and https://github.com/huggingface/transformers/issues/36040.
    "transformers>=4.51.0,<4.52",
    "trl>=0.18.0,<0.19",
    "typer",                      # Used by CLI
    "typing_extensions",          # Backports of typing updates to python 3.9
    "wandb>=0.19.3,<0.20",        # Logging to Weights and Biases.
]

[project.urls]
Homepage = "https://github.com/oumi-ai/oumi"
Issues = "https://github.com/oumi-ai/oumi/issues"

[project.optional-dependencies]
dev = [
    "ipykernel",
    "ipywidgets",     # Interactive widgets for Jupyter notebooks
    "jupyterlab",
    "nbconvert",      # For notebook execution in tests
    "nbformat",       # For notebook execution in tests
    "pre-commit",
    "pyright",
    "pytest-asyncio", # Asyncio plugin for pytest
    "pytest-cov",     # Test coverage plugin for pytest
    "pytest-timeout", # Timeout plugin for pytest
    "pytest",
    "responses",
    "ruff",
    "torchfix",       # Tool for automatically fixing common PyTorch issues
]
docs = [
    "myst_parser",             # Allows us to write docs in markdown
    "myst-nb",                 # Allows us to include ipython notebooks in the docs
    "sphinx-book-theme",       # Alternative to sphinx-rtd-theme
    "sphinx-copybutton",       # Add copy button to code blocks in Sphinx
    "sphinx-design",           # Allows us to include tabs in the docs
    "sphinx-rtd-theme>=3.0.1", # Readthedocs theme for Sphinx
    "sphinx",                  # Used to build the docs
    "sphinxcontrib-bibtex",    # Allows us to cite bibtex references in the docs
    "sphinxcontrib-mermaid",   # Enable mermaid diagrams in the docs
    "sphinxcontrib-typer",     # Allows us to include typer CLI in the docs
]

# Useful dependencies when running on GPU
gpu = [
    "liger-kernel>=0.5.0,<0.6",
    "nvidia-ml-py>=12.560.30,<12.561",
    "bitsandbytes>=0.45.0,<0.46",      # Used for QLora, and PagedAdam implementation
    # When updating verl version, make sure to also update the default config:
    # src/oumi/core/trainers/verl_trainer_config.yaml.
    "verl>=0.4.0,<0.5", # Used for the VERL_GRPO trainer.
    "vllm>=0.8.3,<0.9", # For VLLMInferenceEngine, and vLLM-powered GRPO training.
]

# Targets for supported cloud providers
aws = ["skypilot[aws]"]
azure = ["skypilot[azure]"]
gcp = [
    "google-api-core>=2.19.0",
    "google-api-python-client",
    "google-auth>=2.30.0",
    "google-cloud-core>=2.4.1",
    "google-cloud-storage>=2.17.0",
    "skypilot[gcp]",
]
lambda = ["skypilot[lambda]"]
runpod = ["skypilot[runpod]"]

evaluation = [
    "alpaca-eval>=0.6.6,<0.7",
    "immutabledict",                # leaderboard_ifeval
    "nltk>=3.9.1",                  # leaderboard_ifeval
    "antlr4-python3-runtime==4.11", # leaderboard_math_hard
    "sympy>=1.12",                  # leaderboard_math_hard
    "sentencepiece>=0.1.98",
]

bitnet = ["onebitllms>=0.0.3"]

cambrian = [
    "timm==0.9.16",
    "open_clip_torch",
    "diffusers[torch]",
    "einops==0.6.1",
]

file_formats = ["pdf2image>=1.17.0,<1.18", "python-poppler>=0.4.1,<0.5"]

# CI targets
ci_cpu = [
    "oumi[dev,docs,gcp]",
    "vllm>=0.8.3,<0.9",   # For VLLMInferenceEngine
    # This may fail to install. As a temporary workaround, run:
    # CMAKE_ARGS="-DLLAVA_BUILD=OFF" pip install -U llama-cpp-python
    "llama-cpp-python>=0.3.5,<0.4", # For LlamaCppInferenceEngine
]
# llama-cpp-python is not compatible with the github
# gpu actions runner, so we skip it for now
ci_gpu = ["oumi[dev,docs,gcp,gpu]", "alpaca-eval>=0.6.6,<0.7"]

[project.scripts]
oumi = "oumi.cli.main:run"

[tool.ruff]
extend-include = [
    "*.ipynb", # Include ipython notebooks
]
line-length = 88


[tool.ruff.lint]
select = [
    "ASYNC", # flake8-async: check for async/await syntax
    "D",     # pydocstyle: check docstring style
    "E",     # pycodestyle: errors
    "F",     # pyflakes: detect various errors
    "I",     # isort: check import order
    "ICN",   # flake-8 import conventions,
    "INT",   # flake8-gettext
    "LOG",   # flake8-logging-format: check for logging format,
    "NPY",   # NumPy-specific rules
    "PD",    # pandas vet
    "PTH",   # pathlib
    "Q",     # flake8-quotes
    "RSE",   # flake8-raise, use raise statements instead of return statements
    "TID",   # flake8-tidy-imports: check import tidiness
    "UP",    # pyupgrade: check for Python syntax updates
    "W",     # pycodestyle: warnings
]
ignore = [
    "D100",   # Missing docstring in public module, temporary, OPE-326
    "D101",   # Missing docstring in public class, temporary, OPE-326
    "NPY002", # Replace legacy numpy aliases
    "PTH123", # pathlib: `open()` should be replaced by `Path.open()`
]

[tool.ruff.lint.flake8-tidy-imports]
ban-relative-imports = "all" # Disallow all relative imports.

[tool.ruff.lint.per-file-ignores]
"tests/*" = ["D", "PTH"] # Ignore docstring checks in tests
"src/oumi/models/experimental/cambrian/**" = [
    "F401",   # Ignore pyflakes: `torch_xla` imported but unused;
    "F601",   # Ignore pyflakes: Dictionary key literal `"mistral_v2"` repeated
    "F841",   # Ignore pyflakes: Local variable is assigned but never used
    "E501",   # Ignore pycodestyle: Line too long
    "E701",   # Ignore pycodestyle: Multiple statements on one line
    "E721",   # Ignore pycodestyle: Do not compare types, use `isinstance()`
    "E722",   # Ignore pycodestyle: Do not use bare `except`
    "E731",   # Ignore pycodestyle: Do not assign a `lambda` expression, use a `def`
    "E741",   # Ignore pycodestyle: Ambiguous variable name
    "D",      # Ignore docstring checks in Cambrian
    "TID252", # Ignore flake8-tidy-imports: Prefer absolute imports over relative imports
    "W291",   # Ignore pycodestyle: warnings: Trailing whitespace
    "UP035",  # UP035 `typing.List` is deprecated, use `list` instead
    "UP006",  # UP006 Use `list` instead of `List` for type annotation
]
"src/oumi/utils/verl_model_merger.*" = [
    "E501", # Line too long
    "D",    # Ignore docstring checks
    "PTH",  # Ignore pathlib checks
]

[tool.ruff.lint.pydocstyle]
convention = "google"

[tool.ruff.lint.isort]
known-first-party = ["oumi"]

[tool.pyright]
include = ["src/oumi/**", "tests/**"]
exclude = [
    "src/oumi/models/experimental/cambrian/**",
    "src/oumi/core/types/proto/**",
    "src/oumi/utils/verl_model_merger.py",
]
typeCheckingMode = "basic"
pythonVersion = "3.9"
pythonPlatform = "All" # Include linux, mac, windows

reportPrivateImportUsage = "none"

[tool.pytest.ini_options]
asyncio_default_fixture_loop_scope = "function"
testpaths = ["tests"]
addopts = ["--import-mode=prepend"]
markers = [
    "e2e: Slow e2e integration tests",
    "e2e_eternal: Extremely slow e2e integration tests (for manual/selective runs)",
    "single_gpu: The test uses max 1 GPU (can be potentially skipped on multi-GPU machine to conserve GPU resources)",
    "multi_gpu: The test should run on a machine with multiple GPU-s",
]<|MERGE_RESOLUTION|>--- conflicted
+++ resolved
@@ -64,10 +64,6 @@
     "pydantic>=2.9.2,<2.10",
     "responses>=0.25.0,<0.26",
     "rich>=13.7.0,<13.8",        # Used for CLI formatting
-<<<<<<< HEAD
-    "safetensors>=0.5.0,<0.6.0",
-=======
->>>>>>> caeea021
     "sentence-transformers>=2.5.1,<2.6", # Used for text embeddings
     "skypilot>=0.7.0,<0.8",      # Used by launcher
     "tensorboard>=2.18.0,<2.19", # Optional, for monitoring training
