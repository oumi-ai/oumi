--- conflicted
+++ resolved
@@ -177,20 +177,18 @@
 
 file_formats = ["pdf2image>=1.17.0,<1.18", "python-poppler>=0.4.1,<0.5"]
 
-<<<<<<< HEAD
 interactive = [
     "asciinema>=2.4.0",    # Terminal recording for /render() command
     "requests>=2.31.0",    # Web requests for /fetch() command
     "beautifulsoup4>=4.12.0", # HTML parsing for /fetch() command
 ]
 
+llama_cpp = ["llama-cpp-python>=0.3.5,<0.4"]
+
 webchat = [
     "gradio>=5.0.0,<6.0",    # Web-based UI framework for chat interface
     "aiohttp-cors>=0.7.0",  # CORS support for WebSocket connections
 ]
-=======
-llama_cpp = ["llama-cpp-python>=0.3.5,<0.4"]
->>>>>>> b00a2681
 
 # CI targets
 ci_cpu = [
