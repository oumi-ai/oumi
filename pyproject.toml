[build-system]
requires = ["setuptools>=64", "setuptools_scm>=8"]
build-backend = "setuptools.build_meta"

[tool.setuptools.package-data]
oumi = ["LICENSE", "README.md", "*.jinja"]

[tool.setuptools_scm]
# default scm config.

[tool.setuptools]
# default setuptools config.

# We currently use the Omegaconf dev version, and uv doesn't allow pre-release versions
# by default.
[tool.uv]
prerelease = "allow"

[project]
name = "oumi"
dynamic = ["version"]
readme = "README.md"
requires-python = ">=3.9,<3.13"
description = "Oumi - Modeling Platform"
authors = [{ name = "Oumi Team", email = "contact@oumi.ai" }]
license = { file = "LICENSE" }
classifiers = [
    "Programming Language :: Python :: 3",
    "Programming Language :: Python :: 3.9",
    "Programming Language :: Python :: 3.10",
    "Programming Language :: Python :: 3.11",
    "Programming Language :: Python :: 3.12",
    "Operating System :: OS Independent",
    "Development Status :: 3 - Alpha",
    "Intended Audience :: Developers",
    "Topic :: Scientific/Engineering :: Artificial Intelligence",
]

dependencies = [
    "accelerate>=1.7.0,<2.0",
    "aiohttp>=3.10,<3.16",          # Used by inference engine
    "aiofiles>=22.1.0,<25",         # Allows to use async file operations
    "aioresponses>=0.7.6,<0.8",     # User by inference engine tests
    "backoff>=2.2.1,<2.3",
    "click<8.3.0",                  # Used by CLI. 8.2.0 is currently unsupported by Typer.
    "datasets>=3.2,<3.3",
    "hdrhistogram>=0.10.3,<0.11",
    "jsonlines",
    "lm_eval[wandb]>=0.4.5,<0.4.9",
    "mlflow>=3.1.4",                # Logging to MLflow
    "numpy>=1.26.4,<2.4",
    # The latest stable version, 2.3.0, is two years old and is causing dependency
    # conflicts. We'll use the dev version until a new stable version is released.
    # See https://github.com/oumi-ai/oumi/issues/1377
    # We pin the exact dev version so that the --pre flag isn't needed for uv pip install.
    "omegaconf==2.4.0.dev3",
    "packaging",
    "pandas>=2.0.3,<3",
    "peft>=0.15.0,<0.16",
    "pexpect>=4.8.0,<4.9",       # Used by Polaris client
    "pillow>=11.1.0,<11.4",      # Used by image datasets
    "protobuf>=5.29.0",
    "pydantic>=2.9.2,<2.12",
    "responses>=0.25.0,<0.26",
    "safetensors>=0.6.1,<0.7",
    "skypilot>=0.7.0,<0.8",      # Used by launcher
    "tensorboard>=2.18.0,<2.19", # Optional, for monitoring training
    "torch>=2.6",
    "torchao>=0.11.0,<0.13",     # Used by transformers
    # torchdata 0.10 drops support for datapipes which we currently use
    # also, torchdata does not provide a py13 wheel for version 0.9.0.
    # if python > 3.13, install from source for now.
    "torchdata>=0.9.0,<0.10.0",  # Used by data pipes loader
    "torchvision>=0.21.0,<0.23", # Used by some VLM-s (multimodal)
    "tqdm",
    # Llama Vision attention is broken as late as 4.48.2 if gradient checkpointing is
    # enabled. See OPE-875 and https://github.com/huggingface/transformers/issues/36040.
    "transformers>=4.55.0,<4.56",
    "trl>=0.21.0,<0.22",
    "typer",                      # Used by CLI
    "typing_extensions",          # Backports of typing updates to python 3.9
    "wandb>=0.19.3,<0.20",        # Logging to Weights and Biases.
]

[project.urls]
Homepage = "https://github.com/oumi-ai/oumi"
Issues = "https://github.com/oumi-ai/oumi/issues"

[project.optional-dependencies]
dev = [
    "ipykernel",
    "ipywidgets",     # Interactive widgets for Jupyter notebooks
    "jupyterlab",
    "nbconvert",      # For notebook execution in tests
    "nbformat",       # For notebook execution in tests
    "pre-commit",
    "pyright",
    "pytest-asyncio", # Asyncio plugin for pytest
    "pytest-cov",     # Test coverage plugin for pytest
    "pytest-timeout", # Timeout plugin for pytest
    "pytest",
    "responses",
    "ruff",
    "torchfix",       # Tool for automatically fixing common PyTorch issues
]
docs = [
    "myst_parser",             # Allows us to write docs in markdown
    "myst-nb",                 # Allows us to include ipython notebooks in the docs
    "sphinx-book-theme",       # Alternative to sphinx-rtd-theme
    "sphinx-copybutton",       # Add copy button to code blocks in Sphinx
    "sphinx-design",           # Allows us to include tabs in the docs
    "sphinx-rtd-theme>=3.0.1", # Readthedocs theme for Sphinx
    "sphinx",                  # Used to build the docs
    "sphinxcontrib-bibtex",    # Allows us to cite bibtex references in the docs
    "sphinxcontrib-mermaid",   # Enable mermaid diagrams in the docs
    "sphinxcontrib-typer",     # Allows us to include typer CLI in the docs
]

# Useful dependencies when running on GPU
gpu = [
    "liger-kernel>=0.5.0,<0.6",
    "nvidia-ml-py>=12.560.30,<12.561",
    "bitsandbytes>=0.45.0,<0.46",      # Used for QLora, and PagedAdam implementation
    # When updating verl version, make sure to also update the default config:
    # src/oumi/core/trainers/verl_trainer_config.yaml.
    "verl==0.4.0",        # Used for the VERL_GRPO trainer.
    "vllm>=0.10.0,<0.11", # For VLLMInferenceEngine, and vLLM-powered GRPO training.
]

# Targets for supported cloud providers
aws = ["skypilot[aws]"]
azure = ["skypilot[azure]"]
gcp = [
    "google-api-core>=2.19.0",
    "google-api-python-client",
    "google-auth>=2.30.0",
    "google-cloud-core>=2.4.1",
    "google-cloud-storage>=2.17.0",
    "skypilot[gcp]",
]
lambda = ["skypilot[lambda]"]
runpod = ["skypilot[runpod]"]

synthesis = [
    "pdftext>=0.6.3", # Document ingestion for synthesis
]

# Flash Attention - separate group due to special installation requirements
flash_attn = [
    # Note: May require manual installation with: pip install flash-attn --no-build-isolation
    # This is kept separate to avoid breaking existing environments
    "flash-attn>=2.0.0",
]

evaluation = [
    "alpaca-eval>=0.6.6,<0.7",
    "langdetect",                   # leaderboard_ifeval
    "immutabledict",                # leaderboard_ifeval
    "nltk>=3.9.1",                  # leaderboard_ifeval
    "antlr4-python3-runtime==4.11", # leaderboard_math_hard
    "sympy>=1.12",                  # leaderboard_math_hard
    "sentencepiece>=0.1.98",
]

quantization = ["autoawq>=0.2.0,<0.3", "bitsandbytes>=0.45.0,<0.46", "mxfp4>=0.1.0"]

bitnet = ["onebitllms>=0.0.3"]

cambrian = [
    "timm==0.9.16",
    "open_clip_torch",
    "diffusers[torch]",
    "einops==0.6.1",
]

file_formats = ["pdf2image>=1.17.0,<1.18", "python-poppler>=0.4.1,<0.5"]

# GPT OSS support - requires special installation procedure
gpt_oss = [
    # Note: vLLM GPT OSS build must be installed separately via:
<<<<<<< HEAD
    # pip install vllm==0.10.2+gptoss --extra-index-url https://wheels.vllm.ai/gpt-oss/
    "gpt-oss>=0.0.1",       # GPT OSS package with MXFP4 quantization support
    "kernels",              # HuggingFace kernels for Flash Attention 3
    "triton_kernels @ git+https://github.com/triton-lang/triton.git@main#subdirectory=python/triton_kernels",
    # Flash Attention 3 via kernels-community/vllm-flash-attn3 (no compilation needed)
=======
    "gpt-oss>=0.0.1",       # GPT OSS package
    "kernels",              # HuggingFace kernels for Flash Attention 3
    "triton_kernels @ git+https://github.com/triton-lang/triton.git@main#subdirectory=python/triton_kernels",
>>>>>>> 1187f8cd
]

# CI targets
ci_cpu = [
    "oumi[dev,docs,gcp,synthesis]",
    "vllm>=0.10.0,<0.11",           # For VLLMInferenceEngine
    # This may fail to install. As a temporary workaround, run:
    # CMAKE_ARGS="-DLLAVA_BUILD=OFF" pip install -U llama-cpp-python
    "llama-cpp-python>=0.3.5,<0.4", # For LlamaCppInferenceEngine
]
# llama-cpp-python is not compatible with the github
# gpu actions runner, so we skip it for now
ci_gpu = ["oumi[dev,docs,gcp,gpu,synthesis]", "alpaca-eval>=0.6.6,<0.7"]

[project.scripts]
oumi = "oumi.cli.main:run"

[tool.ruff]
extend-include = [
    "*.ipynb", # Include ipython notebooks
]
line-length = 88


[tool.ruff.lint]
select = [
    "ASYNC", # flake8-async: check for async/await syntax
    "D",     # pydocstyle: check docstring style
    "E",     # pycodestyle: errors
    "F",     # pyflakes: detect various errors
    "I",     # isort: check import order
    "ICN",   # flake-8 import conventions,
    "INT",   # flake8-gettext
    "LOG",   # flake8-logging-format: check for logging format,
    "NPY",   # NumPy-specific rules
    "PD",    # pandas vet
    "PTH",   # pathlib
    "Q",     # flake8-quotes
    "RSE",   # flake8-raise, use raise statements instead of return statements
    "TID",   # flake8-tidy-imports: check import tidiness
    "UP",    # pyupgrade: check for Python syntax updates
    "W",     # pycodestyle: warnings
]
ignore = [
    "D100",   # Missing docstring in public module, temporary, OPE-326
    "D101",   # Missing docstring in public class, temporary, OPE-326
    "NPY002", # Replace legacy numpy aliases
    "PTH123", # pathlib: `open()` should be replaced by `Path.open()`
]

[tool.ruff.lint.flake8-tidy-imports]
ban-relative-imports = "all" # Disallow all relative imports.

[tool.ruff.lint.per-file-ignores]
"tests/*" = ["D", "PTH"] # Ignore docstring checks in tests
"src/oumi/models/experimental/cambrian/**" = [
    "F401",   # Ignore pyflakes: `torch_xla` imported but unused;
    "F601",   # Ignore pyflakes: Dictionary key literal `"mistral_v2"` repeated
    "F841",   # Ignore pyflakes: Local variable is assigned but never used
    "E501",   # Ignore pycodestyle: Line too long
    "E701",   # Ignore pycodestyle: Multiple statements on one line
    "E721",   # Ignore pycodestyle: Do not compare types, use `isinstance()`
    "E722",   # Ignore pycodestyle: Do not use bare `except`
    "E731",   # Ignore pycodestyle: Do not assign a `lambda` expression, use a `def`
    "E741",   # Ignore pycodestyle: Ambiguous variable name
    "D",      # Ignore docstring checks in Cambrian
    "TID252", # Ignore flake8-tidy-imports: Prefer absolute imports over relative imports
    "W291",   # Ignore pycodestyle: warnings: Trailing whitespace
    "UP035",  # UP035 `typing.List` is deprecated, use `list` instead
    "UP006",  # UP006 Use `list` instead of `List` for type annotation
]
"src/oumi/utils/verl_model_merger.*" = [
    "E501", # Line too long
    "D",    # Ignore docstring checks
    "PTH",  # Ignore pathlib checks
]

[tool.ruff.lint.pydocstyle]
convention = "google"

[tool.ruff.lint.isort]
known-first-party = ["oumi"]

[tool.pyright]
include = ["src/oumi/**", "tests/**"]
exclude = [
    "src/oumi/models/experimental/cambrian/**",
    "src/oumi/core/types/proto/**",
    "src/oumi/utils/verl_model_merger.py",
]
typeCheckingMode = "basic"
pythonVersion = "3.9"
pythonPlatform = "All" # Include linux, mac, windows

reportPrivateImportUsage = "none"
reportMissingImports = "none"

[tool.pytest.ini_options]
asyncio_default_fixture_loop_scope = "function"
testpaths = ["tests"]
addopts = ["--import-mode=prepend"]
filterwarnings = [
    # Warnings from mlflow dependency that we can't fix
    "ignore:Support for class-based `config` is deprecated.*:DeprecationWarning",
    "ignore:builtin type .* has no __module__ attribute:DeprecationWarning",
]
markers = [
    "e2e: Slow e2e integration tests",
    "e2e_eternal: Extremely slow e2e integration tests (for manual/selective runs)",
    "single_gpu: The test uses max 1 GPU (can be potentially skipped on multi-GPU machine to conserve GPU resources)",
    "multi_gpu: The test should run on a machine with multiple GPU-s",
]<|MERGE_RESOLUTION|>--- conflicted
+++ resolved
@@ -65,7 +65,7 @@
     "safetensors>=0.6.1,<0.7",
     "skypilot>=0.7.0,<0.8",      # Used by launcher
     "tensorboard>=2.18.0,<2.19", # Optional, for monitoring training
-    "torch>=2.6",
+    "torch>=2.6,<2.9.0",
     "torchao>=0.11.0,<0.13",     # Used by transformers
     # torchdata 0.10 drops support for datapipes which we currently use
     # also, torchdata does not provide a py13 wheel for version 0.9.0.
@@ -178,17 +178,9 @@
 # GPT OSS support - requires special installation procedure
 gpt_oss = [
     # Note: vLLM GPT OSS build must be installed separately via:
-<<<<<<< HEAD
-    # pip install vllm==0.10.2+gptoss --extra-index-url https://wheels.vllm.ai/gpt-oss/
-    "gpt-oss>=0.0.1",       # GPT OSS package with MXFP4 quantization support
-    "kernels",              # HuggingFace kernels for Flash Attention 3
-    "triton_kernels @ git+https://github.com/triton-lang/triton.git@main#subdirectory=python/triton_kernels",
-    # Flash Attention 3 via kernels-community/vllm-flash-attn3 (no compilation needed)
-=======
     "gpt-oss>=0.0.1",       # GPT OSS package
     "kernels",              # HuggingFace kernels for Flash Attention 3
     "triton_kernels @ git+https://github.com/triton-lang/triton.git@main#subdirectory=python/triton_kernels",
->>>>>>> 1187f8cd
 ]
 
 # CI targets
