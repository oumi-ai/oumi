--- conflicted
+++ resolved
@@ -112,12 +112,6 @@
 ]
 lambda = ["skypilot[lambda]"]
 runpod = ["skypilot[runpod]"]
-<<<<<<< HEAD
-=======
-cloud = [
-    "oumi[gcp,lambda,runpod]",
-] # azure, aws excluded due to version conflicts
->>>>>>> bc391df6
 
 # Optional dependencies
 optional = [
