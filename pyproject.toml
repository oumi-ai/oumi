--- conflicted
+++ resolved
@@ -55,20 +55,6 @@
     # We pin the exact dev version so that the --pre flag isn't needed for uv pip install.
     "omegaconf==2.4.0.dev3",
     "packaging",
-<<<<<<< HEAD
-    "pandas>=2.0.3,<3",
-    "peft>=0.17.0,<0.18",
-    "pexpect>=4.8.0,<4.9",       # Used by Polaris client
-    "pillow>=11.1.0,<11.4",      # Used by image datasets
-    "protobuf>=5.29.0",
-    "pydantic>=2.9.2,<2.12",
-    "responses>=0.25.0,<0.26",
-    "safetensors>=0.6.1,<0.7",
-    "skypilot>=0.10.2,<0.11",    # 0.10.2 and above is needed
-    "tensorboard>=2.18.0,<2.19", # Optional, for monitoring training
-    "torch>=2.6,<2.9.0",
-    "torchao>=0.11.0,<0.13",     # Used by transformers
-=======
     "pandas>=2.3,<3",
     "peft>=0.17,<0.18",
     "pexpect>=4.9,<4.10",       # Used by Polaris client
@@ -77,11 +63,10 @@
     "pydantic>=2.11,<2.12",
     "responses>=0.25,<0.26",
     "safetensors>=0.6,<0.7",
-    "skypilot>=0.7,<0.8",      #  Used by launcher
+    "skypilot>=0.10.2,<0.11",    # 0.10.2 and above is needed
     "tensorboard>=2.20,<2.21",  # Optional, for monitoring training
     "torch>=2.6,<2.9.0",       # vllm only supports up to torch==2.7
     "torchao>=0.12,<0.13",     # Used by transformers
->>>>>>> deaeaff0
     # torchdata 0.10 drops support for datapipes which we currently use
     # also, torchdata does not provide a py13 wheel for version 0.9.0.
     # if python > 3.13, install from source for now.
