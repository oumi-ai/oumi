[build-system]
requires = ["setuptools>=64", "setuptools_scm>=8"]
build-backend = "setuptools.build_meta"

[tool.setuptools.package-data]
oumi = ["LICENSE", "README.md", "*.jinja"]

[tool.setuptools_scm]
# default scm config.

[tool.setuptools]
# default setuptools config.

[project]
name = "oumi"
dynamic = ["version"]
readme = "README.md"
requires-python = ">=3.9"
description = "Oumi - Modeling Platform"
authors = [{ name = "Oumi Team", email = "contact@oumi.ai" }]
license = { file = "LICENSE" }
classifiers = [
    "Programming Language :: Python :: 3",
    "Programming Language :: Python :: 3.9",
    "Programming Language :: Python :: 3.10",
    "Programming Language :: Python :: 3.11",
    "Programming Language :: Python :: 3.12",
    "Programming Language :: Python :: 3.13",
    "Operating System :: OS Independent",
    "Development Status :: 3 - Alpha",
    "Intended Audience :: Developers",
    "Topic :: Scientific/Engineering :: Artificial Intelligence",
]

dependencies = [
    "accelerate>=1.2.1,<1.3",
    "aiohttp>=3.10.9,<3.11",        # Used by inference engine
    "aiofiles>=22.1.0,<22.2",       # Allows to use async file operations
    "aioresponses>=0.7.6,<0.8",     # User by inference engine tests
    "datasets>=3.2.0,<3.3",
    "jsonlines",
    "lm_eval[wandb]>=0.4.5,<0.5.0",
    "numpy>=1.26.4,<2.0",
    "omegaconf>=2.3.0,<2.4",
    "packaging",
    "pandas>=2.0.3,<3",
    "peft>=0.14.0,<0.15",
    "pexpect>=4.8.0,<4.9",          # Used by Polaris client
    "pillow>=10.3.0,<10.4",         # Used by image datasets
    "pydantic>=2.9.2,<2.10",
    "responses>=0.25.0,<0.26",
    "skypilot>=0.7.0,<0.8",         # Used by launcher
    "tensorboard>=2.18.0,<2.19",    # Optional, for monitoring training
    "torch>=2.4.0,<2.5.0",
    # 0.10 drops support for datapipes which we currently use
    "torchdata>=0.9.0,<0.10.0",  # Used by data pipes loader
    "torchvision>=0.19.0,<0.20", # Used by some VLM-s (multimodal)
    "tqdm",
    # NOTE: Liger kernel will soon deprecate support for versions < 4.46.1.
    # https://github.com/linkedin/Liger-Kernel/blob/5c5a7b4f67772f2196efd69d0821b28c0e4ac45e/src/liger_kernel/transformers/monkey_patch.py#L40
    "transformers>=4.45.2,<4.46",
    "trl>=0.11.4,<0.12",
<<<<<<< HEAD
    "typer",                        # Used by CLI
    "typing_extensions",            # Backports of typing updates to python 3.9
    "wandb>=0.19.3,<0.20",          # Logging to Weights and Biases.
=======
    "typer",                      # Used by CLI
    "typing_extensions",          # Backports of typing updates to python 3.9
    "wandb==0.18.4",              # Logging to Weights and Biases. # TODO: Un-pin version when lm-eval is updated to include https://github.com/EleutherAI/lm-evaluation-harness/pull/2484
>>>>>>> 6f3125c4
]

[project.urls]
Homepage = "https://github.com/oumi-ai/oumi"
Issues = "https://github.com/oumi-ai/oumi/issues"

[project.optional-dependencies]
dev = [
    "ipykernel",
    "ipywidgets",     # Interactive widgets for Jupyter notebooks
    "jupyterlab",
    "nbconvert",      # For notebook execution in tests
    "nbformat",       # For notebook execution in tests
    "pre-commit",
    "pyright",
    "pytest-asyncio", # Asyncio plugin for pytest
    "pytest-cov",     # Test coverage plugin for pytest
    "pytest-timeout", # Timeout plugin for pytest
    "pytest",
    "responses",
    "ruff",
    "torchfix",       # Tool for automatically fixing common PyTorch issues
]
docs = [
    "myst_parser",             # Allows us to write docs in markdown
    "myst-nb",                 # Allows us to include ipython notebooks in the docs
    "sphinx-book-theme",       # Alternative to sphinx-rtd-theme
    "sphinx-copybutton",       # Add copy button to code blocks in Sphinx
    "sphinx-design",           # Allows us to include tabs in the docs
    "sphinx-rtd-theme>=3.0.1", # Readthedocs theme for Sphinx
    "sphinx",                  # Used to build the docs
    "sphinxcontrib-bibtex",    # Allows us to cite bibtex references in the docs
    "sphinxcontrib-mermaid",   # Enable mermaid diagrams in the docs
    "sphinxcontrib-typer",     # Allows us to include typer CLI in the docs
]

# Dependencies that require a GPU to install
gpu = [
    "liger-kernel>=0.3.1,<0.4",
    "nvidia-ml-py>=12.560.30,<12.561",
    "bitsandbytes>=0.45.0,<0.46",      # Used for QLora, and PagedAdam implementation
]

# Targets for supported cloud providers
aws = ["skypilot[aws]"]
azure = ["skypilot[azure]"]
gcp = [
    "google-api-core>=2.19.0",
    "google-api-python-client",
    "google-auth>=2.30.0",
    "google-cloud-core>=2.4.1",
    "google-cloud-storage>=2.17.0",
    "skypilot[gcp]",
]
lambda = ["skypilot[lambda]"]
runpod = ["skypilot[runpod]"]

# Optional dependencies
optional = [
    "llama-cpp-python>=0.3.5,<0.4", # for local cpu/gpu inference. TODO: resolve install issues
    "vllm>=0.6.3,<0.7.0",
]

evaluation = [
    "alpaca-eval>=0.6.6,<0.7",
    "langdetect",              # leaderboard_ifeval
    "immutabledict",           # leaderboard_ifeval
    "nltk>=3.9.1",
    # "antlr4-python3-runtime==4.11",  # leaderboard_math_hard (incompatible)
    "sympy>=1.12",           # leaderboard_math_hard
    "sentencepiece>=0.1.98",
]

cambrian = [
    "timm==0.9.16",
    "open_clip_torch",
    "diffusers[torch]",
    "einops==0.6.1",
]

# CI targets
ci_cpu = ["oumi[dev,docs,gcp,optional]"]
# llama-cpp-python is not compatible with the github
# gpu actions runner, so we skip it for now
# all the other dependencies are copied here
# from the optional dependencies section
ci_gpu = [
    "oumi[dev,docs,gcp,gpu]",
    "vllm>=0.6.3,<0.7.0",
    "alpaca-eval>=0.6.6,<0.7",
]

[project.scripts]
oumi = "oumi.cli.main:run"

[tool.ruff]
extend-include = [
    "*.ipynb", # Include ipython notebooks
]
line-length = 88


[tool.ruff.lint]
select = [
    "ASYNC", # flake8-async: check for async/await syntax
    "D",     # pydocstyle: check docstring style
    "E",     # pycodestyle: errors
    "F",     # pyflakes: detect various errors
    "I",     # isort: check import order
    "ICN",   # flake-8 import conventions,
    "INT",   # flake8-gettext
    "LOG",   # flake8-logging-format: check for logging format,
    "NPY",   # NumPy-specific rules
    "PD",    # pandas vet
    "PTH",   # pathlib
    "Q",     # flake8-quotes
    "RSE",   # flake8-raise, use raise statements instead of return statements
    "TID",   # flake8-tidy-imports: check import tidiness
    "UP",    # pyupgrade: check for Python syntax updates
    "W",     # pycodestyle: warnings
]
ignore = [
    "D100",   # Missing docstring in public module, temporary, OPE-326
    "D101",   # Missing docstring in public class, temporary, OPE-326
    "NPY002", # Replace legacy numpy aliases
    "PTH123", # pathlib: `open()` should be replaced by `Path.open()`
]

[tool.ruff.lint.flake8-tidy-imports]
ban-relative-imports = "all" # Disallow all relative imports.

[tool.ruff.lint.per-file-ignores]
"tests/*" = ["D", "PTH"] # Ignore docstring checks in tests
"src/oumi/models/experimental/cambrian/**" = [
    "F401",   # Ignore pyflakes: `torch_xla` imported but unused;
    "F601",   # Ignore pyflakes: Dictionary key literal `"mistral_v2"` repeated
    "F841",   # Ignore pyflakes: Local variable is assigned but never used
    "E501",   # Ignore pycodestyle: Line too long
    "E701",   # Ignore pycodestyle: Multiple statements on one line
    "E721",   # Ignore pycodestyle: Do not compare types, use `isinstance()`
    "E722",   # Ignore pycodestyle: Do not use bare `except`
    "E731",   # Ignore pycodestyle: Do not assign a `lambda` expression, use a `def`
    "E741",   # Ignore pycodestyle: Ambiguous variable name
    "D",      # Ignore docstring checks in Cambrian
    "TID252", # Ignore flake8-tidy-imports: Prefer absolute imports over relative imports
    "W291",   # Ignore pycodestyle: warnings: Trailing whitespace
    "UP035",  # UP035 `typing.List` is deprecated, use `list` instead
    "UP006",  # UP006 Use `list` instead of `List` for type annotation
]

[tool.ruff.lint.pydocstyle]
convention = "google"

[tool.ruff.lint.isort]
known-first-party = ["oumi"]

[tool.pyright]
include = ["src/oumi/**", "tests/**"]
exclude = ["src/oumi/models/experimental/cambrian/**"]
typeCheckingMode = "basic"
pythonVersion = "3.9"
pythonPlatform = "All"                                 # Include linux, mac, windows

reportPrivateImportUsage = "none"

[tool.pytest.ini_options]
asyncio_default_fixture_loop_scope = "function"
testpaths = ["tests"]
addopts = ["--import-mode=prepend"]
markers = ["e2e: Slow e2e integration tests"]<|MERGE_RESOLUTION|>--- conflicted
+++ resolved
@@ -60,15 +60,9 @@
     # https://github.com/linkedin/Liger-Kernel/blob/5c5a7b4f67772f2196efd69d0821b28c0e4ac45e/src/liger_kernel/transformers/monkey_patch.py#L40
     "transformers>=4.45.2,<4.46",
     "trl>=0.11.4,<0.12",
-<<<<<<< HEAD
-    "typer",                        # Used by CLI
-    "typing_extensions",            # Backports of typing updates to python 3.9
-    "wandb>=0.19.3,<0.20",          # Logging to Weights and Biases.
-=======
     "typer",                      # Used by CLI
     "typing_extensions",          # Backports of typing updates to python 3.9
-    "wandb==0.18.4",              # Logging to Weights and Biases. # TODO: Un-pin version when lm-eval is updated to include https://github.com/EleutherAI/lm-evaluation-harness/pull/2484
->>>>>>> 6f3125c4
+    "wandb>=0.19.3,<0.20",        # Logging to Weights and Biases.
 ]
 
 [project.urls]
