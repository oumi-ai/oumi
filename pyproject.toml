[build-system]
requires = ["setuptools>=64", "setuptools_scm>=8"]
build-backend = "setuptools.build_meta"

[tool.setuptools.package-data]
oumi = ["LICENSE", "README.md", "*.jinja"]

[tool.setuptools_scm]
# default scm config.

[tool.setuptools]
# default setuptools config.

# We currently use the Omegaconf dev version, and uv doesn't allow pre-release versions
# by default.
[tool.uv]
prerelease = "allow"

[project]
name = "oumi"
dynamic = ["version"]
readme = "README.md"
requires-python = ">=3.9,<3.13"
description = "Oumi - Modeling Platform"
authors = [{ name = "Oumi Team", email = "contact@oumi.ai" }]
license = { file = "LICENSE" }
classifiers = [
    "Programming Language :: Python :: 3",
    "Programming Language :: Python :: 3.9",
    "Programming Language :: Python :: 3.10",
    "Programming Language :: Python :: 3.11",
    "Programming Language :: Python :: 3.12",
    "Operating System :: OS Independent",
    "Development Status :: 3 - Alpha",
    "Intended Audience :: Developers",
    "Topic :: Scientific/Engineering :: Artificial Intelligence",
]

dependencies = [
    "accelerate>=1.10.0,<2.0",
    "aiohttp>=3.12,<3.16",        # Used by inference engine
    "aiofiles>=24.1.0,<25",       # Allows to use async file operations
    "aioresponses>=0.7,<0.8",     # User by inference engine tests
    "backoff>=2.2.1,<2.3",
    "click<8.3.0",                # Used by CLI. 8.2.0 is currently unsupported by Typer.
    "datasets>=3.2,<3.3",         # breaking change for 4.0
    "hdrhistogram>=0.10,<0.11",
    "jsonlines",
    "lm_eval[wandb]>=0.4,<0.5.0",
    "mlflow>=3.1",                # >=3.1.4 requires Python3.10>=
    "numpy>=1.26,<2.4",           # verl==0.5.0 depends on numpy<2.0.0
    # The latest stable version, 2.3.0, is two years old and is causing dependency
    # conflicts. We'll use the dev version until a new stable version is released.
    # See https://github.com/oumi-ai/oumi/issues/1377
    # We pin the exact dev version so that the --pre flag isn't needed for uv pip install.
    "omegaconf==2.4.0.dev3",
    "packaging",
    "pandas>=2.3,<3",
    "peft>=0.17,<0.18",
    "pexpect>=4.9,<4.10",      # Used by Polaris client
    "pillow>=11.3,<11.4",      # Used by image datasets
    "protobuf>=6.32",
    "pydantic>=2.11,<2.12",
    "responses>=0.25,<0.26",
    "safetensors>=0.6,<0.8",
    "skypilot>=0.10.2,<0.11",  # 0.10.2 and above is needed
    "tensorboard>=2.20,<2.21", # Optional, for monitoring training
    "torch>=2.6,<2.9.0",       # vllm only supports up to torch==2.7
    "torchao>=0.12,<0.13",     # Used by transformers
    # torchdata 0.10 drops support for datapipes which we currently use
    # also, torchdata does not provide a py13 wheel for version 0.9.0.
    # if python > 3.13, install from source for now.
    "torchdata>=0.9,<0.10.0",  # Used by data pipes loader
    "torchvision>=0.21,<0.24", # Used by some VLM-s (multimodal)
    "tqdm",
    # Llama Vision attention is broken as late as 4.48.2 if gradient checkpointing is
    # enabled. See OPE-875 and https://github.com/huggingface/transformers/issues/36040.
    "transformers>=4.57,<4.58",
    "trl>=0.24,<0.26",
    "typer",                    # Used by CLI
    "typing_extensions",        # Backports of typing updates to python 3.9
    "uvicorn<0.36.0",           # TODO: Remove on resolution of https://github.com/skypilot-org/skypilot/issues/7303
    "wandb>=0.21,<0.24",        # Logging to Weights and Biases.
]

[project.urls]
Homepage = "https://github.com/oumi-ai/oumi"
Issues = "https://github.com/oumi-ai/oumi/issues"

[project.optional-dependencies]
dev = [
    "ipykernel",
    "ipywidgets",     # Interactive widgets for Jupyter notebooks
    "jupyterlab",
    "nbconvert",      # For notebook execution in tests
    "nbformat",       # For notebook execution in tests
    "pre-commit",
    "pyright",
    "pytest-asyncio", # Asyncio plugin for pytest
    "pytest-cov",     # Test coverage plugin for pytest
    "pytest-timeout", # Timeout plugin for pytest
    "pytest",
    "responses",
    "ruff",
    "torchfix",       # Tool for automatically fixing common PyTorch issues
]
docs = [
    "myst_parser",             # Allows us to write docs in markdown
    "myst-nb",                 # Allows us to include ipython notebooks in the docs
    "sphinx-book-theme",       # Alternative to sphinx-rtd-theme
    "sphinx-copybutton",       # Add copy button to code blocks in Sphinx
    "sphinx-design",           # Allows us to include tabs in the docs
    "sphinx-rtd-theme>=3.0.1", # Readthedocs theme for Sphinx
    "sphinx",                  # Used to build the docs
    "sphinxcontrib-bibtex",    # Allows us to cite bibtex references in the docs
    "sphinxcontrib-mermaid",   # Enable mermaid diagrams in the docs
    "sphinxcontrib-typer",     # Allows us to include typer CLI in the docs
]

# Useful dependencies when running on GPU
gpu = [
    "liger-kernel>=0.6,<0.7",
    "nvidia-ml-py>=13.580,<13.581",
    "bitsandbytes>=0.47,<0.48",     # Used for QLora, and PagedAdam implementation
    # When updating verl version, make sure to also update the default config:
    # src/oumi/core/trainers/verl_trainer_config.yaml.
    "verl>=0.5,<0.6",            # Used for the VERL_GRPO trainer.
    "vllm>=0.10,<0.11",          # For VLLMInferenceEngine, and vLLM-powered GRPO training.
    "deepspeed>=0.17.0,<0.18.0",
]

# Targets for supported cloud providers
aws = ["skypilot[aws]"]
azure = ["skypilot[azure]"]
gcp = [
    "google-api-core>=2.25",
    "google-api-python-client",
    "google-auth>=2.40",
    "google-cloud-core>=2.4",
    "google-cloud-storage>=3.3",
    "skypilot[gcp]",
]
lambda = ["skypilot[lambda]"]
runpod = ["skypilot[runpod]"]

synthesis = [
    "pdftext>=0.6.3", # Document ingestion for synthesis
]

# Flash Attention - separate group due to special installation requirements
flash_attn = [
    # Note: May require manual installation with: pip install flash-attn --no-build-isolation
    # This is kept separate to avoid breaking existing environments
    "flash-attn>=2.0.0",
]

evaluation = [
    "alpaca-eval>=0.6,<0.7",
    "langdetect",                   # leaderboard_ifeval
    "immutabledict",                # leaderboard_ifeval
    "nltk>=3.9",                    # leaderboard_ifeval
    "antlr4-python3-runtime==4.13.2", # leaderboard_math_hard
    "sympy>=1.14",                  # leaderboard_math_hard
    "sentencepiece>=0.2.0",
]

quantization = ["autoawq>=0.2,<0.3", "bitsandbytes>=0.47,<0.48"]

tune = ["optuna>=4.0.0,<5.0"]

bitnet = ["onebitllms>=0.0.3"]

<<<<<<< HEAD
=======
cambrian = [
    "timm==0.9.16",
    "open_clip_torch",
    "diffusers[torch]",
    "einops==0.8.1",
]

>>>>>>> 36b43c9c
file_formats = ["pdf2image>=1.17,<1.18", "python-poppler>=0.4,<0.5"]

llama_cpp = ["llama-cpp-python>=0.3.5,<0.4"]

# CI targets
ci_cpu = [
    "oumi[dev,docs,gcp,synthesis,tune]",
    "vllm>=0.10,<0.11",                  # For VLLMInferenceEngine
    # This may fail to install. As a temporary workaround, run:
    # CMAKE_ARGS="-DLLAVA_BUILD=OFF" pip install -U llama-cpp-python
    "llama-cpp-python>=0.3,<0.4", # For LlamaCppInferenceEngine
]
# llama-cpp-python is not compatible with the github
# gpu actions runner, so we skip it for now
ci_gpu = ["oumi[dev,docs,gcp,gpu,synthesis,tune]", "alpaca-eval>=0.6,<0.7"]

[project.scripts]
oumi = "oumi.cli.main:run"

[tool.ruff]
extend-include = [
    "*.ipynb", # Include ipython notebooks
]
line-length = 88


[tool.ruff.lint]
select = [
    "ASYNC", # flake8-async: check for async/await syntax
    "D",     # pydocstyle: check docstring style
    "E",     # pycodestyle: errors
    "F",     # pyflakes: detect various errors
    "I",     # isort: check import order
    "ICN",   # flake-8 import conventions,
    "INT",   # flake8-gettext
    "LOG",   # flake8-logging-format: check for logging format,
    "NPY",   # NumPy-specific rules
    "PD",    # pandas vet
    "PTH",   # pathlib
    "Q",     # flake8-quotes
    "RSE",   # flake8-raise, use raise statements instead of return statements
    "TID",   # flake8-tidy-imports: check import tidiness
    "UP",    # pyupgrade: check for Python syntax updates
    "W",     # pycodestyle: warnings
]
ignore = [
    "D100",   # Missing docstring in public module, temporary, OPE-326
    "D101",   # Missing docstring in public class, temporary, OPE-326
    "NPY002", # Replace legacy numpy aliases
    "PTH123", # pathlib: `open()` should be replaced by `Path.open()`
]

[tool.ruff.lint.flake8-tidy-imports]
ban-relative-imports = "all" # Disallow all relative imports.

[tool.ruff.lint.per-file-ignores]
"tests/*" = ["D", "PTH"] # Ignore docstring checks in tests
"src/oumi/utils/verl_model_merger.*" = [
    "E501", # Line too long
    "D",    # Ignore docstring checks
    "PTH",  # Ignore pathlib checks
]

[tool.ruff.lint.pydocstyle]
convention = "google"

[tool.ruff.lint.isort]
known-first-party = ["oumi"]

[tool.pyright]
include = ["src/oumi/**", "tests/**"]
exclude = [
    "src/oumi/core/types/proto/**",
    "src/oumi/utils/verl_model_merger.py",
]
typeCheckingMode = "basic"
pythonVersion = "3.9"
pythonPlatform = "All" # Include linux, mac, windows

reportPrivateImportUsage = "none"

[tool.pytest.ini_options]
asyncio_default_fixture_loop_scope = "function"
testpaths = ["tests"]
addopts = ["--import-mode=prepend"]
filterwarnings = [
    # Warnings from mlflow dependency that we can't fix
    "ignore:Support for class-based `config` is deprecated.*:DeprecationWarning",
    "ignore:builtin type .* has no __module__ attribute:DeprecationWarning",
]
markers = [
    "e2e: Slow e2e integration tests",
    "e2e_eternal: Extremely slow e2e integration tests (for manual/selective runs)",
    "single_gpu: The test uses max 1 GPU (can be potentially skipped on multi-GPU machine to conserve GPU resources)",
    "multi_gpu: The test should run on a machine with multiple GPU-s",
]<|MERGE_RESOLUTION|>--- conflicted
+++ resolved
@@ -156,11 +156,11 @@
 
 evaluation = [
     "alpaca-eval>=0.6,<0.7",
-    "langdetect",                   # leaderboard_ifeval
-    "immutabledict",                # leaderboard_ifeval
-    "nltk>=3.9",                    # leaderboard_ifeval
+    "langdetect",                     # leaderboard_ifeval
+    "immutabledict",                  # leaderboard_ifeval
+    "nltk>=3.9",                      # leaderboard_ifeval
     "antlr4-python3-runtime==4.13.2", # leaderboard_math_hard
-    "sympy>=1.14",                  # leaderboard_math_hard
+    "sympy>=1.14",                    # leaderboard_math_hard
     "sentencepiece>=0.2.0",
 ]
 
@@ -170,16 +170,6 @@
 
 bitnet = ["onebitllms>=0.0.3"]
 
-<<<<<<< HEAD
-=======
-cambrian = [
-    "timm==0.9.16",
-    "open_clip_torch",
-    "diffusers[torch]",
-    "einops==0.8.1",
-]
-
->>>>>>> 36b43c9c
 file_formats = ["pdf2image>=1.17,<1.18", "python-poppler>=0.4,<0.5"]
 
 llama_cpp = ["llama-cpp-python>=0.3.5,<0.4"]
