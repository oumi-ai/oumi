[build-system]
requires = ["setuptools>=64", "setuptools_scm>=8"]
build-backend = "setuptools.build_meta"

[tool.setuptools.package-data]
oumi = ["LICENSE", "README.md", "*.jinja"]

[tool.setuptools_scm]
# default scm config.

[tool.setuptools]
# default setuptools config.

# We currently use the Omegaconf dev version, and uv doesn't allow pre-release versions
# by default.
[tool.uv]
prerelease = "allow"

[project]
name = "oumi"
dynamic = ["version"]
readme = "README.md"
requires-python = ">=3.9,<3.13"
description = "Oumi - Modeling Platform"
authors = [{ name = "Oumi Team", email = "contact@oumi.ai" }]
license = { file = "LICENSE" }
classifiers = [
    "Programming Language :: Python :: 3",
    "Programming Language :: Python :: 3.9",
    "Programming Language :: Python :: 3.10",
    "Programming Language :: Python :: 3.11",
    "Programming Language :: Python :: 3.12",
    "Operating System :: OS Independent",
    "Development Status :: 3 - Alpha",
    "Intended Audience :: Developers",
    "Topic :: Scientific/Engineering :: Artificial Intelligence",
]

dependencies = [
    "accelerate>=1.7.0,<2.0",
    "aiohttp>=3.10,<3.16",          # Used by inference engine
    "aiofiles>=22.1.0,<25",         # Allows to use async file operations
    "aioresponses>=0.7.6,<0.8",     # User by inference engine tests
    "backoff>=2.2.1,<2.3",
    "click<8.3.0",                  # Used by CLI. 8.2.0 is currently unsupported by Typer.
    "datasets>=3.2,<3.3",
    "hdrhistogram>=0.10.3,<0.11",
    "jsonlines",
    "lm_eval[wandb]>=0.4.5,<0.4.9",
    "mlflow>=3.1.4",                # Logging to MLflow
    "numpy>=1.26.4,<2.4",
    # The latest stable version, 2.3.0, is two years old and is causing dependency
    # conflicts. We'll use the dev version until a new stable version is released.
    # See https://github.com/oumi-ai/oumi/issues/1377
    # We pin the exact dev version so that the --pre flag isn't needed for uv pip install.
    "omegaconf==2.4.0.dev3",
    "packaging",
    "pandas>=2.0.3,<3",
    "peft>=0.15.0,<0.16",
    "pexpect>=4.8.0,<4.9",       # Used by Polaris client
    "pillow>=11.1.0,<11.4",      # Used by image datasets
    "protobuf>=5.29.0",
<<<<<<< HEAD
    "pydantic>=2.9.2",
    "reportlab>=4.0.0",           # PDF generation for /save() command in interactive inference
=======
    "pydantic>=2.9.2,<2.12",
>>>>>>> ac7d9307
    "responses>=0.25.0,<0.26",
    "safetensors>=0.6.1,<0.7",
    "skypilot>=0.7.0,<0.8",      # Used by launcher
    "tensorboard>=2.18.0,<2.19", # Optional, for monitoring training
    "torch>=2.6,<2.9.0",
    "torchao>=0.11.0,<0.13",     # Used by transformers
    # torchdata 0.10 drops support for datapipes which we currently use
    # also, torchdata does not provide a py13 wheel for version 0.9.0.
    # if python > 3.13, install from source for now.
    "torchdata>=0.9.0,<0.10.0",  # Used by data pipes loader
    "torchvision>=0.21.0,<0.23", # Used by some VLM-s (multimodal)
    "tqdm",
    # Llama Vision attention is broken as late as 4.48.2 if gradient checkpointing is
    # enabled. See OPE-875 and https://github.com/huggingface/transformers/issues/36040.
    "transformers>=4.55.0,<4.56",
    "trl>=0.21.0,<0.22",
    "typer",                      # Used by CLI
    "typing_extensions",          # Backports of typing updates to python 3.9
    "wandb>=0.19.3,<0.20",        # Logging to Weights and Biases.
]

[project.urls]
Homepage = "https://github.com/oumi-ai/oumi"
Issues = "https://github.com/oumi-ai/oumi/issues"

[project.optional-dependencies]
dev = [
    "ipykernel",
    "ipywidgets",     # Interactive widgets for Jupyter notebooks
    "jupyterlab",
    "nbconvert",      # For notebook execution in tests
    "nbformat",       # For notebook execution in tests
    "pre-commit",
    "pyright",
    "pytest-asyncio", # Asyncio plugin for pytest
    "pytest-cov",     # Test coverage plugin for pytest
    "pytest-timeout", # Timeout plugin for pytest
    "pytest",
    "responses",
    "ruff",
    "torchfix",       # Tool for automatically fixing common PyTorch issues
]
docs = [
    "myst_parser",             # Allows us to write docs in markdown
    "myst-nb",                 # Allows us to include ipython notebooks in the docs
    "sphinx-book-theme",       # Alternative to sphinx-rtd-theme
    "sphinx-copybutton",       # Add copy button to code blocks in Sphinx
    "sphinx-design",           # Allows us to include tabs in the docs
    "sphinx-rtd-theme>=3.0.1", # Readthedocs theme for Sphinx
    "sphinx",                  # Used to build the docs
    "sphinxcontrib-bibtex",    # Allows us to cite bibtex references in the docs
    "sphinxcontrib-mermaid",   # Enable mermaid diagrams in the docs
    "sphinxcontrib-typer",     # Allows us to include typer CLI in the docs
]

# Useful dependencies when running on GPU
gpu = [
    "liger-kernel>=0.5.0,<0.6",
    "nvidia-ml-py>=12.560.30,<12.561",
    "bitsandbytes>=0.45.0,<0.46",      # Used for QLora, and PagedAdam implementation
    # When updating verl version, make sure to also update the default config:
    # src/oumi/core/trainers/verl_trainer_config.yaml.
    "verl==0.4.0",        # Used for the VERL_GRPO trainer.
    "vllm>=0.10.0,<0.11", # For VLLMInferenceEngine, and vLLM-powered GRPO training.
]

gpu_mac = [
    "llama-cpp-python>=0.3.15,<0.4",   # GGUF model support via LlamaCPP with Metal acceleration on Apple Silicon
    "verl==0.4.0",      # Used for the VERL_GRPO trainer.
]

# Targets for supported cloud providers
aws = ["skypilot[aws]"]
azure = ["skypilot[azure]"]
gcp = [
    "google-api-core>=2.19.0",
    "google-api-python-client",
    "google-auth>=2.30.0",
    "google-cloud-core>=2.4.1",
    "google-cloud-storage>=2.17.0",
    "skypilot[gcp]",
]
lambda = ["skypilot[lambda]"]
runpod = ["skypilot[runpod]"]

synthesis = [
    "pdftext>=0.6.3", # Document ingestion for synthesis
]

# Flash Attention - separate group due to special installation requirements
flash_attn = [
    # Note: May require manual installation with: pip install flash-attn --no-build-isolation
    # This is kept separate to avoid breaking existing environments
    "flash-attn>=2.0.0",
]

evaluation = [
    "alpaca-eval>=0.6.6,<0.7",
    "langdetect",                   # leaderboard_ifeval
    "immutabledict",                # leaderboard_ifeval
    "nltk>=3.9.1",                  # leaderboard_ifeval
    "antlr4-python3-runtime==4.11", # leaderboard_math_hard
    "sympy>=1.12",                  # leaderboard_math_hard
    "sentencepiece>=0.1.98",
]

quantization = ["autoawq>=0.2.0,<0.3", "bitsandbytes>=0.45.0,<0.46", "mxfp4>=0.1.0"]

bitnet = ["onebitllms>=0.0.3"]

cambrian = [
    "timm==0.9.16",
    "open_clip_torch",
    "diffusers[torch]",
    "einops==0.6.1",
]

file_formats = ["pdf2image>=1.17.0,<1.18", "python-poppler>=0.4.1,<0.5"]

# GPT OSS support - requires special installation procedure
gpt_oss = [
    # Note: vLLM GPT OSS build must be installed separately via:
<<<<<<< HEAD
    # pip install vllm==0.10.2+gptoss --extra-index-url https://wheels.vllm.ai/gpt-oss/
    "transformers>=4.55",
    "gpt-oss>=0.0.1",       # GPT OSS package with MXFP4 quantization support
=======
    "gpt-oss>=0.0.1",       # GPT OSS package
>>>>>>> ac7d9307
    "kernels",              # HuggingFace kernels for Flash Attention 3
    "triton_kernels @ git+https://github.com/triton-lang/triton.git@main#subdirectory=python/triton_kernels",
]

gpt_oss_mac = [
    "gpt-oss>=0.0.1",       # GPT OSS package with MXFP4 quantization support
    "kernels",              # HuggingFace kernels for Flash Attention 3
]

# CI targets
ci_cpu = [
    "oumi[dev,docs,gcp,synthesis]",
    "vllm>=0.10.0,<0.11",           # For VLLMInferenceEngine
    # This may fail to install. As a temporary workaround, run:
    # CMAKE_ARGS="-DLLAVA_BUILD=OFF" pip install -U llama-cpp-python
    "llama-cpp-python>=0.3.5,<0.4", # For LlamaCppInferenceEngine
]
# llama-cpp-python is not compatible with the github
# gpu actions runner, so we skip it for now
ci_gpu = ["oumi[dev,docs,gcp,gpu,synthesis]", "alpaca-eval>=0.6.6,<0.7"]

[project.scripts]
oumi = "oumi.cli.main:run"

[tool.ruff]
extend-include = [
    "*.ipynb", # Include ipython notebooks
]
line-length = 88


[tool.ruff.lint]
select = [
    "ASYNC", # flake8-async: check for async/await syntax
    "D",     # pydocstyle: check docstring style
    "E",     # pycodestyle: errors
    "F",     # pyflakes: detect various errors
    "I",     # isort: check import order
    "ICN",   # flake-8 import conventions,
    "INT",   # flake8-gettext
    "LOG",   # flake8-logging-format: check for logging format,
    "NPY",   # NumPy-specific rules
    "PD",    # pandas vet
    "PTH",   # pathlib
    "Q",     # flake8-quotes
    "RSE",   # flake8-raise, use raise statements instead of return statements
    "TID",   # flake8-tidy-imports: check import tidiness
    "UP",    # pyupgrade: check for Python syntax updates
    "W",     # pycodestyle: warnings
]
ignore = [
    "D100",   # Missing docstring in public module, temporary, OPE-326
    "D101",   # Missing docstring in public class, temporary, OPE-326
    "NPY002", # Replace legacy numpy aliases
    "PTH123", # pathlib: `open()` should be replaced by `Path.open()`
]

[tool.ruff.lint.flake8-tidy-imports]
ban-relative-imports = "all" # Disallow all relative imports.

[tool.ruff.lint.per-file-ignores]
"tests/*" = ["D", "PTH"] # Ignore docstring checks in tests
"src/oumi/models/experimental/cambrian/**" = [
    "F401",   # Ignore pyflakes: `torch_xla` imported but unused;
    "F601",   # Ignore pyflakes: Dictionary key literal `"mistral_v2"` repeated
    "F841",   # Ignore pyflakes: Local variable is assigned but never used
    "E501",   # Ignore pycodestyle: Line too long
    "E701",   # Ignore pycodestyle: Multiple statements on one line
    "E721",   # Ignore pycodestyle: Do not compare types, use `isinstance()`
    "E722",   # Ignore pycodestyle: Do not use bare `except`
    "E731",   # Ignore pycodestyle: Do not assign a `lambda` expression, use a `def`
    "E741",   # Ignore pycodestyle: Ambiguous variable name
    "D",      # Ignore docstring checks in Cambrian
    "TID252", # Ignore flake8-tidy-imports: Prefer absolute imports over relative imports
    "W291",   # Ignore pycodestyle: warnings: Trailing whitespace
    "UP035",  # UP035 `typing.List` is deprecated, use `list` instead
    "UP006",  # UP006 Use `list` instead of `List` for type annotation
]
"src/oumi/utils/verl_model_merger.*" = [
    "E501", # Line too long
    "D",    # Ignore docstring checks
    "PTH",  # Ignore pathlib checks
]

[tool.ruff.lint.pydocstyle]
convention = "google"

[tool.ruff.lint.isort]
known-first-party = ["oumi"]

[tool.pyright]
include = ["src/oumi/**", "tests/**"]
exclude = [
    "src/oumi/models/experimental/cambrian/**",
    "src/oumi/core/types/proto/**",
    "src/oumi/utils/verl_model_merger.py",
]
typeCheckingMode = "basic"
pythonVersion = "3.9"
pythonPlatform = "All" # Include linux, mac, windows

reportPrivateImportUsage = "none"
reportMissingImports = "none"

[tool.pytest.ini_options]
asyncio_default_fixture_loop_scope = "function"
testpaths = ["tests"]
addopts = ["--import-mode=prepend"]
filterwarnings = [
    # Warnings from mlflow dependency that we can't fix
    "ignore:Support for class-based `config` is deprecated.*:DeprecationWarning",
    "ignore:builtin type .* has no __module__ attribute:DeprecationWarning",
]
markers = [
    "e2e: Slow e2e integration tests",
    "e2e_eternal: Extremely slow e2e integration tests (for manual/selective runs)",
    "single_gpu: The test uses max 1 GPU (can be potentially skipped on multi-GPU machine to conserve GPU resources)",
    "multi_gpu: The test should run on a machine with multiple GPU-s",
]<|MERGE_RESOLUTION|>--- conflicted
+++ resolved
@@ -60,12 +60,8 @@
     "pexpect>=4.8.0,<4.9",       # Used by Polaris client
     "pillow>=11.1.0,<11.4",      # Used by image datasets
     "protobuf>=5.29.0",
-<<<<<<< HEAD
-    "pydantic>=2.9.2",
+    "pydantic>=2.9.2,<2.12",
     "reportlab>=4.0.0",           # PDF generation for /save() command in interactive inference
-=======
-    "pydantic>=2.9.2,<2.12",
->>>>>>> ac7d9307
     "responses>=0.25.0,<0.26",
     "safetensors>=0.6.1,<0.7",
     "skypilot>=0.7.0,<0.8",      # Used by launcher
@@ -188,13 +184,9 @@
 # GPT OSS support - requires special installation procedure
 gpt_oss = [
     # Note: vLLM GPT OSS build must be installed separately via:
-<<<<<<< HEAD
     # pip install vllm==0.10.2+gptoss --extra-index-url https://wheels.vllm.ai/gpt-oss/
     "transformers>=4.55",
     "gpt-oss>=0.0.1",       # GPT OSS package with MXFP4 quantization support
-=======
-    "gpt-oss>=0.0.1",       # GPT OSS package
->>>>>>> ac7d9307
     "kernels",              # HuggingFace kernels for Flash Attention 3
     "triton_kernels @ git+https://github.com/triton-lang/triton.git@main#subdirectory=python/triton_kernels",
 ]
