[build-system]
requires = ["setuptools>=64", "setuptools_scm>=8"]
build-backend = "setuptools.build_meta"

[tool.setuptools.package-data]
oumi = ["LICENSE", "README.md", "*.jinja"]

[tool.setuptools_scm]
# default scm config.

[tool.setuptools]
# default setuptools config.

# We currently use the Omegaconf dev version, and uv doesn't allow pre-release versions
# by default.
[tool.uv]
prerelease = "allow"

[project]
name = "oumi"
dynamic = ["version"]
readme = "README.md"
requires-python = ">=3.9,<3.13"
description = "Oumi - Modeling Platform"
authors = [{ name = "Oumi Team", email = "contact@oumi.ai" }]
license = { file = "LICENSE" }
classifiers = [
    "Programming Language :: Python :: 3",
    "Programming Language :: Python :: 3.9",
    "Programming Language :: Python :: 3.10",
    "Programming Language :: Python :: 3.11",
    "Programming Language :: Python :: 3.12",
    "Operating System :: OS Independent",
    "Development Status :: 3 - Alpha",
    "Intended Audience :: Developers",
    "Topic :: Scientific/Engineering :: Artificial Intelligence",
]

dependencies = [
<<<<<<< HEAD
    "accelerate>=1.7.0,<1.8",
    "aiohttp",          # Used by inference engine
    "aiofiles>=22.1.0,<25",         # Allows to use async file operations
    "aioresponses>=0.7.6,<0.8",     # User by inference engine tests
    "backoff>=2.2.1,<2.3",
    "click<8.2.0",                  # Used by CLI. 8.2.0 is currently unsupported by Typer.
    "datasets>=3.2.0,<3.3",
    "deepspeed>=0.10.0,<=0.16.9",   # DeepSpeed ZeRO optimization for distributed training
=======
    "accelerate>=1.7.0,<2.0",
    "aiohttp>=3.10,<3.16",          # Used by inference engine
    "aiofiles>=22.1.0,<25",         # Allows to use async file operations
    "aioresponses>=0.7.6,<0.8",     # User by inference engine tests
    "backoff>=2.2.1,<2.3",
    "click<8.3.0",                  # Used by CLI. 8.2.0 is currently unsupported by Typer.
    "datasets>=3.2,<3.3",
>>>>>>> e0a53e16
    "hdrhistogram>=0.10.3,<0.11",
    "jsonlines",
    "lm_eval[wandb]>=0.4.5,<0.4.9",
    "mlflow>=3.1.4",                # Logging to MLflow
    "numpy>=1.26.4,<2.4",
    # The latest stable version, 2.3.0, is two years old and is causing dependency
    # conflicts. We'll use the dev version until a new stable version is released.
    # See https://github.com/oumi-ai/oumi/issues/1377
    # We pin the exact dev version so that the --pre flag isn't needed for uv pip install.
    "omegaconf==2.4.0.dev3",
    "packaging",
    "pandas>=2.0.3,<3",
    "peft>=0.15.0,<0.16",
    "pexpect>=4.8.0,<4.9",       # Used by Polaris client
    "pillow>=11.1.0,<11.4",      # Used by image datasets
    "protobuf>=5.29.0",
<<<<<<< HEAD
    "pydantic>=2.9.2",
=======
    "pydantic>=2.9.2,<2.12",
>>>>>>> e0a53e16
    "responses>=0.25.0,<0.26",
    "safetensors>=0.6.1,<0.7",
    "skypilot>=0.7.0,<0.8",      # Used by launcher
    "tensorboard>=2.18.0,<2.19", # Optional, for monitoring training
<<<<<<< HEAD
    "torch>=2.6.0",
    "torchao>=0.11.0,<0.12",     # Used by transformers
=======
    "torch>=2.6,<2.9.0",
    "torchao>=0.11.0,<0.13",     # Used by transformers
>>>>>>> e0a53e16
    # torchdata 0.10 drops support for datapipes which we currently use
    # also, torchdata does not provide a py13 wheel for version 0.9.0.
    # if python > 3.13, install from source for now.
    "torchdata>=0.9.0,<0.10.0",  # Used by data pipes loader
<<<<<<< HEAD
    "torchvision", # Used by some VLM-s (multimodal)
    "tqdm",
    # Llama Vision attention is broken as late as 4.48.2 if gradient checkpointing is
    # enabled. See OPE-875 and https://github.com/huggingface/transformers/issues/36040.
    "transformers",
    "trl",
=======
    "torchvision>=0.21.0,<0.23", # Used by some VLM-s (multimodal)
    "tqdm",
    # Llama Vision attention is broken as late as 4.48.2 if gradient checkpointing is
    # enabled. See OPE-875 and https://github.com/huggingface/transformers/issues/36040.
    "transformers>=4.55.0,<4.56",
    "trl>=0.21.0,<0.22",
>>>>>>> e0a53e16
    "typer",                      # Used by CLI
    "typing_extensions",          # Backports of typing updates to python 3.9
    "wandb>=0.19.3,<0.20",        # Logging to Weights and Biases.
]

[project.urls]
Homepage = "https://github.com/oumi-ai/oumi"
Issues = "https://github.com/oumi-ai/oumi/issues"

[project.optional-dependencies]
dev = [
    "ipykernel",
    "ipywidgets",     # Interactive widgets for Jupyter notebooks
    "jupyterlab",
    "nbconvert",      # For notebook execution in tests
    "nbformat",       # For notebook execution in tests
    "pre-commit",
    "pyright",
    "pytest-asyncio", # Asyncio plugin for pytest
    "pytest-cov",     # Test coverage plugin for pytest
    "pytest-timeout", # Timeout plugin for pytest
    "pytest",
    "responses",
    "ruff",
    "torchfix",       # Tool for automatically fixing common PyTorch issues
]
docs = [
    "myst_parser",             # Allows us to write docs in markdown
    "myst-nb",                 # Allows us to include ipython notebooks in the docs
    "sphinx-book-theme",       # Alternative to sphinx-rtd-theme
    "sphinx-copybutton",       # Add copy button to code blocks in Sphinx
    "sphinx-design",           # Allows us to include tabs in the docs
    "sphinx-rtd-theme>=3.0.1", # Readthedocs theme for Sphinx
    "sphinx",                  # Used to build the docs
    "sphinxcontrib-bibtex",    # Allows us to cite bibtex references in the docs
    "sphinxcontrib-mermaid",   # Enable mermaid diagrams in the docs
    "sphinxcontrib-typer",     # Allows us to include typer CLI in the docs
]

# Useful dependencies when running on GPU
gpu = [
    "liger-kernel>=0.5.0,<0.6",
    "nvidia-ml-py>=12.560.30,<12.561",
    "bitsandbytes>=0.45.0,<0.46",      # Used for QLora, and PagedAdam implementation
    # When updating verl version, make sure to also update the default config:
    # src/oumi/core/trainers/verl_trainer_config.yaml.
<<<<<<< HEAD
    "verl==0.4.0",      # Used for the VERL_GRPO trainer.
=======
    "verl==0.4.0",        # Used for the VERL_GRPO trainer.
    "vllm>=0.10.0,<0.11", # For VLLMInferenceEngine, and vLLM-powered GRPO training.
>>>>>>> e0a53e16
]

# Targets for supported cloud providers
aws = ["skypilot[aws]"]
azure = ["skypilot[azure]"]
gcp = [
    "google-api-core>=2.19.0",
    "google-api-python-client",
    "google-auth>=2.30.0",
    "google-cloud-core>=2.4.1",
    "google-cloud-storage>=2.17.0",
    "skypilot[gcp]",
]
lambda = ["skypilot[lambda]"]
runpod = ["skypilot[runpod]"]

synthesis = [
    "pdftext>=0.6.3", # Document ingestion for synthesis
]

# Flash Attention - separate group due to special installation requirements
flash_attn = [
    # Note: May require manual installation with: pip install flash-attn --no-build-isolation
    # This is kept separate to avoid breaking existing environments
    "flash-attn>=2.0.0",
]

evaluation = [
    "alpaca-eval>=0.6.6,<0.7",
    "langdetect",                   # leaderboard_ifeval
    "immutabledict",                # leaderboard_ifeval
    "nltk>=3.9.1",                  # leaderboard_ifeval
    "antlr4-python3-runtime==4.11", # leaderboard_math_hard
    "sympy>=1.12",                  # leaderboard_math_hard
    "sentencepiece>=0.1.98",
]

quantization = ["autoawq>=0.2.0,<0.3", "bitsandbytes>=0.45.0,<0.46", "mxfp4>=0.1.0"]

bitnet = ["onebitllms>=0.0.3"]

cambrian = [
    "timm==0.9.16",
    "open_clip_torch",
    "diffusers[torch]",
    "einops==0.6.1",
]

file_formats = ["pdf2image>=1.17.0,<1.18", "python-poppler>=0.4.1,<0.5"]

# GPT OSS support - requires special installation procedure
gpt_oss = [
    # Note: vLLM GPT OSS build must be installed separately via:
    # pip install vllm==0.10.2+gptoss --extra-index-url https://wheels.vllm.ai/gpt-oss/
    "gpt-oss>=0.1.0",       # GPT OSS package with MXFP4 quantization support
    "kernels",              # HuggingFace kernels for Flash Attention 3
    "triton_kernels @ git+https://github.com/triton-lang/triton.git@main#subdirectory=python/triton_kernels",
    # Flash Attention 3 via kernels-community/vllm-flash-attn3 (no compilation needed)
]

# CI targets
ci_cpu = [
    "oumi[dev,docs,gcp,synthesis]",
<<<<<<< HEAD
=======
    "vllm>=0.10.0,<0.11",           # For VLLMInferenceEngine
>>>>>>> e0a53e16
    # This may fail to install. As a temporary workaround, run:
    # CMAKE_ARGS="-DLLAVA_BUILD=OFF" pip install -U llama-cpp-python
    "llama-cpp-python>=0.3.5,<0.4", # For LlamaCppInferenceEngine
]
# llama-cpp-python is not compatible with the github
# gpu actions runner, so we skip it for now
ci_gpu = ["oumi[dev,docs,gcp,gpu,synthesis]", "alpaca-eval>=0.6.6,<0.7"]

[project.scripts]
oumi = "oumi.cli.main:run"

[tool.ruff]
extend-include = [
    "*.ipynb", # Include ipython notebooks
]
line-length = 88


[tool.ruff.lint]
select = [
    "ASYNC", # flake8-async: check for async/await syntax
    "D",     # pydocstyle: check docstring style
    "E",     # pycodestyle: errors
    "F",     # pyflakes: detect various errors
    "I",     # isort: check import order
    "ICN",   # flake-8 import conventions,
    "INT",   # flake8-gettext
    "LOG",   # flake8-logging-format: check for logging format,
    "NPY",   # NumPy-specific rules
    "PD",    # pandas vet
    "PTH",   # pathlib
    "Q",     # flake8-quotes
    "RSE",   # flake8-raise, use raise statements instead of return statements
    "TID",   # flake8-tidy-imports: check import tidiness
    "UP",    # pyupgrade: check for Python syntax updates
    "W",     # pycodestyle: warnings
]
ignore = [
    "D100",   # Missing docstring in public module, temporary, OPE-326
    "D101",   # Missing docstring in public class, temporary, OPE-326
    "NPY002", # Replace legacy numpy aliases
    "PTH123", # pathlib: `open()` should be replaced by `Path.open()`
]

[tool.ruff.lint.flake8-tidy-imports]
ban-relative-imports = "all" # Disallow all relative imports.

[tool.ruff.lint.per-file-ignores]
"tests/*" = ["D", "PTH"] # Ignore docstring checks in tests
"src/oumi/models/experimental/cambrian/**" = [
    "F401",   # Ignore pyflakes: `torch_xla` imported but unused;
    "F601",   # Ignore pyflakes: Dictionary key literal `"mistral_v2"` repeated
    "F841",   # Ignore pyflakes: Local variable is assigned but never used
    "E501",   # Ignore pycodestyle: Line too long
    "E701",   # Ignore pycodestyle: Multiple statements on one line
    "E721",   # Ignore pycodestyle: Do not compare types, use `isinstance()`
    "E722",   # Ignore pycodestyle: Do not use bare `except`
    "E731",   # Ignore pycodestyle: Do not assign a `lambda` expression, use a `def`
    "E741",   # Ignore pycodestyle: Ambiguous variable name
    "D",      # Ignore docstring checks in Cambrian
    "TID252", # Ignore flake8-tidy-imports: Prefer absolute imports over relative imports
    "W291",   # Ignore pycodestyle: warnings: Trailing whitespace
    "UP035",  # UP035 `typing.List` is deprecated, use `list` instead
    "UP006",  # UP006 Use `list` instead of `List` for type annotation
]
"src/oumi/utils/verl_model_merger.*" = [
    "E501", # Line too long
    "D",    # Ignore docstring checks
    "PTH",  # Ignore pathlib checks
]

[tool.ruff.lint.pydocstyle]
convention = "google"

[tool.ruff.lint.isort]
known-first-party = ["oumi"]

[tool.pyright]
include = ["src/oumi/**", "tests/**"]
exclude = [
    "src/oumi/models/experimental/cambrian/**",
    "src/oumi/core/types/proto/**",
    "src/oumi/utils/verl_model_merger.py",
]
typeCheckingMode = "basic"
pythonVersion = "3.9"
pythonPlatform = "All" # Include linux, mac, windows

reportPrivateImportUsage = "none"
reportMissingImports = "none"

[tool.pytest.ini_options]
asyncio_default_fixture_loop_scope = "function"
testpaths = ["tests"]
addopts = ["--import-mode=prepend"]
filterwarnings = [
    # Warnings from mlflow dependency that we can't fix
    "ignore:Support for class-based `config` is deprecated.*:DeprecationWarning",
    "ignore:builtin type .* has no __module__ attribute:DeprecationWarning",
]
markers = [
    "e2e: Slow e2e integration tests",
    "e2e_eternal: Extremely slow e2e integration tests (for manual/selective runs)",
    "single_gpu: The test uses max 1 GPU (can be potentially skipped on multi-GPU machine to conserve GPU resources)",
    "multi_gpu: The test should run on a machine with multiple GPU-s",
]<|MERGE_RESOLUTION|>--- conflicted
+++ resolved
@@ -37,16 +37,6 @@
 ]
 
 dependencies = [
-<<<<<<< HEAD
-    "accelerate>=1.7.0,<1.8",
-    "aiohttp",          # Used by inference engine
-    "aiofiles>=22.1.0,<25",         # Allows to use async file operations
-    "aioresponses>=0.7.6,<0.8",     # User by inference engine tests
-    "backoff>=2.2.1,<2.3",
-    "click<8.2.0",                  # Used by CLI. 8.2.0 is currently unsupported by Typer.
-    "datasets>=3.2.0,<3.3",
-    "deepspeed>=0.10.0,<=0.16.9",   # DeepSpeed ZeRO optimization for distributed training
-=======
     "accelerate>=1.7.0,<2.0",
     "aiohttp>=3.10,<3.16",          # Used by inference engine
     "aiofiles>=22.1.0,<25",         # Allows to use async file operations
@@ -54,7 +44,6 @@
     "backoff>=2.2.1,<2.3",
     "click<8.3.0",                  # Used by CLI. 8.2.0 is currently unsupported by Typer.
     "datasets>=3.2,<3.3",
->>>>>>> e0a53e16
     "hdrhistogram>=0.10.3,<0.11",
     "jsonlines",
     "lm_eval[wandb]>=0.4.5,<0.4.9",
@@ -71,41 +60,23 @@
     "pexpect>=4.8.0,<4.9",       # Used by Polaris client
     "pillow>=11.1.0,<11.4",      # Used by image datasets
     "protobuf>=5.29.0",
-<<<<<<< HEAD
-    "pydantic>=2.9.2",
-=======
     "pydantic>=2.9.2,<2.12",
->>>>>>> e0a53e16
     "responses>=0.25.0,<0.26",
     "safetensors>=0.6.1,<0.7",
     "skypilot>=0.7.0,<0.8",      # Used by launcher
     "tensorboard>=2.18.0,<2.19", # Optional, for monitoring training
-<<<<<<< HEAD
-    "torch>=2.6.0",
-    "torchao>=0.11.0,<0.12",     # Used by transformers
-=======
-    "torch>=2.6,<2.9.0",
+    "torch>=2.6",
     "torchao>=0.11.0,<0.13",     # Used by transformers
->>>>>>> e0a53e16
     # torchdata 0.10 drops support for datapipes which we currently use
     # also, torchdata does not provide a py13 wheel for version 0.9.0.
     # if python > 3.13, install from source for now.
     "torchdata>=0.9.0,<0.10.0",  # Used by data pipes loader
-<<<<<<< HEAD
-    "torchvision", # Used by some VLM-s (multimodal)
-    "tqdm",
-    # Llama Vision attention is broken as late as 4.48.2 if gradient checkpointing is
-    # enabled. See OPE-875 and https://github.com/huggingface/transformers/issues/36040.
-    "transformers",
-    "trl",
-=======
     "torchvision>=0.21.0,<0.23", # Used by some VLM-s (multimodal)
     "tqdm",
     # Llama Vision attention is broken as late as 4.48.2 if gradient checkpointing is
     # enabled. See OPE-875 and https://github.com/huggingface/transformers/issues/36040.
     "transformers>=4.55.0,<4.56",
     "trl>=0.21.0,<0.22",
->>>>>>> e0a53e16
     "typer",                      # Used by CLI
     "typing_extensions",          # Backports of typing updates to python 3.9
     "wandb>=0.19.3,<0.20",        # Logging to Weights and Biases.
@@ -152,12 +123,8 @@
     "bitsandbytes>=0.45.0,<0.46",      # Used for QLora, and PagedAdam implementation
     # When updating verl version, make sure to also update the default config:
     # src/oumi/core/trainers/verl_trainer_config.yaml.
-<<<<<<< HEAD
-    "verl==0.4.0",      # Used for the VERL_GRPO trainer.
-=======
     "verl==0.4.0",        # Used for the VERL_GRPO trainer.
     "vllm>=0.10.0,<0.11", # For VLLMInferenceEngine, and vLLM-powered GRPO training.
->>>>>>> e0a53e16
 ]
 
 # Targets for supported cloud providers
@@ -221,10 +188,7 @@
 # CI targets
 ci_cpu = [
     "oumi[dev,docs,gcp,synthesis]",
-<<<<<<< HEAD
-=======
     "vllm>=0.10.0,<0.11",           # For VLLMInferenceEngine
->>>>>>> e0a53e16
     # This may fail to install. As a temporary workaround, run:
     # CMAKE_ARGS="-DLLAVA_BUILD=OFF" pip install -U llama-cpp-python
     "llama-cpp-python>=0.3.5,<0.4", # For LlamaCppInferenceEngine
