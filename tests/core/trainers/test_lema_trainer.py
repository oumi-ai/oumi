--- conflicted
+++ resolved
@@ -240,37 +240,14 @@
     trainer.state.epoch = 1
     trainer.state.global_step = 50
 
-<<<<<<< HEAD
     with patch("lema.core.trainers.lema_trainer.get_state_dict") as mock_get_state_dict:
         mock_get_state_dict.return_value = ({"model": "state"}, {"optimizer": "state"})
 
-        trainer.save_state()
-
         mock_dcp_save.assert_called()
-=======
-    trainer.save_state()
-
-    assert (output_dir / "model.safetensors").exists()
-    assert (output_dir / "optimizer.pt").exists()
-    assert (output_dir / "dataloader.pt").exists()
-    assert (output_dir / "trainer_state.json").exists()
-    assert (telemetry_dir / "telemetry_rank0000.json").exists()
-
-    with patch(
-        "safetensors.torch.load_model", side_effect=[{"model_key": torch.tensor(1)}]
-    ), patch(
-        "torch.load",
-        side_effect=[
-            {"optim_key": torch.tensor(2)},
-            {"dataloader_key": torch.tensor(3)},
-        ],
-    ):
-        trainer._load_from_checkpoint(str(output_dir))
->>>>>>> 58356ffc
 
         assert (output_dir / "dataloader.pt").exists()
         assert (output_dir / "trainer_state.json").exists()
-        assert (output_dir / "telemetry.json").exists()
+        assert (telemetry_dir / "telemetry_rank0000.json").exists()
 
         # Folder are created by DCP, but since it's a mock, we need to create
         # the folder manually.
