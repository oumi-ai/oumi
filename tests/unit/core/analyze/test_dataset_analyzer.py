"""Unit tests for DatasetAnalyzer."""

import tempfile
from pathlib import Path
from unittest.mock import patch

import jsonlines
import pandas as pd
import pytest

from oumi.core.analyze.column_types import ColumnType, ContentType
from oumi.core.analyze.dataset_analyzer import (
    DatasetAnalyzer,
)
from oumi.core.configs import AnalyzeConfig, SampleAnalyzerParams
from oumi.core.datasets import BaseMapDataset
from oumi.datasets import TextSftJsonLinesDataset


def check_no_nans(obj):
    """Recursively check for NaN values in nested dictionaries."""
    if isinstance(obj, dict):
        for key, value in obj.items():
            # Only check for NaN in numeric values, not lists or strings
            if isinstance(value, int | float) and pd.isna(value):
                raise AssertionError(f"Found NaN value in key '{key}': {value}")
            check_no_nans(value)
    elif isinstance(obj, list):
        for item in obj:
            check_no_nans(item)
    elif isinstance(obj, int | float) and pd.isna(obj):
        raise AssertionError(f"Found NaN value: {obj}")
    else:
        # Other types (str, bool, None, etc.) are not checked for NaN
        pass


class MockSampleAnalyzer:
    """Mock sample analyzer for testing."""

    def __init__(self, **kwargs):
        self.config = kwargs
        self.analyze_calls = []
        # Extract analyzer ID from config
        self.analyzer_id = kwargs.get("analyzer_id", "mock")

    def analyze_sample(
<<<<<<< HEAD
        self, df: pd.DataFrame, schema: dict | None = None
    ) -> pd.DataFrame:
=======
        self, df: pd.DataFrame, schema: Optional[dict] = None
    ) -> tuple[pd.DataFrame, dict]:
>>>>>>> b47b3076
        """
        Mock analysis that adds analyzer metrics to the DataFrame.
        """
        self.analyze_calls.append(df)

        result_df = df.copy()
        generated_schema = {}

        # Add mock analyzer metrics for text content columns
        if schema:
            text_columns = [
                col
                for col, config in schema.items()
                if config.get("content_type") == ContentType.TEXT and col in df.columns
            ]

            for text_col in text_columns:
                # Add char_count and word_count metrics for each text column
                char_col = f"{text_col}_{self.analyzer_id}_char_count"
                word_col = f"{text_col}_{self.analyzer_id}_word_count"
                result_df[char_col] = df[text_col].astype(str).str.len()
                result_df[word_col] = df[text_col].astype(str).str.split().str.len()

                generated_schema[char_col] = {
                    "type": ColumnType.INT,
                    "content_type": ContentType.NUMERIC,
                    "description": f"Character count for {text_col}",
                }
                generated_schema[word_col] = {
                    "type": ColumnType.INT,
                    "content_type": ContentType.NUMERIC,
                    "description": f"Word count for {text_col}",
                }

        return result_df, generated_schema


class MockFailingAnalyzer:
    """Mock analyzer that always fails."""

    def __init__(self, **kwargs):
        self.config = kwargs

    def analyze_sample(
<<<<<<< HEAD
        self, df: pd.DataFrame, schema: dict | None = None
    ) -> pd.DataFrame:
=======
        self, df: pd.DataFrame, schema: Optional[dict] = None
    ) -> tuple[pd.DataFrame, dict]:
>>>>>>> b47b3076
        raise ValueError("Analyzer failed")


class MockDataset(BaseMapDataset):
    """Mock dataset for testing."""

    def __init__(self):
        super().__init__(dataset_name="mock_dataset")
        self._data = pd.DataFrame({"dummy": [1, 2, 3, 4, 5]})

    def transform(self, sample: pd.Series) -> dict:
        """Transform a sample to the expected format."""
        return {"dummy": sample["dummy"]}

    def __len__(self):
        return 5


class MockRegistry:
    """Mock registry for testing."""

    def get_sample_analyzer(self, analyzer_id: str):
        """Get a mock analyzer class that remembers its ID."""
        if analyzer_id == "failing_analyzer":
            return MockFailingAnalyzer

        # Create a subclass that remembers the analyzer_id
        class SpecificMockAnalyzer(MockSampleAnalyzer):
            def __init__(self, **kwargs):
                super().__init__(**kwargs)
                self.analyzer_id = analyzer_id  # Use the registry ID

        return SpecificMockAnalyzer


@pytest.fixture
def test_data():
    """Sample conversation data for testing."""
    return [
        {
            "conversation_id": "conv_1",
            "messages": [
                {
                    "role": "user",
                    "content": "Hello, how are you?",
                    "id": "msg_1_0",
                },
                {
                    "role": "assistant",
                    "content": "I'm doing well, thank you!",
                    "id": "msg_1_1",
                },
            ],
        },
        {
            "conversation_id": "conv_2",
            "messages": [
                {
                    "role": "user",
                    "content": "What is 2+2?",
                    "id": "msg_2_0",
                },
                {
                    "role": "assistant",
                    "content": "2+2 equals 4.",
                    "id": "msg_2_1",
                },
            ],
        },
        {
            "conversation_id": "conv_3",
            "messages": [
                {
                    "role": "user",
                    "content": "Tell me a joke",
                    "id": "msg_3_0",
                },
                {
                    "role": "assistant",
                    "content": (
                        "Why don't scientists trust atoms? "
                        "Because they make up everything!"
                    ),
                    "id": "msg_3_1",
                },
            ],
        },
        {
            "conversation_id": None,
            "messages": [
                {
                    "role": "user",
                    "content": "Test message without conversation ID",
                    "id": None,
                },
            ],
        },
        {
            "conversation_id": "conv_5",
            "messages": [],
        },
    ]


@pytest.fixture
def single_conversation_test_data():
    """Single conversation data for testing."""
    return [
        {
            "conversation_id": "conv_1",
            "messages": [
                {
                    "role": "user",
                    "content": "Hello, how are you?",
                    "id": "msg_1_0",
                }
            ],
        },
    ]


@pytest.fixture
def test_data_path(test_data):
    """Create a temporary JSONL file with test data."""
    with tempfile.NamedTemporaryFile(suffix=".jsonl", delete=False) as f:
        with jsonlines.Writer(f) as writer:
            writer.write_all(test_data)

    yield Path(f.name)
    Path(f.name).unlink()  # Cleanup temp file


@pytest.fixture
def single_conversation_test_data_path(single_conversation_test_data):
    """Create a temporary JSONL file with single conversation test data."""
    with tempfile.NamedTemporaryFile(suffix=".jsonl", delete=False) as f:
        with jsonlines.Writer(f) as writer:
            writer.write_all(single_conversation_test_data)

    yield Path(f.name)
    Path(f.name).unlink()  # Cleanup temp file


@pytest.fixture
def mock_config():
    """Create a mock analyzer configuration."""
    return AnalyzeConfig(
        dataset_name="text_sft",
        split="train",
        sample_count=2,
        output_path="./test_output",
        analyzers=[
            SampleAnalyzerParams(
                id="length_analyzer",
                params={"char_count": True, "word_count": True},
            ),
            SampleAnalyzerParams(id="analyzer_2", params={"analyzer_id": "analyzer_2"}),
        ],
    )


def create_analyzer_with_jsonl_dataset(test_data_path, config):
    """Helper function to create analyzer with JSONL dataset."""
    # Create a real TextSftJsonLinesDataset from the JSONL file
    dataset = TextSftJsonLinesDataset(dataset_path=test_data_path)

    with patch("oumi.core.analyze.dataset_analyzer.REGISTRY", MockRegistry()):
        with patch(
            "oumi.core.analyze.dataset_analyzer.load_dataset_from_config"
        ) as mock_load:
            mock_load.return_value = dataset
            analyzer = DatasetAnalyzer(config)
            return analyzer, dataset


@patch("oumi.core.analyze.dataset_analyzer.REGISTRY", MockRegistry())
@patch("oumi.core.analyze.dataset_analyzer.load_dataset_from_config")
def test_analyzer_initialization(mock_load, mock_config):
    """Test DatasetAnalyzer initialization."""
    mock_load.return_value = "mock_dataset"

    analyzer = DatasetAnalyzer(mock_config)

    # Test basic initialization
    assert analyzer.config == mock_config
    assert analyzer.dataset_name == "text_sft"
    assert analyzer.split == "train"

    # Test that analyzers were initialized correctly
    assert len(analyzer.sample_analyzers) == 2
    assert "length_analyzer" in analyzer.sample_analyzers
    assert "analyzer_2" in analyzer.sample_analyzers


@patch("oumi.core.analyze.dataset_analyzer.REGISTRY", MockRegistry())
@patch("oumi.core.analyze.dataset_analyzer.load_dataset_from_config")
def test_analyzer_initialization_with_dataset(mock_load, mock_config, test_data_path):
    """Test DatasetAnalyzer initialization with optional dataset parameter."""
    # Create a real dataset from test data
    dataset = TextSftJsonLinesDataset(dataset_path=test_data_path)

    direct_config = AnalyzeConfig(
        dataset_name="text_sft",
        sample_count=2,
        output_path="./test_output",
        analyzers=mock_config.analyzers,
    )

    # Test initialization with provided dataset
    analyzer = DatasetAnalyzer(direct_config, dataset=dataset)

    # Test basic initialization
    assert analyzer.config == direct_config
    assert analyzer.dataset_name == "text_sft"

    # Test that the provided dataset was used instead of loading from config
    assert analyzer.dataset == dataset
    # Check dataset size (only for map datasets that support len())
    from oumi.core.datasets.base_iterable_dataset import BaseIterableDataset

    if not isinstance(analyzer.dataset, BaseIterableDataset):
        assert len(analyzer.dataset) == 5  # Should have 5 conversations from test data

    # Test that load_dataset_from_config was not called
    mock_load.assert_not_called()

    # Test that analyzers were initialized correctly
    assert len(analyzer.sample_analyzers) == 2
    assert "length_analyzer" in analyzer.sample_analyzers
    assert "analyzer_2" in analyzer.sample_analyzers


@patch("oumi.core.analyze.dataset_analyzer.REGISTRY", MockRegistry())
def test_dataset_provided_directly():
    """Test that providing a dataset directly works and uses that dataset."""
    dataset = MockDataset()

    config = AnalyzeConfig(
        dataset_name="test_dataset",
        analyzers=[SampleAnalyzerParams(id="test_analyzer", params={})],
    )

    # When dataset is provided, it should be used directly
    analyzer = DatasetAnalyzer(config, dataset=dataset)
    assert analyzer.dataset == dataset
    assert analyzer.dataset_name == "test_dataset"


def test_analyze_dataset_integration(test_data_path, mock_config):
    """Test DatasetAnalyzer analysis integration."""
    analyzer, _ = create_analyzer_with_jsonl_dataset(test_data_path, mock_config)
    analyzer.analyze_dataset()
    results = analyzer.analysis_results
    assert results is not None  # Type assertion for linter

    # Test result structure
    assert results.dataset_name == "text_sft"
    assert results.total_conversations == 5  # Total in test data
    assert results.conversations_analyzed == 2  # Limited by sample_count

    # Test that analyzers were used correctly by checking the DataFrame
    analysis_df = analyzer.analysis_df
    assert analysis_df is not None
    assert len(analysis_df) > 0

    # Check that analyzer metrics are present in the DataFrame
    message_columns = [col for col in analysis_df.columns if col.startswith("message_")]
    assert len(message_columns) > 0


def test_analyze_dataset_with_sample_limit(test_data_path, mock_config):
    """Test analysis with sample count limit."""
    # Create config with sample_count=1 (only analyze first conversation)
    config = AnalyzeConfig(
        dataset_name="text_sft",
        split="train",
        sample_count=1,
        analyzers=mock_config.analyzers,
    )

    analyzer, _ = create_analyzer_with_jsonl_dataset(test_data_path, config)
    analyzer.analyze_dataset()
    results = analyzer.analysis_results
    assert results is not None  # Type assertion for linter

    assert results.total_conversations == 5
    assert results.conversations_analyzed == 1

    # Test that only one conversation was analyzed
    analysis_df = analyzer.analysis_df
    assert analysis_df is not None
    unique_conversations = analysis_df["conversation_index"].unique()
    assert len(unique_conversations) == 1
    assert unique_conversations[0] == 0


def test_analyze_dataset_analyzer_failure(test_data_path):
    """Test analysis when an analyzer fails."""
    # Create config with failing analyzer
    config = AnalyzeConfig(
        dataset_name="text_sft",
        split="train",
        sample_count=2,  # Limit to first 2 conversations
        analyzers=[
            SampleAnalyzerParams(id="failing_analyzer", params={}),
        ],
    )

    analyzer, _ = create_analyzer_with_jsonl_dataset(test_data_path, config)
    analyzer.analyze_dataset()
    results = analyzer.analysis_results
    assert results is not None  # Type assertion for linter

    # Should still complete analysis even with failing analyzer
    analysis_df = analyzer.analysis_df
    assert analysis_df is not None
    assert len(analysis_df) > 0

    # Should not have analyzer metrics due to failure
    failing_analyzer_columns = [
        col for col in analysis_df.columns if "failing_analyzer" in col
    ]
    assert len(failing_analyzer_columns) == 0


def test_analyze_dataset_no_analyzers(test_data_path):
    """Test that DatasetAnalyzer raises an error when no analyzers are configured."""
    # Create config with no analyzers
    config = AnalyzeConfig(
        dataset_name="text_sft",
        analyzers=[],
    )

    analyzer, _ = create_analyzer_with_jsonl_dataset(test_data_path, config)

    # Should raise an error when trying to analyze without analyzers
    with pytest.raises(ValueError, match="No analyzers configured for analysis"):
        analyzer.analyze_dataset()


def test_analyze_dataset_sample_count_none(test_data_path, mock_config):
    """Test analysis with sample_count=None (analyze all conversations)."""
    # Create config with sample_count=None
    config = AnalyzeConfig(
        dataset_name="text_sft",
        split="train",
        sample_count=None,
        analyzers=mock_config.analyzers,
    )

    analyzer, _ = create_analyzer_with_jsonl_dataset(test_data_path, config)
    analyzer.analyze_dataset()
    results = analyzer.analysis_results
    assert results is not None  # Type assertion for linter

    assert results.total_conversations == 5
    assert results.conversations_analyzed == 5

    # Test that all conversations were analyzed
    analysis_df = analyzer.analysis_df
    assert analysis_df is not None
    unique_conversations = analysis_df["conversation_index"].unique()
    assert len(unique_conversations) == 5  # All conversations analyzed


def test_analyze_dataset_sample_count_zero(test_data_path, mock_config):
    """Test analysis with sample_count=0 raises ValueError."""
    # Create config with sample_count=0
    with pytest.raises(ValueError, match="`sample_count` must be greater than 0."):
        AnalyzeConfig(
            dataset_name="text_sft",
            split="train",
            sample_count=0,
            analyzers=mock_config.analyzers,
        )


def test_analyze_dataset_sample_count_negative(test_data_path, mock_config):
    """Test analysis with negative sample_count raises ValueError."""
    # Create config with negative sample_count
    with pytest.raises(ValueError, match="`sample_count` must be greater than 0."):
        AnalyzeConfig(
            dataset_name="text_sft",
            split="train",
            sample_count=-5,
            analyzers=mock_config.analyzers,
        )


def test_analyze_dataset_sample_count_exceeds_total(test_data_path, mock_config):
    """Test analysis when sample_count exceeds total conversations."""
    # Create config with sample_count exceeding total
    config = AnalyzeConfig(
        dataset_name="text_sft",
        split="train",
        sample_count=10,  # More than total conversations
        analyzers=mock_config.analyzers,
    )

    analyzer, _ = create_analyzer_with_jsonl_dataset(test_data_path, config)
    analyzer.analyze_dataset()
    results = analyzer.analysis_results
    assert results is not None  # Type assertion for linter

    assert results.total_conversations == 5
    assert results.conversations_analyzed == 5  # Should not exceed total

    # Test that all conversations were analyzed
    analysis_df = analyzer.analysis_df
    assert analysis_df is not None
    unique_conversations = analysis_df["conversation_index"].unique()
    assert len(unique_conversations) == 5  # Should not exceed total


def test_analyze_dataset_missing_conversation_id(test_data_path, mock_config):
    """Test analysis when conversation_id is None."""
    config = AnalyzeConfig(
        dataset_name="text_sft",
        split="train",
        sample_count=4,  # Include the conversation with null ID
        analyzers=mock_config.analyzers,
    )

    analyzer, _ = create_analyzer_with_jsonl_dataset(test_data_path, config)
    analyzer.analyze_dataset()
    results = analyzer.analysis_results
    assert results is not None  # Type assertion for linter

    # Test that the conversation with missing ID was handled correctly
    analysis_df = analyzer.analysis_df
    assert analysis_df is not None

    # Check that conversation_id fallback was used
    conv_3_rows = analysis_df[analysis_df["conversation_id"] == "conv_3"]
    assert len(conv_3_rows) > 0


def test_analyze_dataset_missing_message_id(test_data_path, mock_config):
    """Test analysis when message_id is None."""
    config = AnalyzeConfig(
        dataset_name="text_sft",
        split="train",
        sample_count=4,  # Include the conversation with null message ID
        analyzers=mock_config.analyzers,
    )

    analyzer, _ = create_analyzer_with_jsonl_dataset(test_data_path, config)
    analyzer.analyze_dataset()
    results = analyzer.analysis_results
    assert results is not None  # Type assertion for linter

    # Test that the message with missing ID was handled correctly
    analysis_df = analyzer.analysis_df
    assert analysis_df is not None

    # Check that message_id fallback was used
    msg_3_0_rows = analysis_df[analysis_df["message_id"] == "msg_3_0"]
    assert len(msg_3_0_rows) > 0


def test_analyze_dataset_empty_conversation(test_data_path, mock_config):
    """Test analysis with empty conversation."""
    config = AnalyzeConfig(
        dataset_name="text_sft",
        split="train",
        sample_count=5,  # Include the empty conversation
        analyzers=mock_config.analyzers,
    )

    analyzer, _ = create_analyzer_with_jsonl_dataset(test_data_path, config)
    analyzer.analyze_dataset()
    results = analyzer.analysis_results
    assert results is not None  # Type assertion for linter

    assert results.total_conversations == 5
    assert results.conversations_analyzed == 5

    # Test that all conversations were analyzed including empty ones
    analysis_df = analyzer.analysis_df
    assert analysis_df is not None
    unique_conversations = analysis_df["conversation_index"].unique()
    assert len(unique_conversations) == 5  # All conversations analyzed


def test_analyze_dataset_analyzer_calls(test_data_path, mock_config):
    """Test that analyzers are called correctly."""
    analyzer, _ = create_analyzer_with_jsonl_dataset(test_data_path, mock_config)
    analyzer.analyze_dataset()

    # Check that the mock analyzer was called
    mock_analyzer = analyzer.sample_analyzers["length_analyzer"]
    assert len(mock_analyzer.analyze_calls) == 2  # Called for each conversation


def test_query_method(test_data_path, mock_config):
    """Test the query method functionality."""
    analyzer, _ = create_analyzer_with_jsonl_dataset(test_data_path, mock_config)
    analyzer.analyze_dataset()

    # Test basic query
    results = analyzer.query("role == 'user'")
    assert len(results) > 0
    assert all(row["role"] == "user" for _, row in results.iterrows())

    # Test query with analyzer metrics
    results = analyzer.query("text_content_length_analyzer_char_count > 10")
    assert len(results) > 0
    assert all(
        row["text_content_length_analyzer_char_count"] > 10
        for _, row in results.iterrows()
    )


def test_query_with_empty_results(test_data_path, mock_config):
    """Test behavior when query returns no results."""
    analyzer, _ = create_analyzer_with_jsonl_dataset(test_data_path, mock_config)
    analyzer.analyze_dataset()

    # Use a query that should return no results
    query_results = analyzer.query("role == 'nonexistent_role'")

    # Should return an empty DataFrame
    assert isinstance(query_results, pd.DataFrame)
    assert len(query_results) == 0


def test_query_complex_expressions_examples(test_data_path, mock_config):
    """Test query method with complex expressions - shows usage examples."""
    analyzer, _ = create_analyzer_with_jsonl_dataset(test_data_path, mock_config)
    analyzer.analyze_dataset()

    # Test various query expressions with proper validation
    queries = [
        "text_content_length_analyzer_word_count < 10",  # Short messages
        "role == 'assistant'",  # Filter for assistant messages
        "role == 'user' and text_content_length_analyzer_word_count > 5",  # Long
        # messages
        "role == 'user' or role == 'assistant'",  # Any user or assistant messages
        # Medium-length
        "text_content_length_analyzer_char_count > 10 and "
        "text_content_length_analyzer_word_count < 20",
    ]

    for query in queries:
        try:
            results = analyzer.query(query)
            assert isinstance(results, pd.DataFrame)
            # Query should not raise an exception and should return valid DataFrame
        except Exception as e:
            pytest.fail(f"Query '{query}' failed: {e}")


def test_filter_method(test_data_path, mock_config):
    """Test the filter method returns dataset with correct interface."""
    analyzer, _ = create_analyzer_with_jsonl_dataset(test_data_path, mock_config)
    analyzer.analyze_dataset()

    # Filter returns dataset
    filter_results = analyzer.filter("role == 'user'")

    # Test that filtered dataset has required methods
    assert hasattr(filter_results, "conversation")
    assert hasattr(filter_results, "dataset_name")

    # Check length only for map datasets
    from oumi.core.datasets.base_iterable_dataset import BaseIterableDataset

    if not isinstance(filter_results, BaseIterableDataset):
        assert hasattr(filter_results, "__len__")
        assert len(filter_results) > 0
        # Test that we can access conversations
        if len(filter_results) > 0:
            first_conv = filter_results.conversation(0)
            assert hasattr(first_conv, "messages")
            assert len(first_conv.messages) > 0
    else:
        # For iterable datasets, just test that we can get a conversation
        first_conv = filter_results.conversation(0)
        assert hasattr(first_conv, "messages")
        assert len(first_conv.messages) > 0


def test_class_preservation_in_filtered_dataset(test_data_path, mock_config):
    """Test that filtered dataset preserves the original class."""
    analyzer, _ = create_analyzer_with_jsonl_dataset(test_data_path, mock_config)
    analyzer.analyze_dataset()

    # Get original and filtered datasets
    original_dataset = analyzer.dataset
    filtered_dataset = analyzer.filter("role == 'user'")

    # Test class preservation
    original_class = type(original_dataset)
    filtered_class = type(filtered_dataset)

    # Filtered dataset should inherit from original class
    assert issubclass(filtered_class, original_class)

    # Both should have the same base functionality
    assert hasattr(original_dataset, "conversation")
    assert hasattr(filtered_dataset, "conversation")


def test_filtered_dataset_naming(test_data_path, mock_config):
    """Test that filtered datasets have appropriate names."""
    analyzer, _ = create_analyzer_with_jsonl_dataset(test_data_path, mock_config)
    analyzer.analyze_dataset()

    # Test that filtered dataset has appropriate name
    filtered_dataset = analyzer.filter("role == 'user'")
    assert filtered_dataset.dataset_name.endswith("_filtered")


def test_empty_filter_results(test_data_path, mock_config):
    """Test behavior when filter returns no results."""
    analyzer, _ = create_analyzer_with_jsonl_dataset(test_data_path, mock_config)
    analyzer.analyze_dataset()

    # Use a filter that should return no results
    filtered_dataset = analyzer.filter("role == 'nonexistent_role'")

    # Should return an empty dataset (check only for map datasets)
    from oumi.core.datasets.base_iterable_dataset import BaseIterableDataset

    if not isinstance(filtered_dataset, BaseIterableDataset):
        assert len(filtered_dataset) == 0
    assert hasattr(filtered_dataset, "conversation")
    assert hasattr(filtered_dataset, "dataset_name")


def test_invalid_expressions(test_data_path, mock_config):
    """Test that invalid expressions raise appropriate errors."""
    analyzer, _ = create_analyzer_with_jsonl_dataset(test_data_path, mock_config)
    analyzer.analyze_dataset()

    # Test various invalid expressions
    invalid_expressions = [
        "invalid_column == 'value'",  # Non-existent column
        "role == 'user' and invalid_column > 5",  # Invalid column in compound
        "role == 'user' or invalid_column < 10",  # Invalid column in OR expression
    ]

    for expression in invalid_expressions:
        # Both query and filter should fail with the same invalid expression
        with pytest.raises((ValueError, KeyError)):
            analyzer.query(expression)

        with pytest.raises((ValueError, KeyError)):
            analyzer.filter(expression)


def test_generate_analysis_summary(test_data_path, mock_config):
    """Test the _generate_analysis_summary method."""
    analyzer, _ = create_analyzer_with_jsonl_dataset(test_data_path, mock_config)

    # Test that summary is not available before analysis
    with pytest.raises(RuntimeError, match="Analysis has not been run yet"):
        _ = analyzer.analysis_summary

    # Run analysis to generate summary
    analyzer.analyze_dataset()

    # Test that summary is now available
    summary = analyzer.analysis_summary
    assert summary is not None
    assert isinstance(summary, dict)

    # Test summary structure
    expected_keys = [
        "dataset_overview",
        "message_level_summary",
        "conversation_level_summary",
        "conversation_turns",
    ]
    for key in expected_keys:
        assert key in summary

    # Test dataset overview
    overview = summary["dataset_overview"]
    assert overview["dataset_name"] == "text_sft"
    assert overview["total_conversations"] == 5
    assert overview["conversations_analyzed"] == 2
    assert "dataset_coverage_percentage" in overview
    assert "total_messages" in overview
    assert "analyzers_used" in overview

    # Test message level summary - now flattened structure (metric_name -> stats)
    message_summary = summary["message_level_summary"]
    assert len(message_summary) > 0
    # Check that we have some metrics
    for metric_name, stats in message_summary.items():
        assert isinstance(stats, dict)
        required_stats = ["count", "mean", "std", "min", "max", "median"]
        for stat_name in required_stats:
            assert stat_name in stats
        break  # Only check first metric

    # Test conversation level summary - may be empty if no conversation-level metrics
    conversation_summary = summary["conversation_level_summary"]
    assert isinstance(conversation_summary, dict)  # Should be a dict, but may be empty

    # Test conversation turns statistics (now at top level)
    turns_stats = summary["conversation_turns"]
    assert "count" in turns_stats
    assert "mean" in turns_stats
    assert "std" in turns_stats
    assert "min" in turns_stats
    assert "max" in turns_stats
    assert "median" in turns_stats


def test_generate_analysis_summary_single_conversation_no_nan(
    single_conversation_test_data_path, mock_config
):
    """Test single conversation and no NaN values."""
    # Create a config with sample_count=1 to only analyze 1 conversation
    config = AnalyzeConfig(
        dataset_name="text_sft",
        split="train",
        sample_count=1,
        output_path="./test_output",
        analyzers=mock_config.analyzers,
    )
    analyzer, _ = create_analyzer_with_jsonl_dataset(
        single_conversation_test_data_path, config
    )

    # Run analysis to generate summary
    analyzer.analyze_dataset()

    # Test that summary is now available
    summary = analyzer.analysis_summary
    assert summary is not None
    assert isinstance(summary, dict)

    # Test dataset overview
    overview = summary["dataset_overview"]
    assert overview["dataset_name"] == "text_sft"
    assert overview["total_conversations"] == 1
    assert overview["conversations_analyzed"] == 1

    # Test that there are no NaN values in any statistics
    check_no_nans(summary)

    # Test that std is 0.0 for single conversation (since there's no variance)
    conversation_summary = summary["conversation_level_summary"]
    for analyzer_name, metrics in conversation_summary.items():
        for metric_name, stats in metrics.items():
            if isinstance(stats, dict) and "std" in stats:
                assert stats["std"] == 0.0, (
                    f"Expected std=0.0 for single conversation in "
                    f"{analyzer_name}.{metric_name}, got {stats['std']}"
                )

    # Verify conversation turns std is also 0.0 for single conversation
    turns_stats = summary["conversation_turns"]
    assert turns_stats["std"] == 0.0, (
        f"Expected conversation_turns std=0.0 for single conversation, "
        f"got {turns_stats['std']}"
    )


def test_analyzer_with_tokenizer(test_data_path):
    """Test that tokenizer is properly built from config and passed to analyzers."""
    config = AnalyzeConfig(
        dataset_name="text_sft",
        split="train",
        sample_count=2,
        tokenizer_config={
            "model_name": "openai-community/gpt2"
        },  # This will be used to build a real tokenizer
        analyzers=[
            SampleAnalyzerParams(
                id="length_analyzer",
                params={"char_count": True, "word_count": True, "token_count": True},
            ),
        ],
    )

    analyzer, _ = create_analyzer_with_jsonl_dataset(test_data_path, config)

    # Verify that tokenizer was built from config
    assert analyzer.tokenizer is not None
    assert hasattr(analyzer.tokenizer, "encode")

    # Run analysis to trigger tokenizer usage
    analyzer.analyze_dataset()

    # Check that analysis completed successfully
    results = analyzer.analysis_results
    assert results is not None

    # Check that we have messages in the results
    analysis_df = analyzer.analysis_df
    assert analysis_df is not None
    assert len(analysis_df) > 0<|MERGE_RESOLUTION|>--- conflicted
+++ resolved
@@ -45,13 +45,8 @@
         self.analyzer_id = kwargs.get("analyzer_id", "mock")
 
     def analyze_sample(
-<<<<<<< HEAD
-        self, df: pd.DataFrame, schema: dict | None = None
-    ) -> pd.DataFrame:
-=======
         self, df: pd.DataFrame, schema: Optional[dict] = None
     ) -> tuple[pd.DataFrame, dict]:
->>>>>>> b47b3076
         """
         Mock analysis that adds analyzer metrics to the DataFrame.
         """
@@ -96,13 +91,8 @@
         self.config = kwargs
 
     def analyze_sample(
-<<<<<<< HEAD
-        self, df: pd.DataFrame, schema: dict | None = None
-    ) -> pd.DataFrame:
-=======
         self, df: pd.DataFrame, schema: Optional[dict] = None
     ) -> tuple[pd.DataFrame, dict]:
->>>>>>> b47b3076
         raise ValueError("Analyzer failed")
 
 
