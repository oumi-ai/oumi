from unittest.mock import Mock, patch

import pytest
from torch import nn

from oumi.builders.models import (
    _get_model_type,
    _patch_model_for_liger_kernel,
    build_chat_template,
    is_image_text_llm,
)
from oumi.core.configs import ModelParams


@pytest.fixture
def mock_liger_kernel():
    with patch("oumi.builders.models.liger_kernel") as mock:
        yield mock


def create_mock_model(model_type):
    model = Mock(spec=nn.Module)
    model.config = Mock()
    model.config.model_type = model_type
    return model


@pytest.mark.parametrize(
    "model_type",
    [
        "llama",
        "mixtral",
        "mistral",
        "gemma",
    ],
)
def test_patch_model_for_liger_kernel(mock_liger_kernel, model_type):
    model = create_mock_model(model_type)

    _patch_model_for_liger_kernel(model)

    mock_liger_kernel.transformers._apply_liger_kernel.assert_called_once_with(
        model_type
    )


def test_patch_model_for_liger_kernel_no_config(mock_liger_kernel):
    model = Mock(spec=nn.Module)
    with pytest.raises(ValueError, match=f"Could not find model type for: {model}"):
        _patch_model_for_liger_kernel(model)


def test_patch_model_for_liger_kernel_import_error():
    with patch("oumi.builders.models.liger_kernel", None):
        model = create_mock_model("llama")
        with pytest.raises(ImportError, match="Liger Kernel not installed"):
            _patch_model_for_liger_kernel(model)


def test_get_model_type():
    # Test with valid model
    model = create_mock_model("llama")
    assert _get_model_type(model) == "llama"

    # Test with no config
    model = Mock(spec=nn.Module)
    assert _get_model_type(model) is None

    # Test with config but no model_type
    model = Mock(spec=nn.Module)
    model.config = Mock()
    model.config.model_type = None
    assert _get_model_type(model) is None


@pytest.mark.parametrize(
    "template_name",
    ["zephyr"],
)
def test_build_chat_template_existing_templates(template_name):
    template = build_chat_template(template_name)

    assert template is not None
    assert len(template) > 0


def test_build_chat_template_nonexistent_template():
    with pytest.raises(FileNotFoundError) as exc_info:
        build_chat_template("nonexistent_template")

    assert "Chat template file not found" in str(exc_info.value)


def test_build_chat_template_removes_indentation_and_newlines():
    template_content = """
        {{ bos_token }}
        {% for message in messages %}
            {% if message['role'] == 'user' %}
                User: {{ message['content'] }}
            {% elif message['role'] == 'assistant' %}
                Assistant: {{ message['content'] }}
            {% endif %}
            {{ eos_token }}
        {% endfor %}
    """
    expected = (
        "{{ bos_token }}{% for message in messages %}{% if message['role'] == 'user' %}"
        "User: {{ message['content'] }}{% elif message['role'] == 'assistant' %}"
        "Assistant: {{ message['content'] }}{% endif %}{{ eos_token }}{% endfor %}"
    )

    with (
        patch("oumi.builders.models.get_oumi_root_directory"),
        patch("oumi.builders.models.load_file") as mock_load_file,
    ):
        mock_load_file.return_value = template_content

        result = build_chat_template("test_template")

        assert result == expected
        mock_load_file.assert_called_once()


@pytest.mark.parametrize(
    "model_name, trust_remote_code, expected_result",
    [
<<<<<<< HEAD
        ("gpt2", False),
        ("llava-hf/llava-1.5-7b-hf", True),
        ("Salesforce/blip2-opt-2.7b", True),
=======
        ("MlpEncoder", False, False),  # Custom model
        ("openai-community/gpt2", False, False),
        ("llava-hf/llava-1.5-7b-hf", False, True),
        ("Salesforce/blip2-opt-2.7b", False, True),
        ("microsoft/Phi-3-vision-128k-instruct", True, True),
        # ("HuggingFaceTB/SmolVLM-Instruct", False, True), # requires transformers>=4.46
>>>>>>> 9f78dcc2
    ],
)
def test_is_image_text_llm(model_name, trust_remote_code, expected_result):
    assert (
        is_image_text_llm(
            ModelParams(model_name=model_name, trust_remote_code=trust_remote_code)
        )
        == expected_result
    )<|MERGE_RESOLUTION|>--- conflicted
+++ resolved
@@ -124,18 +124,12 @@
 @pytest.mark.parametrize(
     "model_name, trust_remote_code, expected_result",
     [
-<<<<<<< HEAD
-        ("gpt2", False),
-        ("llava-hf/llava-1.5-7b-hf", True),
-        ("Salesforce/blip2-opt-2.7b", True),
-=======
         ("MlpEncoder", False, False),  # Custom model
         ("openai-community/gpt2", False, False),
         ("llava-hf/llava-1.5-7b-hf", False, True),
         ("Salesforce/blip2-opt-2.7b", False, True),
         ("microsoft/Phi-3-vision-128k-instruct", True, True),
         # ("HuggingFaceTB/SmolVLM-Instruct", False, True), # requires transformers>=4.46
->>>>>>> 9f78dcc2
     ],
 )
 def test_is_image_text_llm(model_name, trust_remote_code, expected_result):
