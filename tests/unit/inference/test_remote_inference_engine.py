import json
import os
import tempfile
import time
from pathlib import Path
from typing import Final
from unittest.mock import patch

import jsonlines
import PIL.Image
import pytest
from aioresponses import CallbackResult, aioresponses
from pydantic import BaseModel

from oumi.core.configs import (
    GenerationParams,
    InferenceConfig,
    ModelParams,
    RemoteParams,
)
from oumi.core.configs.params.guided_decoding_params import GuidedDecodingParams
from oumi.core.types.conversation import Conversation, Message, Role, Type
from oumi.inference import RemoteInferenceEngine
from oumi.utils.image_utils import (
    base64encode_image_bytes,
    create_png_bytes_from_image,
)
from oumi.utils.io_utils import get_oumi_root_directory

_TARGET_SERVER: Final[str] = "http://fakeurl"
_TEST_IMAGE_DIR: Final[Path] = (
    get_oumi_root_directory().parent.parent.resolve() / "tests" / "testdata" / "images"
)


#
# Fixtures
#
@pytest.fixture
def mock_aioresponse():
    with aioresponses() as m:
        yield m


def _get_default_model_params() -> ModelParams:
    return ModelParams(
        model_name="openai-community/gpt2",
        trust_remote_code=True,
    )


def _get_default_inference_config() -> InferenceConfig:
    return InferenceConfig(
        generation=GenerationParams(
            max_new_tokens=5, remote_params=RemoteParams(api_url=_TARGET_SERVER)
        )
    )


def _setup_input_conversations(filepath: str, conversations: list[Conversation]):
    Path(filepath).parent.mkdir(parents=True, exist_ok=True)
    Path(filepath).touch()
    with jsonlines.open(filepath, mode="w") as writer:
        for conversation in conversations:
            json_obj = conversation.to_dict()
            writer.write(json_obj)
    # Add some empty lines into the file
    with open(filepath, "a") as f:
        f.write("\n\n\n")


def create_test_text_only_conversation():
    return Conversation(
        messages=[
            Message(content="You are an assistant!", role=Role.SYSTEM, type=Type.TEXT),
            Message(content="Hello", role=Role.USER, type=Type.TEXT),
            Message(content="Hi there!", role=Role.ASSISTANT, type=Type.TEXT),
            Message(content="How are you?", role=Role.USER, type=Type.TEXT),
        ]
    )


def create_test_png_image_bytes() -> bytes:
    pil_image = PIL.Image.new(mode="RGB", size=(32, 48))
    return create_png_bytes_from_image(pil_image)


def create_test_png_image_base64_str() -> str:
    return base64encode_image_bytes(
        Message(
            role=Role.USER, binary=create_test_png_image_bytes(), type=Type.IMAGE_BINARY
        ),
        add_mime_prefix=True,
    )


def create_test_multimodal_text_image_conversation():
    png_bytes = create_test_png_image_bytes()
    return Conversation(
        messages=[
            Message(content="You are an assistant!", role=Role.SYSTEM, type=Type.TEXT),
            Message(binary=png_bytes, role=Role.USER, type=Type.IMAGE_BINARY),
            Message(content="Hello", role=Role.USER, type=Type.TEXT),
            Message(content="there", role=Role.USER, type=Type.TEXT),
            Message(content="Greetings!", role=Role.ASSISTANT, type=Type.TEXT),
            Message(
                binary=png_bytes,
                content="http://oumi.ai/test.png",
                role=Role.ASSISTANT,
                type=Type.IMAGE_URL,
            ),
            Message(content="Describe this image", role=Role.USER, type=Type.TEXT),
            Message(
                content=str(_TEST_IMAGE_DIR / "the_great_wave_off_kanagawa.jpg"),
                role=Role.USER,
                type=Type.IMAGE_PATH,
            ),
        ]
    )


#
# Tests
#
def test_infer_online():
    with aioresponses() as m:
        m.post(
            _TARGET_SERVER,
            status=200,
            payload=dict(
                choices=[
                    {
                        "message": {
                            "role": "assistant",
                            "content": "The first time I saw",
                        }
                    }
                ]
            ),
        )

        engine = RemoteInferenceEngine(_get_default_model_params())
        conversation = Conversation(
            messages=[
                Message(
                    content="Hello world!",
                    role=Role.USER,
                ),
                Message(
                    binary=b"Hello again!",
                    role=Role.USER,
                    type=Type.IMAGE_PATH,
                ),
                Message(
                    content="a url for our image",
                    role=Role.USER,
                    type=Type.IMAGE_URL,
                ),
                Message(
                    binary=b"a binary image",
                    role=Role.USER,
                    type=Type.IMAGE_BINARY,
                ),
            ],
            metadata={"foo": "bar"},
            conversation_id="123",
        )
        expected_result = [
            Conversation(
                messages=[
                    *conversation.messages,
                    Message(
                        content="The first time I saw",
                        role=Role.ASSISTANT,
                    ),
                ],
                metadata={"foo": "bar"},
                conversation_id="123",
            )
        ]
        result = engine.infer_online(
            [conversation],
            _get_default_inference_config(),
        )
        assert expected_result == result


def test_infer_no_remote_params():
    engine = RemoteInferenceEngine(_get_default_model_params())
    with pytest.raises(
        ValueError, match="Remote params must be provided in generation_params."
    ):
        engine.infer_online([], InferenceConfig())
    with pytest.raises(
        ValueError, match="Remote params must be provided in generation_params."
    ):
        engine.infer_from_file("path", InferenceConfig())


def test_infer_online_empty():
    engine = RemoteInferenceEngine(_get_default_model_params())
    expected_result = []
    result = engine.infer_online(
        [],
        _get_default_inference_config(),
    )
    assert expected_result == result


def test_infer_online_fails():
    with aioresponses() as m:
        m.post(_TARGET_SERVER, status=401)
        m.post(_TARGET_SERVER, status=401)
        m.post(_TARGET_SERVER, status=401)
        m.post(_TARGET_SERVER, status=501)

        engine = RemoteInferenceEngine(_get_default_model_params())
        conversation = Conversation(
            messages=[
                Message(
                    content="Hello world!",
                    role=Role.USER,
                ),
                Message(
                    content="Hello again!",
                    role=Role.USER,
                ),
            ],
            metadata={"foo": "bar"},
            conversation_id="123",
        )
        with pytest.raises(RuntimeError, match="Failed to query API after 3 retries."):
            _ = engine.infer_online(
                [conversation],
                _get_default_inference_config(),
            )


def test_infer_online_recovers_from_retries():
    with aioresponses() as m:
        m.post(_TARGET_SERVER, status=500)
        m.post(
            _TARGET_SERVER,
            status=200,
            payload=dict(
                choices=[
                    {
                        "message": {
                            "role": "assistant",
                            "content": "The first time I saw",
                        }
                    }
                ]
            ),
        )

        engine = RemoteInferenceEngine(_get_default_model_params())
        conversation = Conversation(
            messages=[
                Message(
                    content="Hello world!",
                    role=Role.USER,
                ),
                Message(
                    content="Hello again!",
                    role=Role.USER,
                ),
            ],
            metadata={"foo": "bar"},
            conversation_id="123",
        )
        expected_result = [
            Conversation(
                messages=[
                    *conversation.messages,
                    Message(
                        content="The first time I saw",
                        role=Role.ASSISTANT,
                    ),
                ],
                metadata={"foo": "bar"},
                conversation_id="123",
            )
        ]
        result = engine.infer_online(
            [conversation],
            _get_default_inference_config(),
        )
        assert expected_result == result


def test_infer_online_multiple_requests():
    # Note: We use the first message's content as the key to avoid
    # stringifying the message object.
    response_by_conversation_id = {
        "Hello world!": dict(
            status=200,
            payload=dict(
                choices=[
                    {
                        "message": {
                            "role": "assistant",
                            "content": "The first time I saw",
                        }
                    }
                ],
            ),
        ),
        "Goodbye world!": dict(
            status=200,
            payload=dict(
                choices=[
                    {
                        "message": {
                            "role": "assistant",
                            "content": "The second time I saw",
                        }
                    }
                ]
            ),
        ),
    }

    def response_callback(url, **kwargs):
        request = kwargs.get("json", {})
        conversation_id = request.get("messages", [])[0]["content"][0]["text"]

        if response := response_by_conversation_id.get(conversation_id):
            return CallbackResult(
                status=response["status"],  # type: ignore
                payload=response["payload"],  # type: ignore
            )

        raise ValueError(
            "Test error: Static response not found "
            f"for conversation_id: {conversation_id}"
        )

    with aioresponses() as m:
        m.post(_TARGET_SERVER, callback=response_callback, repeat=True)

        engine = RemoteInferenceEngine(_get_default_model_params())
        conversation1 = Conversation(
            messages=[
                Message(
                    content="Hello world!",
                    role=Role.USER,
                ),
                Message(
                    content="Hello again!",
                    role=Role.USER,
                ),
            ],
            metadata={"foo": "bar"},
            conversation_id="123",
        )
        conversation2 = Conversation(
            messages=[
                Message(
                    content="Goodbye world!",
                    role=Role.USER,
                ),
                Message(
                    content="Goodbye again!",
                    role=Role.USER,
                ),
            ],
            metadata={"bar": "foo"},
            conversation_id="321",
        )
        expected_result = [
            Conversation(
                messages=[
                    *conversation1.messages,
                    Message(
                        content="The first time I saw",
                        role=Role.ASSISTANT,
                    ),
                ],
                metadata={"foo": "bar"},
                conversation_id="123",
            ),
            Conversation(
                messages=[
                    *conversation2.messages,
                    Message(
                        content="The second time I saw",
                        role=Role.ASSISTANT,
                    ),
                ],
                metadata={"bar": "foo"},
                conversation_id="321",
            ),
        ]
        result = engine.infer_online(
            [conversation1, conversation2],
            _get_default_inference_config(),
        )
        assert expected_result == result


def test_infer_online_multiple_requests_politeness():
    # Note: We use the first message's content as the key to avoid
    # stringifying the message object.
    response_by_conversation_id = {
        "Hello world!": dict(
            status=200,
            payload=dict(
                choices=[
                    {
                        "message": {
                            "role": "assistant",
                            "content": "The first time I saw",
                        }
                    }
                ],
            ),
        ),
        "Goodbye world!": dict(
            status=200,
            payload=dict(
                choices=[
                    {
                        "message": {
                            "role": "assistant",
                            "content": "The second time I saw",
                        }
                    }
                ]
            ),
        ),
    }

    def response_callback(url, **kwargs):
        request = kwargs.get("json", {})
        conversation_id = request.get("messages", [])[0]["content"][0]["text"]

        if response := response_by_conversation_id.get(conversation_id):
            return CallbackResult(
                status=response["status"],  # type: ignore
                payload=response["payload"],  # type: ignore
            )

        raise ValueError(
            "Test error: Static response not found "
            f"for conversation_id: {conversation_id}"
        )

    with aioresponses() as m:
        m.post(_TARGET_SERVER, callback=response_callback, repeat=True)

        engine = RemoteInferenceEngine(_get_default_model_params())
        conversation1 = Conversation(
            messages=[
                Message(
                    content="Hello world!",
                    role=Role.USER,
                ),
                Message(
                    content="Hello again!",
                    role=Role.USER,
                ),
            ],
            metadata={"foo": "bar"},
            conversation_id="123",
        )
        conversation2 = Conversation(
            messages=[
                Message(
                    content="Goodbye world!",
                    role=Role.USER,
                ),
                Message(
                    content="Goodbye again!",
                    role=Role.USER,
                ),
            ],
            metadata={"bar": "foo"},
            conversation_id="321",
        )
        expected_result = [
            Conversation(
                messages=[
                    *conversation1.messages,
                    Message(
                        content="The first time I saw",
                        role=Role.ASSISTANT,
                    ),
                ],
                metadata={"foo": "bar"},
                conversation_id="123",
            ),
            Conversation(
                messages=[
                    *conversation2.messages,
                    Message(
                        content="The second time I saw",
                        role=Role.ASSISTANT,
                    ),
                ],
                metadata={"bar": "foo"},
                conversation_id="321",
            ),
        ]
        start = time.time()
        inference_config = InferenceConfig(
            generation=GenerationParams(
                max_new_tokens=5,
                remote_params=RemoteParams(
                    api_url=_TARGET_SERVER, politeness_policy=0.5
                ),
            )
        )
        result = engine.infer_online(
            [conversation1, conversation2],
            inference_config,
        )
        total_time = time.time() - start
        assert 1.0 < total_time < 1.5
        assert expected_result == result


def test_infer_online_multiple_requests_politeness_multiple_workers():
    # Note: We use the first message's content as the key to avoid
    # stringifying the message object.
    response_by_conversation_id = {
        "Hello world!": dict(
            status=200,
            payload=dict(
                choices=[
                    {
                        "message": {
                            "role": "assistant",
                            "content": "The first time I saw",
                        }
                    }
                ],
            ),
        ),
        "Goodbye world!": dict(
            status=200,
            payload=dict(
                choices=[
                    {
                        "message": {
                            "role": "assistant",
                            "content": "The second time I saw",
                        }
                    }
                ]
            ),
        ),
    }

    def response_callback(url, **kwargs):
        request = kwargs.get("json", {})
        conversation_id = request.get("messages", [])[0]["content"][0]["text"]

        if response := response_by_conversation_id.get(conversation_id):
            return CallbackResult(
                status=response["status"],  # type: ignore
                payload=response["payload"],  # type: ignore
            )

        raise ValueError(
            "Test error: Static response not found "
            f"for conversation_id: {conversation_id}"
        )

    with aioresponses() as m:
        m.post(_TARGET_SERVER, callback=response_callback, repeat=True)

        engine = RemoteInferenceEngine(_get_default_model_params())

        conversation1 = Conversation(
            messages=[
                Message(
                    content="Hello world!",
                    role=Role.USER,
                ),
                Message(
                    content="Hello again!",
                    role=Role.USER,
                ),
            ],
            metadata={"foo": "bar"},
            conversation_id="123",
        )
        conversation2 = Conversation(
            messages=[
                Message(
                    content="Goodbye world!",
                    role=Role.USER,
                ),
                Message(
                    content="Goodbye again!",
                    role=Role.USER,
                ),
            ],
            metadata={"bar": "foo"},
            conversation_id="321",
        )
        expected_result = [
            Conversation(
                messages=[
                    *conversation1.messages,
                    Message(
                        content="The first time I saw",
                        role=Role.ASSISTANT,
                    ),
                ],
                metadata={"foo": "bar"},
                conversation_id="123",
            ),
            Conversation(
                messages=[
                    *conversation2.messages,
                    Message(
                        content="The second time I saw",
                        role=Role.ASSISTANT,
                    ),
                ],
                metadata={"bar": "foo"},
                conversation_id="321",
            ),
        ]
        start = time.time()
        inference_config = InferenceConfig(
            generation=GenerationParams(
                max_new_tokens=5,
                remote_params=RemoteParams(
                    api_url=_TARGET_SERVER,
                    politeness_policy=0.5,
                    num_workers=2,
                ),
            )
        )
        result = engine.infer_online(
            [conversation1, conversation2],
            inference_config,
        )
        total_time = time.time() - start
        assert 0.5 < total_time < 1.0
        assert expected_result == result


def test_infer_from_file_empty():
    with tempfile.TemporaryDirectory() as output_temp_dir:
        input_path = Path(output_temp_dir) / "foo" / "input.jsonl"
        _setup_input_conversations(str(input_path), [])
        engine = RemoteInferenceEngine(_get_default_model_params())
        output_path = Path(output_temp_dir) / "b" / "output.jsonl"
        inference_config = InferenceConfig(
            input_path=str(input_path),
            output_path=str(output_path),
            generation=GenerationParams(
                max_new_tokens=5,
                remote_params=RemoteParams(api_url=_TARGET_SERVER, num_workers=2),
            ),
        )
        result = engine.infer_online(
            [],
            inference_config,
        )
        assert [] == result
        infer_result = engine.infer(inference_config=inference_config)
        assert [] == infer_result


def test_infer_from_file_to_file():
    with tempfile.TemporaryDirectory() as output_temp_dir:
        input_path = Path(output_temp_dir) / "foo" / "input.jsonl"

        # Note: We use the first message's content as the key to avoid
        # stringifying the message object.
        response_by_conversation_id = {
            "Hello world!": dict(
                status=200,
                payload=dict(
                    choices=[
                        {
                            "message": {
                                "role": "assistant",
                                "content": "The first time I saw",
                            }
                        }
                    ],
                ),
            ),
            "Goodbye world!": dict(
                status=200,
                payload=dict(
                    choices=[
                        {
                            "message": {
                                "role": "assistant",
                                "content": "The second time I saw",
                            }
                        }
                    ]
                ),
            ),
        }

        def response_callback(url, **kwargs):
            request = kwargs.get("json", {})
            conversation_id = request.get("messages", [])[0]["content"][0]["text"]

            if response := response_by_conversation_id.get(conversation_id):
                return CallbackResult(
                    status=response["status"],  # type: ignore
                    payload=response["payload"],  # type: ignore
                )

            raise ValueError(
                "Test error: Static response not found "
                f"for conversation_id: {conversation_id}"
            )

        with aioresponses() as m:
            m.post(_TARGET_SERVER, callback=response_callback, repeat=True)

            engine = RemoteInferenceEngine(_get_default_model_params())
            conversation1 = Conversation(
                messages=[
                    Message(
                        content="Hello world!",
                        role=Role.USER,
                    ),
                    Message(
                        content="Hello again!",
                        role=Role.USER,
                    ),
                ],
                metadata={"foo": "bar"},
                conversation_id="123",
            )
            conversation2 = Conversation(
                messages=[
                    Message(
                        content="Goodbye world!",
                        role=Role.USER,
                    ),
                    Message(
                        content="Goodbye again!",
                        role=Role.USER,
                    ),
                ],
                metadata={"bar": "foo"},
                conversation_id="321",
            )
            _setup_input_conversations(str(input_path), [conversation1, conversation2])
            expected_result = [
                Conversation(
                    messages=[
                        *conversation1.messages,
                        Message(
                            content="The first time I saw",
                            role=Role.ASSISTANT,
                        ),
                    ],
                    metadata={"foo": "bar"},
                    conversation_id="123",
                ),
                Conversation(
                    messages=[
                        *conversation2.messages,
                        Message(
                            content="The second time I saw",
                            role=Role.ASSISTANT,
                        ),
                    ],
                    metadata={"bar": "foo"},
                    conversation_id="321",
                ),
            ]
            output_path = Path(output_temp_dir) / "b" / "output.jsonl"
            inference_config = InferenceConfig(
                output_path=str(output_path),
                generation=GenerationParams(
                    max_new_tokens=5,
                    remote_params=RemoteParams(api_url=_TARGET_SERVER, num_workers=2),
                ),
            )
            result = engine.infer_online(
                [conversation1, conversation2],
                inference_config,
            )
            assert expected_result == result
            # Ensure that intermediary results are saved to the scratch directory.
            with open(output_path.parent / "scratch" / output_path.name) as f:
                parsed_conversations = []
                for line in f:
                    parsed_conversations.append(Conversation.from_json(line))
                assert len(expected_result) == len(parsed_conversations)
            # Ensure the final output is in order.
            with open(output_path) as f:
                parsed_conversations = []
                for line in f:
                    parsed_conversations.append(Conversation.from_json(line))
                assert expected_result == parsed_conversations


<<<<<<< HEAD
def test_get_list_of_message_json_dicts_multimodal_with_grouping():
    conversation = create_test_multimodal_text_image_conversation()
    assert len(conversation.messages) == 8
    expected_base64_str = create_test_png_image_base64_str()
    assert expected_base64_str.startswith("data:image/png;base64,")

    result = RemoteInferenceEngine._get_list_of_message_json_dicts(
        conversation.messages, group_adjacent_same_role_turns=True
    )

    assert len(result) == 4
    assert [m["role"] for m in result] == ["system", "user", "assistant", "user"]

    assert result[0] == {"role": "system", "content": "You are an assistant!"}

    assert result[1]["role"] == "user"
    assert isinstance(result[1]["content"], list) and len(result[1]["content"]) == 3
    assert all([isinstance(item, dict) for item in result[1]["content"]])
    assert result[1]["content"][0] == {
        "type": "image_url",
        "image_url": {"url": expected_base64_str},
    }
    assert result[1]["content"][1] == {"type": "text", "text": "Hello"}
    assert result[1]["content"][2] == {"type": "text", "text": "there"}

    assert result[2]["role"] == "assistant"
    assert isinstance(result[2]["content"], list) and len(result[2]["content"]) == 2
    assert all([isinstance(item, dict) for item in result[2]["content"]])
    assert result[2]["content"][0] == {"type": "text", "text": "Greetings!"}
    assert result[2]["content"][1] == {
        "type": "image_url",
        "image_url": {"url": expected_base64_str},
    }

    assert result[3]["role"] == "user"
    assert isinstance(result[3]["content"], list) and len(result[3]["content"]) == 2
    assert all([isinstance(item, dict) for item in result[3]["content"]])
    assert result[3]["content"][0] == {"type": "text", "text": "Describe this image"}
    tsunami_base64_image_str = result[3]["content"][1]["image_url"]["url"]
    assert isinstance(tsunami_base64_image_str, str)
    assert tsunami_base64_image_str.startswith("data:image/png;base64,")
    assert result[3]["content"][1] == {
        "type": "image_url",
        "image_url": {"url": tsunami_base64_image_str},
    }


@pytest.mark.parametrize(
    "conversation,group_adjacent_same_role_turns",
    [
        (create_test_multimodal_text_image_conversation(), False),
        (create_test_text_only_conversation(), False),
        (create_test_text_only_conversation(), True),
    ],
)
def test_get_list_of_message_json_dicts_multimodal_no_grouping(
    conversation: Conversation, group_adjacent_same_role_turns: bool
):
    result = RemoteInferenceEngine._get_list_of_message_json_dicts(
        conversation.messages,
        group_adjacent_same_role_turns=group_adjacent_same_role_turns,
    )

    assert len(result) == len(conversation.messages)
    assert [m["role"] for m in result] == [m.role for m in conversation.messages]

    for i in range(len(result)):
        json_dict = result[i]
        message = conversation.messages[i]
        debug_info = f"Index: {i} JSON: {json_dict} Message: {message}"
        if len(debug_info) > 1024:
            debug_info = debug_info[:1024] + " ..."

        assert "role" in json_dict, debug_info
        assert message.role == json_dict["role"], debug_info
        if message.is_text():
            assert message.content == json_dict["content"], debug_info
        else:
            assert message.is_image(), debug_info
            assert "content" in json_dict, debug_info
            assert isinstance(json_dict["content"], list), debug_info
            assert len(json_dict["content"]) == 1, debug_info
            assert isinstance(json_dict["content"][0], dict), debug_info
            assert "type" in json_dict["content"][0], debug_info
            assert json_dict["content"][0]["type"] == "image_url", debug_info
            assert "image_url" in json_dict["content"][0], debug_info
            assert "url" in json_dict["content"][0]["image_url"], debug_info

            if message.binary:
                expected_base64_bytes_str = base64encode_image_bytes(
                    message, add_mime_prefix=True
                )
                assert len(expected_base64_bytes_str) == len(
                    json_dict["content"][0]["image_url"]["url"]
                )
                assert json_dict["content"][0]["image_url"] == {
                    "url": expected_base64_bytes_str
                }, debug_info
            elif message.type == Type.IMAGE_URL:
                assert json_dict["content"][0]["image_url"] == {
                    "url": message.content
                }, debug_info
            elif message.type == Type.IMAGE_PATH:
                assert json_dict["content"][0]["image_url"]["url"].startswith(
                    "data:image/png;base64,"
                ), debug_info
=======
def test_convert_conversation_to_api_input_with_json_schema():
    """Test conversion with JSON schema guided decoding."""

    class ResponseSchema(BaseModel):
        answer: str
        confidence: float

    engine = RemoteInferenceEngine(_get_default_model_params())
    conversation = Conversation(
        messages=[
            Message(
                content="Hello world!",
                role=Role.USER,
            ),
        ],
        metadata={},
        conversation_id="123",
    )

    generation_params = GenerationParams(
        max_new_tokens=5,
        guided_decoding=GuidedDecodingParams(json=ResponseSchema),
    )

    result = engine._convert_conversation_to_api_input(conversation, generation_params)

    assert result["response_format"] == {
        "type": "json_schema",
        "json_schema": {
            "name": "ResponseSchema",
            "schema": ResponseSchema.model_json_schema(),
        },
    }


def test_convert_conversation_to_api_input_without_guided_decoding():
    """Test conversion without guided decoding."""
    engine = RemoteInferenceEngine(_get_default_model_params())
    conversation = Conversation(
        messages=[
            Message(
                content="Hello world!",
                role=Role.USER,
            ),
        ],
        metadata={},
        conversation_id="123",
    )

    generation_params = GenerationParams(max_new_tokens=5)
    result = engine._convert_conversation_to_api_input(conversation, generation_params)

    assert "response_format" not in result


def test_convert_conversation_to_api_input_with_invalid_guided_decoding():
    """Test conversion with invalid guided decoding raises error."""
    engine = RemoteInferenceEngine(_get_default_model_params())
    conversation = Conversation(
        messages=[
            Message(
                content="Hello world!",
                role=Role.USER,
            ),
        ],
        metadata={},
        conversation_id="123",
    )

    generation_params = GenerationParams(
        max_new_tokens=5,
        guided_decoding=GuidedDecodingParams(json=None),
    )

    with pytest.raises(
        ValueError, match="Only JSON schema guided decoding is supported"
    ):
        engine._convert_conversation_to_api_input(conversation, generation_params)


def test_convert_conversation_to_api_input_with_dict_schema():
    """Test conversion with JSON schema provided as a dictionary."""
    engine = RemoteInferenceEngine(_get_default_model_params())
    conversation = Conversation(
        messages=[
            Message(
                content="Hello world!",
                role=Role.USER,
            ),
        ],
        metadata={},
        conversation_id="123",
    )

    schema_dict = {
        "type": "object",
        "properties": {
            "answer": {"type": "string"},
            "confidence": {"type": "number"},
        },
        "required": ["answer", "confidence"],
    }

    generation_params = GenerationParams(
        max_new_tokens=5,
        guided_decoding=GuidedDecodingParams(json=schema_dict),
    )

    result = engine._convert_conversation_to_api_input(conversation, generation_params)

    assert result["response_format"] == {
        "type": "json_schema",
        "json_schema": {
            "name": "Response",  # Generic name for dict schema
            "schema": schema_dict,
        },
    }


def test_convert_conversation_to_api_input_with_json_string_schema():
    """Test conversion with JSON schema provided as a JSON string."""
    engine = RemoteInferenceEngine(_get_default_model_params())
    conversation = Conversation(
        messages=[
            Message(
                content="Hello world!",
                role=Role.USER,
            ),
        ],
        metadata={},
        conversation_id="123",
    )

    schema_str = """{
        "type": "object",
        "properties": {
            "answer": {"type": "string"},
            "confidence": {"type": "number"}
        },
        "required": ["answer", "confidence"]
    }"""

    generation_params = GenerationParams(
        max_new_tokens=5,
        guided_decoding=GuidedDecodingParams(json=schema_str),
    )

    result = engine._convert_conversation_to_api_input(conversation, generation_params)

    assert result["response_format"] == {
        "type": "json_schema",
        "json_schema": {
            "name": "Response",  # Generic name for string schema
            "schema": {
                "type": "object",
                "properties": {
                    "answer": {"type": "string"},
                    "confidence": {"type": "number"},
                },
                "required": ["answer", "confidence"],
            },
        },
    }


def test_convert_conversation_to_api_input_with_invalid_json_string():
    """Test conversion with invalid JSON string raises error."""
    engine = RemoteInferenceEngine(_get_default_model_params())
    conversation = Conversation(
        messages=[
            Message(
                content="Hello world!",
                role=Role.USER,
            ),
        ],
        metadata={},
        conversation_id="123",
    )

    invalid_schema_str = "{invalid json string}"

    generation_params = GenerationParams(
        max_new_tokens=5,
        guided_decoding=GuidedDecodingParams(json=invalid_schema_str),
    )

    with pytest.raises(json.JSONDecodeError):
        engine._convert_conversation_to_api_input(conversation, generation_params)


def test_convert_conversation_to_api_input_with_unsupported_schema_type():
    """Test conversion with unsupported schema type raises error."""
    engine = RemoteInferenceEngine(_get_default_model_params())
    conversation = Conversation(
        messages=[
            Message(
                content="Hello world!",
                role=Role.USER,
            ),
        ],
        metadata={},
        conversation_id="123",
    )

    # Using an integer as an invalid schema type
    invalid_schema = 42

    generation_params = GenerationParams(
        max_new_tokens=5,
        guided_decoding=GuidedDecodingParams(json=invalid_schema),
    )

    with pytest.raises(
        ValueError,
        match="Got unsupported JSON schema type",
    ):
        engine._convert_conversation_to_api_input(conversation, generation_params)
>>>>>>> c1216685


def test_get_request_headers_no_remote_params():
    engine = RemoteInferenceEngine(_get_default_model_params())
    headers = engine._get_request_headers(None)
    assert headers == {}


def test_get_request_headers_with_api_key():
    engine = RemoteInferenceEngine(_get_default_model_params())
    remote_params = RemoteParams(api_url=_TARGET_SERVER, api_key="test-key")
    headers = engine._get_request_headers(remote_params)
    assert headers == {"Authorization": "Bearer test-key"}


def test_get_request_headers_with_env_var():
    with patch.dict(os.environ, {"OPENAI_API_KEY": "env-test-key"}):
        engine = RemoteInferenceEngine(_get_default_model_params())
        remote_params = RemoteParams(
            api_url=_TARGET_SERVER, api_key_env_varname="OPENAI_API_KEY"
        )
        headers = engine._get_request_headers(remote_params)
        assert headers == {"Authorization": "Bearer env-test-key"}


def test_get_request_headers_missing_env_var():
    with patch.dict(os.environ, {}, clear=True):
        engine = RemoteInferenceEngine(_get_default_model_params())
        remote_params = RemoteParams(
            api_url=_TARGET_SERVER, api_key_env_varname="NONEXISTENT_API_KEY"
        )
        headers = engine._get_request_headers(remote_params)
        assert headers == {"Authorization": "Bearer None"}<|MERGE_RESOLUTION|>--- conflicted
+++ resolved
@@ -801,7 +801,6 @@
                 assert expected_result == parsed_conversations
 
 
-<<<<<<< HEAD
 def test_get_list_of_message_json_dicts_multimodal_with_grouping():
     conversation = create_test_multimodal_text_image_conversation()
     assert len(conversation.messages) == 8
@@ -908,7 +907,8 @@
                 assert json_dict["content"][0]["image_url"]["url"].startswith(
                     "data:image/png;base64,"
                 ), debug_info
-=======
+
+
 def test_convert_conversation_to_api_input_with_json_schema():
     """Test conversion with JSON schema guided decoding."""
 
@@ -1126,7 +1126,6 @@
         match="Got unsupported JSON schema type",
     ):
         engine._convert_conversation_to_api_input(conversation, generation_params)
->>>>>>> c1216685
 
 
 def test_get_request_headers_no_remote_params():
