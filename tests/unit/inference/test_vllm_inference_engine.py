import tempfile
from pathlib import Path
from unittest.mock import ANY, MagicMock, Mock, patch

import jsonlines
import PIL.Image
import pytest

from oumi.core.configs import GenerationParams, InferenceConfig, ModelParams
from oumi.core.configs.params.guided_decoding_params import GuidedDecodingParams
from oumi.core.types.conversation import ContentItem, Conversation, Message, Role, Type
from oumi.inference import VLLMInferenceEngine
from oumi.utils.conversation_utils import base64encode_content_item_image_bytes
from oumi.utils.image_utils import (
    create_png_bytes_from_image,
)

try:
    vllm_import_failed = False
    from vllm.lora.request import LoRARequest  # type: ignore
    from vllm.outputs import (  # pyright: ignore[reportMissingImports]
        CompletionOutput,
        RequestOutput,
    )

    def _create_vllm_output(responses: list[str], output_id: str) -> RequestOutput:
        outputs = []
        for ind, response in enumerate(responses):
            outputs.append(
                CompletionOutput(
                    text=response,
                    index=ind,
                    token_ids=[],
                    cumulative_logprob=None,
                    logprobs=None,
                )
            )
        return RequestOutput(
            request_id=output_id,
            outputs=outputs,
            prompt=None,
            prompt_token_ids=[],
            prompt_logprobs=None,
            finished=True,
        )
except ModuleNotFoundError:
    vllm_import_failed = True


@pytest.fixture
def mock_sampling_params():
    with patch("oumi.inference.vllm_inference_engine.SamplingParams") as mock:
        yield mock


#
# Fixtures
#
@pytest.fixture
def mock_vllm():
    with patch("oumi.inference.vllm_inference_engine.vllm") as mvllm:
        yield mvllm


@pytest.fixture
def mock_lora_request():
    with patch("oumi.inference.vllm_inference_engine.LoRARequest") as mlo:
        yield mlo


def _get_default_model_params(use_lora: bool = False) -> ModelParams:
    return ModelParams(
        model_name="MlpEncoder",
        adapter_model="/path/to/adapter" if use_lora else None,
        trust_remote_code=True,
        tokenizer_pad_token="<pad>",
        tokenizer_name="gpt2",
    )


def _get_default_inference_config() -> InferenceConfig:
    return InferenceConfig(generation=GenerationParams(max_new_tokens=5))


def _setup_input_conversations(filepath: str, conversations: list[Conversation]):
    Path(filepath).parent.mkdir(parents=True, exist_ok=True)
    Path(filepath).touch()
    with jsonlines.open(filepath, mode="w") as writer:
        for conversation in conversations:
            json_obj = conversation.to_dict()
            writer.write(json_obj)
    # Add some empty lines into the file
    with open(filepath, "a") as f:
        f.write("\n\n\n")


def _create_test_pil_image() -> PIL.Image.Image:
    pil_image = PIL.Image.new(mode="RGB", size=(32, 48))
    return pil_image


def _create_test_png_image_bytes() -> bytes:
    return create_png_bytes_from_image(_create_test_pil_image())


def _create_test_png_image_base64_str() -> str:
    return base64encode_content_item_image_bytes(
        ContentItem(binary=_create_test_png_image_bytes(), type=Type.IMAGE_BINARY),
        add_mime_prefix=True,
    )


#
# Tests
#
@pytest.mark.skipif(vllm_import_failed, reason="vLLM not available")
def test_infer_online(mock_vllm):
    mock_vllm_instance = Mock()
    mock_vllm.LLM.return_value = mock_vllm_instance
    mock_vllm_instance.chat.return_value = [
        _create_vllm_output(["The first time I saw"], "123")
    ]

    engine = VLLMInferenceEngine(_get_default_model_params())
    conversation = Conversation(
        messages=[
            Message(
                content="You're a good assistant!",
                role=Role.SYSTEM,
            ),
            Message(
                content="Hi there",
                role=Role.USER,
            ),
            Message(
                content="Hello again!",
                role=Role.USER,
            ),
        ],
        metadata={"foo": "bar"},
        conversation_id="123",
    )
    expected_result = [
        Conversation(
            messages=[
                *conversation.messages,
                Message(
                    content="The first time I saw",
                    role=Role.ASSISTANT,
                ),
            ],
            metadata={"foo": "bar"},
            conversation_id="123",
        )
    ]
    result = engine.infer([conversation], _get_default_inference_config())
    assert expected_result == result
    mock_vllm_instance.chat.assert_called_once()
    assert isinstance(mock_vllm_instance.chat.call_args_list[0][0][0], list)
    assert mock_vllm_instance.chat.call_args_list[0][0][0] == [
        [
            {
                "content": "You're a good assistant!",
                "role": "system",
            },
            {
                "content": [
                    {
                        "text": "Hi there",
                        "type": "text",
                    },
                    {
                        "text": "Hello again!",
                        "type": "text",
                    },
                ],
                "role": "user",
            },
        ]
    ]


@pytest.mark.skipif(vllm_import_failed, reason="vLLM not available")
def test_infer_online_multimodal(mock_vllm):
    mock_vllm_instance = Mock()
    mock_vllm.LLM.return_value = mock_vllm_instance
    mock_vllm_instance.chat.return_value = [
        _create_vllm_output(["The first time I saw"], "123")
    ]

    engine = VLLMInferenceEngine(_get_default_model_params())
    conversation = Conversation(
        messages=[
            Message(
                role=Role.USER,
                content=[
                    ContentItem(
                        type=Type.IMAGE_BINARY, binary=_create_test_png_image_bytes()
                    ),
                    ContentItem(type=Type.TEXT, content="Describe this image!"),
                ],
            ),
        ],
        metadata={"foo": "bar"},
        conversation_id="123",
    )
    expected_result = [
        Conversation(
            messages=[
                *conversation.messages,
                Message(
                    content="The first time I saw",
                    role=Role.ASSISTANT,
                ),
            ],
            metadata={"foo": "bar"},
            conversation_id="123",
        )
    ]
    result = engine.infer([conversation], _get_default_inference_config())
    assert expected_result == result
    mock_vllm_instance.chat.assert_called_once()
    assert isinstance(mock_vllm_instance.chat.call_args_list[0][0][0], list)
    assert mock_vllm_instance.chat.call_args_list[0][0][0] == [
        [
            {
                "content": [
                    {
                        "image_url": {"url": _create_test_png_image_base64_str()},
                        "type": "image_url",
                    },
                    {
                        "text": "Describe this image!",
                        "type": "text",
                    },
                ],
                "role": "user",
            }
        ]
    ]


@pytest.mark.skipif(vllm_import_failed, reason="vLLM not available")
def test_infer_online_lora(mock_vllm, mock_lora_request):
    mock_vllm_instance = Mock()
    mock_vllm.LLM.return_value = mock_vllm_instance
    mock_vllm_instance.chat.return_value = [
        _create_vllm_output(["The first time I saw"], "123")
    ]

    lora_request = LoRARequest(
        lora_name="oumi_lora_adapter",
        lora_int_id=1,
        lora_path="/path/to/adapter",
    )
    mock_lora_request.return_value = lora_request

    with patch("oumi.inference.vllm_inference_engine.get_lora_rank", return_value=32):
        engine = VLLMInferenceEngine(_get_default_model_params(use_lora=True))
    conversation = Conversation(
        messages=[
            Message(
                content="Hello world!",
                role=Role.USER,
            ),
            Message(
                content="Hello again!",
                role=Role.USER,
            ),
        ],
        metadata={"foo": "bar"},
        conversation_id="123",
    )
    expected_result = [
        Conversation(
            messages=[
                *conversation.messages,
                Message(
                    content="The first time I saw",
                    role=Role.ASSISTANT,
                ),
            ],
            metadata={"foo": "bar"},
            conversation_id="123",
        )
    ]
    result = engine.infer([conversation], _get_default_inference_config())
    assert expected_result == result

    mock_lora_request.assert_called_once_with(
        lora_name="oumi_lora_adapter",
        lora_int_id=1,
        lora_path="/path/to/adapter",
    )
    mock_vllm_instance.chat.assert_called_once_with(
        ANY,
        sampling_params=ANY,
        lora_request=lora_request,
        use_tqdm=False,
        chat_template=None,
        chat_template_content_format="auto",
    )


@pytest.mark.skipif(vllm_import_failed, reason="vLLM not available")
def test_infer_online_empty(mock_vllm):
    mock_vllm_instance = Mock()
    mock_vllm.LLM.return_value = mock_vllm_instance
    engine = VLLMInferenceEngine(_get_default_model_params())
    result = engine.infer([], _get_default_inference_config())
    assert [] == result
    mock_vllm_instance.chat.assert_not_called()


@pytest.mark.skipif(vllm_import_failed, reason="vLLM not available")
def test_infer_online_to_file(mock_vllm):
    mock_vllm_instance = Mock()
    mock_vllm.LLM.return_value = mock_vllm_instance
    mock_vllm_instance.chat.side_effect = [
        [
            _create_vllm_output(["The first time I saw"], "123"),
            _create_vllm_output(["The U.S."], "123"),
        ]
    ]
    with tempfile.TemporaryDirectory() as output_temp_dir:
        engine = VLLMInferenceEngine(_get_default_model_params())
        conversation_1 = Conversation(
            messages=[
                Message(
                    content="Hello world!",
                    role=Role.USER,
                ),
                Message(
                    content="Hello again!",
                    role=Role.USER,
                ),
            ],
            metadata={"foo": "bar"},
            conversation_id="123",
        )
        conversation_2 = Conversation(
            messages=[
                Message(
                    content="Touche!",
                    role=Role.USER,
                ),
            ],
            metadata={"umi": "bar"},
            conversation_id="133",
        )
        expected_result = [
            Conversation(
                messages=[
                    *conversation_1.messages,
                    Message(
                        content="The first time I saw",
                        role=Role.ASSISTANT,
                    ),
                ],
                metadata={"foo": "bar"},
                conversation_id="123",
            ),
            Conversation(
                messages=[
                    *conversation_2.messages,
                    Message(
                        content="The U.S.",
                        role=Role.ASSISTANT,
                    ),
                ],
                metadata={"umi": "bar"},
                conversation_id="133",
            ),
        ]

        output_path = Path(output_temp_dir) / "b" / "output.jsonl"
        inference_config = _get_default_inference_config()
        inference_config.output_path = str(output_path)
        result = engine.infer(
            [conversation_1, conversation_2],
            inference_config,
        )
        assert result == expected_result
        with open(output_path) as f:
            parsed_conversations = []
            for line in f:
                parsed_conversations.append(Conversation.from_json(line))
            assert expected_result == parsed_conversations


@pytest.mark.skipif(vllm_import_failed, reason="vLLM not available")
def test_infer_from_file(mock_vllm):
    mock_vllm_instance = Mock()
    mock_vllm.LLM.return_value = mock_vllm_instance
    mock_vllm_instance.chat.return_value = [
        _create_vllm_output(["The first time I saw"], "123")
    ]
    with tempfile.TemporaryDirectory() as output_temp_dir:
        engine = VLLMInferenceEngine(_get_default_model_params())
        conversation = Conversation(
            messages=[
                Message(
                    content="Hello world!",
                    role=Role.USER,
                ),
                Message(
                    content="Hello again!",
                    role=Role.USER,
                ),
            ],
            metadata={"foo": "bar"},
            conversation_id="123",
        )
        input_path = Path(output_temp_dir) / "foo" / "input.jsonl"
        _setup_input_conversations(str(input_path), [conversation])
        expected_result = [
            Conversation(
                messages=[
                    *conversation.messages,
                    Message(
                        content="The first time I saw",
                        role=Role.ASSISTANT,
                    ),
                ],
                metadata={"foo": "bar"},
                conversation_id="123",
            )
        ]
        inference_config = _get_default_inference_config()
        inference_config.input_path = str(input_path)
        infer_result = engine.infer(
            inference_config=inference_config,
        )
        assert expected_result == infer_result


@pytest.mark.skipif(vllm_import_failed, reason="vLLM not available")
def test_infer_from_file_empty(mock_vllm):
    mock_vllm_instance = Mock()
    mock_vllm.LLM.return_value = mock_vllm_instance
    with tempfile.TemporaryDirectory() as output_temp_dir:
        input_path = Path(output_temp_dir) / "foo" / "input.jsonl"
        _setup_input_conversations(str(input_path), [])
        engine = VLLMInferenceEngine(_get_default_model_params())
        inference_config = _get_default_inference_config()
        inference_config.input_path = str(input_path)
        result = engine.infer(inference_config=inference_config)
        assert [] == result
        mock_vllm_instance.chat.assert_not_called()


@pytest.mark.skipif(vllm_import_failed, reason="vLLM not available")
def test_infer_from_file_to_file(mock_vllm):
    mock_vllm_instance = Mock()
    mock_vllm.LLM.return_value = mock_vllm_instance
    mock_vllm_instance.chat.side_effect = [
        [
            _create_vllm_output(["The first time I saw"], "123"),
            _create_vllm_output(["The U.S."], "123"),
        ]
    ]
    with tempfile.TemporaryDirectory() as output_temp_dir:
        engine = VLLMInferenceEngine(_get_default_model_params())
        conversation_1 = Conversation(
            messages=[
                Message(
                    content="Hello world!",
                    role=Role.USER,
                ),
                Message(
                    content="Hello again!",
                    role=Role.USER,
                ),
            ],
            metadata={"foo": "bar"},
            conversation_id="123",
        )
        conversation_2 = Conversation(
            messages=[
                Message(
                    content="Touche!",
                    role=Role.USER,
                ),
            ],
            metadata={"umi": "bar"},
            conversation_id="133",
        )
        input_path = Path(output_temp_dir) / "foo" / "input.jsonl"
        _setup_input_conversations(str(input_path), [conversation_1, conversation_2])
        expected_result = [
            Conversation(
                messages=[
                    *conversation_1.messages,
                    Message(
                        content="The first time I saw",
                        role=Role.ASSISTANT,
                    ),
                ],
                metadata={"foo": "bar"},
                conversation_id="123",
            ),
            Conversation(
                messages=[
                    *conversation_2.messages,
                    Message(
                        content="The U.S.",
                        role=Role.ASSISTANT,
                    ),
                ],
                metadata={"umi": "bar"},
                conversation_id="133",
            ),
        ]

        output_path = Path(output_temp_dir) / "b" / "output.jsonl"
        inference_config = _get_default_inference_config()
        inference_config.output_path = str(output_path)
        result = engine.infer(
            [conversation_1, conversation_2],
            inference_config,
        )
        assert result == expected_result
        # Ensure the final output is in order.
        with open(output_path) as f:
            parsed_conversations = []
            for line in f:
                parsed_conversations.append(Conversation.from_json(line))
            assert expected_result == parsed_conversations


@pytest.mark.skipif(vllm_import_failed, reason="vLLM not available")
def test_guided_decoding_json(
    mock_vllm, single_turn_conversation, mock_sampling_params
):
    schema = {
        "type": "object",
        "properties": {"name": {"type": "string"}, "age": {"type": "number"}},
    }
    config = InferenceConfig(
        model=ModelParams(
            model_name="MlpEncoder", tokenizer_name="gpt2", tokenizer_pad_token="<eos>"
        ),
        generation=GenerationParams(guided_decoding=GuidedDecodingParams(json=schema)),
    )

    mock_vllm_instance = Mock()
    mock_vllm.LLM.return_value = mock_vllm_instance
    engine = VLLMInferenceEngine(config.model)
<<<<<<< HEAD

=======
>>>>>>> 963a0ab6
    engine._llm.chat = MagicMock()
    engine._llm.chat.return_value = [
        _create_vllm_output(["The first time I saw"], "123")
    ]
    result = engine._infer([single_turn_conversation], config)

    # Verify SamplingParams was called with guided_decoding
    assert result is not None
    mock_sampling_params.assert_called_once()
    call_kwargs = mock_sampling_params.call_args[1]
    assert "guided_decoding" in call_kwargs
    assert call_kwargs["guided_decoding"].json == schema


@pytest.mark.skipif(vllm_import_failed, reason="vLLM not available")
def test_guided_decoding_regex(mock_vllm, mock_sampling_params):
    pattern = r"\d{3}-\d{2}-\d{4}"

    config = InferenceConfig(
        model=ModelParams(
            model_name="MlpEncoder", tokenizer_name="gpt2", tokenizer_pad_token="<eos>"
        ),
        generation=GenerationParams(
            guided_decoding=GuidedDecodingParams(regex=pattern)
        ),
    )

    conversation = Conversation(
        messages=[Message(content="Is this a SSN?", role=Role.USER)]
    )

    # Mock the VLLM response
    mock_vllm_instance = Mock()
    mock_vllm.LLM.return_value = mock_vllm_instance
    engine = VLLMInferenceEngine(config.model)

    engine._llm = MagicMock()
    engine._llm.chat.return_value = [MagicMock(outputs=[MagicMock(text="123-45-6789")])]

    result = engine._infer([conversation], config)

    # Verify SamplingParams was called with guided_decoding
    assert result is not None
    mock_sampling_params.assert_called_once()
    call_kwargs = mock_sampling_params.call_args[1]
    assert "guided_decoding" in call_kwargs
    assert call_kwargs["guided_decoding"].regex == pattern


@pytest.mark.skipif(vllm_import_failed, reason="vLLM not available")
def test_guided_decoding_choice(mock_vllm, mock_sampling_params):
    choices = ["option1", "option2"]
    config = InferenceConfig(
        model=ModelParams(
            model_name="MlpEncoder", tokenizer_name="gpt2", tokenizer_pad_token="<eos>"
        ),
        generation=GenerationParams(
            guided_decoding=GuidedDecodingParams(choice=choices)
        ),
    )

    conversation = Conversation(
        messages=[Message(content="What is your favorite color?", role=Role.USER)]
    )

    # Mock the VLLM response
    mock_vllm_instance = Mock()
    mock_vllm.LLM.return_value = mock_vllm_instance
    engine = VLLMInferenceEngine(config.model)

    engine._llm = MagicMock()
    engine._llm.chat.return_value = [MagicMock(outputs=[MagicMock(text="option1")])]

    result = engine._infer([conversation], config)

    # Verify SamplingParams was called with guided_decoding
    assert result is not None
    mock_sampling_params.assert_called_once()
    call_kwargs = mock_sampling_params.call_args[1]
    assert "guided_decoding" in call_kwargs
    assert call_kwargs["guided_decoding"].choice == choices<|MERGE_RESOLUTION|>--- conflicted
+++ resolved
@@ -546,10 +546,6 @@
     mock_vllm_instance = Mock()
     mock_vllm.LLM.return_value = mock_vllm_instance
     engine = VLLMInferenceEngine(config.model)
-<<<<<<< HEAD
-
-=======
->>>>>>> 963a0ab6
     engine._llm.chat = MagicMock()
     engine._llm.chat.return_value = [
         _create_vllm_output(["The first time I saw"], "123")
