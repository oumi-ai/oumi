import re

import numpy as np
import pytest
import torch

from oumi.utils.torch_utils import (
    convert_to_list_of_tensors,
    create_ones_like,
    estimate_sample_dict_size_in_bytes,
    freeze_model_layers,
    get_dtype_size_in_bytes,
    get_first_dim_len,
    get_torch_dtype,
    pad_sequences,
    pad_sequences_left_side,
    pad_sequences_right_side,
<<<<<<< HEAD
    stack_and_pad_to_max_dim,
=======
    pad_to_max_dim_and_stack,
>>>>>>> 854e2160
)


def test_convert_to_list_of_tensors_empty_list():
    result = convert_to_list_of_tensors([])
    assert isinstance(result, list)
    assert len(result) == 0


def test_convert_to_list_of_tensors_from_lists():
    result = convert_to_list_of_tensors([[1, 2, 3, 4], [5], [6, 7]])
    assert isinstance(result, list)
    assert len(result) == 3

    assert isinstance(result[0], torch.Tensor)
    assert result[0].shape == (4,)
    assert result[0].dtype == torch.int64
    assert np.all(result[0].numpy() == np.asarray([1, 2, 3, 4]))

    assert result[1].shape == (1,)
    assert result[1].dtype == torch.int64
    assert np.all(result[1].numpy() == np.asarray([5]))

    assert result[2].shape == (2,)
    assert result[2].dtype == torch.int64
    assert np.all(result[2].numpy() == np.asarray([6, 7]))


def test_convert_to_list_of_tensors_from_ndarrays():
    result = convert_to_list_of_tensors(
        [np.asarray([1, 2, 3, 4]), np.asarray([5]), np.asarray([6, 7])]
    )
    assert isinstance(result, list)
    assert len(result) == 3

    assert isinstance(result[0], torch.Tensor)
    assert result[0].shape == (4,)
    assert result[0].dtype == torch.int64
    assert np.all(result[0].numpy() == np.asarray([1, 2, 3, 4]))

    assert result[1].shape == (1,)
    assert result[1].dtype == torch.int64
    assert np.all(result[1].numpy() == np.asarray([5]))

    assert result[2].shape == (2,)
    assert result[2].dtype == torch.int64
    assert np.all(result[2].numpy() == np.asarray([6, 7]))


def test_convert_to_list_of_tensors_from_tensors():
    result = convert_to_list_of_tensors(
        [
            torch.from_numpy(np.asarray([1, 2, 3, 4])),
            torch.from_numpy(np.asarray([5])),
            torch.from_numpy(np.asarray([6, 7])),
        ]
    )
    assert isinstance(result, list)
    assert len(result) == 3

    assert isinstance(result[0], torch.Tensor)
    assert result[0].shape == (4,)
    assert result[0].dtype == torch.int64
    assert np.all(result[0].numpy() == np.asarray([1, 2, 3, 4]))

    assert result[1].shape == (1,)
    assert result[1].dtype == torch.int64
    assert np.all(result[1].numpy() == np.asarray([5]))

    assert result[2].shape == (2,)
    assert result[2].dtype == torch.int64
    assert np.all(result[2].numpy() == np.asarray([6, 7]))


def test_pad_sequences_invalid_side():
    test_sequences = [[1, 2, 3, 4], [5], [6, 7]]
    with pytest.raises(ValueError, match="Unsupported padding side: 'bottom'"):
        pad_sequences(test_sequences, padding_side="bottom", padding_value=1)


@pytest.mark.parametrize(
    "padding_value",
    [0, -100, 7],
)
def test_pad_sequences_right_side(padding_value: int):
    test_sequences = [[1, 2, 3, 4], [5], [6, 7]]
    result = pad_sequences_right_side(test_sequences, padding_value=padding_value)
    assert isinstance(result, torch.Tensor)
    assert result.shape == (3, 4)

    pad = padding_value
    assert np.all(
        result.numpy()
        == np.asarray([[1, 2, 3, 4], [5, pad, pad, pad], [6, 7, pad, pad]])
    )

    assert np.all(
        result.numpy()
        == pad_sequences(
            test_sequences, padding_side="right", padding_value=padding_value
        ).numpy()
    )

    # Verify `stack_and_pad_to_max_dim()` returns exact same result for 1D sequences.
    assert np.all(
        result.numpy()
<<<<<<< HEAD
        == stack_and_pad_to_max_dim(
=======
        == pad_to_max_dim_and_stack(
>>>>>>> 854e2160
            test_sequences, padding_side="right", padding_value=padding_value
        ).numpy()
    )
    assert np.all(
        result.numpy()
<<<<<<< HEAD
        == stack_and_pad_to_max_dim(test_sequences, padding_value=padding_value).numpy()
=======
        == pad_to_max_dim_and_stack(test_sequences, padding_value=padding_value).numpy()
>>>>>>> 854e2160
    )


@pytest.mark.parametrize(
    "padding_value",
    [0, -100, 7],
)
def test_pad_sequences_left_side(padding_value: int):
    test_sequences = [[1, 2, 3, 4], [5], [6, 7]]
    result = pad_sequences_left_side(test_sequences, padding_value=padding_value)
    assert isinstance(result, torch.Tensor)
    assert result.shape == (3, 4)

    pad = padding_value
    assert np.all(
        result.numpy()
        == np.asarray([[1, 2, 3, 4], [pad, pad, pad, 5], [pad, pad, 6, 7]])
    )

    assert np.all(
        result.numpy()
        == pad_sequences(
            test_sequences, padding_side="left", padding_value=padding_value
        ).numpy()
    )

    # Verify `stack_and_pad_to_max_dim()` returns exact same result for 1D sequences.
    assert np.all(
        result.numpy()
<<<<<<< HEAD
        == stack_and_pad_to_max_dim(
=======
        == pad_to_max_dim_and_stack(
>>>>>>> 854e2160
            test_sequences, padding_side="left", padding_value=padding_value
        ).numpy()
    )


def test_stack_and_pad_to_max_dim_invalid_side():
    test_sequences = [[1, 2, 3, 4], [5], [6, 7]]
    with pytest.raises(ValueError, match="Unsupported padding side: 'top'"):
<<<<<<< HEAD
        stack_and_pad_to_max_dim(test_sequences, padding_side="top", padding_value=1)
=======
        pad_to_max_dim_and_stack(test_sequences, padding_side="top", padding_value=1)
>>>>>>> 854e2160


def test_stack_and_pad_to_max_dim_incompatible_dimensionality():
    test_sequences = [[1, 2, 3, 4], [5], [[6, 7], [8, 9]]]
    with pytest.raises(
        ValueError,
        match=re.escape(
            "Tensors have different number of dimensions: 1 vs 2! "
            "Shapes: torch.Size([4]), torch.Size([2, 2])"
        ),
    ):
<<<<<<< HEAD
        stack_and_pad_to_max_dim(test_sequences, padding_value=1)
=======
        pad_to_max_dim_and_stack(test_sequences, padding_value=1)
>>>>>>> 854e2160


@pytest.mark.parametrize(
    "padding_value",
    [0, -100, 7],
)
def test_stack_and_pad_to_max_dim_right_side(padding_value):
    test_sequences = [torch.ones([5, 1, 2]), torch.full([3, 2, 1], 2)]
<<<<<<< HEAD
    result = stack_and_pad_to_max_dim(test_sequences, padding_value=padding_value)
=======
    result = pad_to_max_dim_and_stack(test_sequences, padding_value=padding_value)
>>>>>>> 854e2160
    assert result.shape == (2, 5, 2, 2)

    expected = torch.full((2, 5, 2, 2), padding_value)
    expected[0, :, :1, :] = 1
    expected[1, :3, :, :1] = 2
    assert np.all(
        result.numpy() == expected.numpy()
    ), f"result: {result} expected: {expected}"


@pytest.mark.parametrize(
    "padding_value",
    [0, -100, 7],
)
def test_stack_and_pad_to_max_dim_left_side(padding_value):
    test_sequences = [
        torch.ones([5, 1, 2, 1]),
        torch.full([3, 2, 1, 1], 2),
        torch.full([1, 1, 1, 1], -3),
    ]
<<<<<<< HEAD
    result = stack_and_pad_to_max_dim(
=======
    result = pad_to_max_dim_and_stack(
>>>>>>> 854e2160
        test_sequences, padding_side="left", padding_value=padding_value
    )
    assert result.shape == (3, 5, 2, 2, 1)

    expected = torch.full((3, 5, 2, 2, 1), padding_value)
    expected[0, :, -1:, :, :] = 1
    expected[1, -3:, :, -1:, :] = 2
    expected[2, -1:, -1:, -1:, :] = -3
    assert np.all(
        result.numpy() == expected.numpy()
    ), f"result: {result} expected: {expected}"


def test_create_ones_from_empty():
    result = create_ones_like([])
    assert isinstance(result, list) and len(result) == 0

    result = create_ones_like(np.asarray([]))
    assert isinstance(result, np.ndarray) and result.shape == (0,)

    result = create_ones_like(torch.Tensor(np.asarray([])))
    assert isinstance(result, torch.Tensor) and result.shape == (0,)


def test_create_ones_from_none():
    with pytest.raises(ValueError, match="Unsupported type"):
        create_ones_like(None)


def test_create_ones_from_primitive():
    with pytest.raises(ValueError, match="Unsupported type"):
        create_ones_like(1)
    with pytest.raises(ValueError, match="Unsupported type"):
        create_ones_like(2.0)
    with pytest.raises(ValueError, match="Unsupported type"):
        create_ones_like("zzz")


def test_create_ones_like_inhomogeneous_shape():
    with pytest.raises(
        ValueError,
        match=(
            "setting an array element with a sequence. "
            "The requested array has an inhomogeneous shape after"
        ),
    ):
        create_ones_like([2, 3, [4, 5]])

    with pytest.raises(
        ValueError,
        match=(
            "setting an array element with a sequence. "
            "The requested array has an inhomogeneous shape after"
        ),
    ):
        create_ones_like([2, 3, np.asarray([4, 5]), 6])

    with pytest.raises(
        ValueError,
        match=(
            "setting an array element with a sequence. "
            "The requested array has an inhomogeneous shape after"
        ),
    ):
        create_ones_like([2, torch.Tensor([4, 5]), 7])


def test_create_ones_like_different_types():
    with pytest.raises(
        ValueError,
        match=("Sequence contains elements of different types"),
    ):
        create_ones_like([[4, 5], 1])

    with pytest.raises(
        ValueError,
        match=("Sequence contains elements of different types"),
    ):
        create_ones_like([[4, 5], np.asarray([6, 7])])

    with pytest.raises(
        ValueError,
        match=("Sequence contains elements of different types"),
    ):
        create_ones_like([np.asarray([6, 7]), torch.Tensor([8, 9])])

    with pytest.raises(
        ValueError,
        match=("Sequence contains elements of different types"),
    ):
        create_ones_like([torch.Tensor([8, 9]), [1, 2]])

    with pytest.raises(
        ValueError,
        match=("Sequence contains elements of different types"),
    ):
        create_ones_like([torch.Tensor([8, 9]), "str"])


def test_create_ones_like_success_list():
    result = create_ones_like([2])
    assert isinstance(result, list)
    assert np.all(np.asarray(result) == [1])

    result = create_ones_like([2, 3, 4])
    assert isinstance(result, list)
    assert np.all(np.asarray(result) == [1, 1, 1])

    result = create_ones_like([[2, 3], [4, 5]])
    assert isinstance(result, list)
    assert np.all(np.asarray(result) == np.asarray([[1, 1], [1, 1]]))


def test_create_ones_like_success_numpy():
    result = create_ones_like(np.asarray([2]))
    assert isinstance(result, np.ndarray)
    assert np.all(result == [1])

    result = create_ones_like(np.asarray([2, 3, 4]))
    assert isinstance(result, np.ndarray)
    assert np.all(np.asarray(result) == [1, 1, 1])

    result = create_ones_like([np.asarray([2, 3]), np.asarray([4, 5, 6])])
    assert isinstance(result, list)
    assert isinstance(result[0], np.ndarray)
    assert np.all(result[0] == np.asarray([1, 1]))
    assert isinstance(result[1], np.ndarray)
    assert np.all(result[1] == np.asarray([1, 1, 1]))


def test_create_ones_like_success_tensor():
    result = create_ones_like(torch.Tensor([2]))
    assert isinstance(result, torch.Tensor)
    assert np.all(result.numpy() == np.asarray([1]))

    result = create_ones_like(torch.Tensor([2, 3, 4]))
    assert isinstance(result, torch.Tensor)
    assert np.all(result.numpy() == np.asarray([1, 1, 1]))

    result = create_ones_like([torch.Tensor([2, 3]), torch.Tensor([4, 5, 6])])
    assert isinstance(result, list)
    assert isinstance(result[0], torch.Tensor)
    assert np.all(result[0].numpy() == np.asarray([1, 1]))
    assert isinstance(result[1], torch.Tensor)
    assert np.all(result[1].numpy() == np.asarray([1, 1, 1]))


@pytest.mark.parametrize(
    "dtype_str, expected_dtype",
    [
        ("f64", torch.float64),
        ("float64", torch.float64),
        ("double", torch.float64),
        ("f32", torch.float32),
        ("float32", torch.float32),
        ("float", torch.float32),
        ("bf16", torch.bfloat16),
        ("bfloat16", torch.bfloat16),
        ("f16", torch.float16),
        ("float16", torch.float16),
        ("half", torch.float16),
        ("uint8", torch.uint8),
    ],
)
def test_get_torch_dtype(dtype_str, expected_dtype):
    result = get_torch_dtype(dtype_str)
    assert result == expected_dtype


def test_get_torch_dtype_invalid():
    with pytest.raises(ValueError, match="Unsupported torch dtype: invalid_dtype"):
        get_torch_dtype("invalid_dtype")


def test_get_first_dim_len_list():
    assert get_first_dim_len([]) == 0
    assert get_first_dim_len([1]) == 1
    assert get_first_dim_len([1, 2, 3]) == 3
    assert get_first_dim_len([1, [[6, 9], 7], "abc"]) == 3
    assert get_first_dim_len([[[6, 9], 7], "abc"]) == 2


def test_get_first_dim_len_numpy_array():
    assert get_first_dim_len(np.asarray([])) == 0
    assert get_first_dim_len(np.asarray([1])) == 1
    assert get_first_dim_len(np.asarray([1, 2, 3])) == 3
    assert get_first_dim_len(np.asarray([[1, 2, 3]])) == 1
    assert get_first_dim_len(np.asarray([[1, 2, 3], [1, 2, 3]])) == 2
    assert get_first_dim_len(np.asarray([["a1", "a2", "a3"], ["x1", "x2", "x3"]])) == 2


def test_get_first_dim_len_torch_tensor():
    assert get_first_dim_len(torch.from_numpy(np.asarray([]))) == 0
    assert get_first_dim_len(torch.from_numpy(np.asarray([1]))) == 1
    assert get_first_dim_len(torch.from_numpy(np.asarray([1, 2, 3]))) == 3
    assert get_first_dim_len(torch.from_numpy(np.asarray([[1, 2, 3]]))) == 1
    assert get_first_dim_len(torch.from_numpy(np.asarray([[1, 2, 3], [1, 2, 3]]))) == 2


def test_get_first_dim_len_bad_input_type():
    with pytest.raises(ValueError, match="Unsupported type"):
        get_first_dim_len(None)
    with pytest.raises(ValueError, match="Unsupported type"):
        get_first_dim_len("hello")
    with pytest.raises(ValueError, match="Unsupported type"):
        get_first_dim_len(123)
    with pytest.raises(ValueError, match="Unsupported type"):
        get_first_dim_len(float(123))
    with pytest.raises(ValueError, match="Unsupported type"):
        get_first_dim_len(test_get_first_dim_len_bad_input_type)


def test_get_dtype_size_in_bytes_str():
    assert get_dtype_size_in_bytes("f64") == 8
    assert get_dtype_size_in_bytes("float64") == 8
    assert get_dtype_size_in_bytes("double") == 8
    assert get_dtype_size_in_bytes("f32") == 4
    assert get_dtype_size_in_bytes("float32") == 4
    assert get_dtype_size_in_bytes("float") == 4
    assert get_dtype_size_in_bytes("bf16") == 2
    assert get_dtype_size_in_bytes("bfloat16") == 2
    assert get_dtype_size_in_bytes("f16") == 2
    assert get_dtype_size_in_bytes("float16") == 2
    assert get_dtype_size_in_bytes("half") == 2
    assert get_dtype_size_in_bytes("uint8") == 1


def test_get_dtype_size_in_bytes_torch():
    assert get_dtype_size_in_bytes(torch.float64) == 8
    assert get_dtype_size_in_bytes(torch.float32) == 4
    assert get_dtype_size_in_bytes(torch.float16) == 2
    assert get_dtype_size_in_bytes(torch.uint8) == 1

    assert get_dtype_size_in_bytes(torch.uint64) == 8
    assert get_dtype_size_in_bytes(torch.int64) == 8
    assert get_dtype_size_in_bytes(torch.uint32) == 4
    assert get_dtype_size_in_bytes(torch.int32) == 4
    assert get_dtype_size_in_bytes(torch.uint16) == 2
    assert get_dtype_size_in_bytes(torch.int16) == 2
    assert get_dtype_size_in_bytes(torch.uint8) == 1
    assert get_dtype_size_in_bytes(torch.int8) == 1


def test_get_dtype_size_in_bytes_numpy():
    assert get_dtype_size_in_bytes(np.float64) == 8
    assert get_dtype_size_in_bytes(torch.float32) == 4
    assert get_dtype_size_in_bytes(torch.float16) == 2
    assert get_dtype_size_in_bytes(torch.uint8) == 1

    assert get_dtype_size_in_bytes(torch.uint64) == 8
    assert get_dtype_size_in_bytes(torch.int64) == 8
    assert get_dtype_size_in_bytes(torch.uint32) == 4
    assert get_dtype_size_in_bytes(torch.int32) == 4
    assert get_dtype_size_in_bytes(torch.uint16) == 2
    assert get_dtype_size_in_bytes(torch.int16) == 2
    assert get_dtype_size_in_bytes(torch.uint8) == 1
    assert get_dtype_size_in_bytes(torch.int8) == 1


def test_estimate_sample_dict_size_in_bytes():
    assert estimate_sample_dict_size_in_bytes({"hi": [1] * 100}) == 402
    assert estimate_sample_dict_size_in_bytes({"hi": [1] * 40, "bye": [1] * 60}) == 405
    assert estimate_sample_dict_size_in_bytes({"hi": "Wir müssen"}) == 13
    assert estimate_sample_dict_size_in_bytes({"hi": "Мы должны"}) == 19
    assert estimate_sample_dict_size_in_bytes({"Мы": "должны"}) == 16
    assert estimate_sample_dict_size_in_bytes({"hi": "there"}) == 7

    assert estimate_sample_dict_size_in_bytes({"hi": ["there"]}) == 7

    # Numpy
    assert (
        estimate_sample_dict_size_in_bytes(
            {"foo": np.asarray([[1, 2, 3], [1, 2, 3]], dtype=np.int64)}
        )
        == 3 + 6 * 8
    )
    assert (
        estimate_sample_dict_size_in_bytes(
            {"foo": np.asarray([[1, 2, 3], [1, 2, 3]], dtype=np.int32)}
        )
        == 3 + 6 * 4
    )

    # Torch
    assert (
        estimate_sample_dict_size_in_bytes(
            {
                "foo": torch.from_numpy(
                    np.asarray([[1, 2, 3], [1, 2, 3]], dtype=np.int64)
                )
            }
        )
        == 3 + 6 * 8
    )
    assert (
        estimate_sample_dict_size_in_bytes(
            {
                "foo": torch.from_numpy(
                    np.asarray([[1, 2, 3], [1, 2, 3]], dtype=np.int32)
                )
            }
        )
        == 3 + 6 * 4
    )

    # Mixed
    assert (
        estimate_sample_dict_size_in_bytes(
            {
                "torch": torch.from_numpy(
                    np.asarray([[1, 2, 3], [1, 2, 3]], dtype=np.int64)
                ),
                "numpy": np.asarray([[1, 2, 3], [1, 2, 3]], dtype=np.int32),
                "list": [[1, 2, 3], [1, 2, 3]],
            }
        )
        == 14 + 6 * 8 + 6 * 4 + 6 * 4
    )


class LittleNeuralNetwork(torch.nn.Module):
    def __init__(self):
        super().__init__()
        self.foo_flatten = torch.nn.Flatten()
        self.linear_relu_stack = torch.nn.Sequential()
        self.linear_relu_stack.add_module("linearA", torch.nn.Linear(14, 16))
        self.linear_relu_stack.add_module("reluA", torch.nn.ReLU())
        self.linear_relu_stack.add_module("linearB", torch.nn.Linear(16, 12))
        self.linear_relu_stack.add_module("reluB", torch.nn.ReLU())
        self.linear_relu_stack.add_module("linearC", torch.nn.Linear(12, 10))
        nested_stack = torch.nn.Sequential()
        self.linear_relu_stack.add_module("nested", nested_stack)
        nested_stack.add_module("linearX", torch.nn.Linear(10, 8))
        nested_stack.add_module("linearY", torch.nn.Linear(8, 8))
        nested_stack.add_module("linearZ", torch.nn.Linear(8, 4))
        self.bar_softmax = torch.nn.Softmax()

    def forward(self, x):
        x = self.foo_flatten(x)
        logits = self.linear_relu_stack(x)
        return self.bar_softmax(logits)


def _create_test_neural_network() -> torch.nn.Module:
    return LittleNeuralNetwork().to("cpu")


def test_freeze_model_layers():
    assert freeze_model_layers(_create_test_neural_network(), []) == 0
    assert (
        freeze_model_layers(_create_test_neural_network(), ["linear_relu_stack"]) == 1
    )
    assert (
        freeze_model_layers(
            _create_test_neural_network(),
            ["linear_relu_stack", "foo_flatten", "bar_softmax"],
        )
        == 3
    ), "Basic layers not handled correctly"

    assert (
        freeze_model_layers(
            _create_test_neural_network(),
            [
                "bar_softmax",
                "foo_flatten",
                "linear_relu_stack.linearA",
                "linear_relu_stack.linearB",
            ],
        )
        == 4
    ), "Basic nested layers not handled correctly"

    assert (
        freeze_model_layers(
            _create_test_neural_network(),
            [
                "bar_softmax",
                "bar_softmax",
                "foo_flatten",
                "linear_relu_stack.linearA",
                "linear_relu_stack.linearB",
                "linear_relu_stack.linearB",
            ],
        )
        == 4
    ), "Duplicates not handled correctly"

    assert (
        freeze_model_layers(
            _create_test_neural_network(),
            [
                "bar_softmax",
                "foo_flatten",
                "linear_relu_stack",
                "linear_relu_stack.linearA",  # has no effect as parent is frozen.
                "linear_relu_stack.linearB",  # has no effect as parent is frozen.
            ],
        )
        == 3
    ), "Redundant children not handled correctly"

    assert (
        freeze_model_layers(
            _create_test_neural_network(),
            [
                "bar_softmax",
                "foo_flatten_DOESNT_EXIST",
                "linear_relu_stack.linearA",
                "linear_relu_stack.linearDOESNT_EXIST",
            ],
        )
        == 2
    ), "Non-existent entries not handled correctly"

    assert (
        freeze_model_layers(
            _create_test_neural_network(),
            [
                "bar_softmax",
                "foo_flatten",
                "linear_relu_stack.linearA",
                "linear_relu_stack.linearB",
                "linear_relu_stack.nested.linearX",
                "linear_relu_stack.nested.linearZ",
            ],
        )
        == 6
    ), "Multiple nested layers not handled correctly"

    assert (
        freeze_model_layers(
            _create_test_neural_network(),
            [
                "bar_softmax",
                "foo_flatten",
                "linear_relu_stack.linearA",
                "linear_relu_stack.linearB",
                "linear_relu_stack.nested.linearX",  # no effect as parent is frozen.
                "linear_relu_stack.nested.linearY",  # no effect as parent is frozen.
                "linear_relu_stack.nested.linearZ",  # no effect as parent is frozen.
                "linear_relu_stack.nested",
            ],
        )
        == 5
    ), "Redunant multiple nested layers not handled correctly"<|MERGE_RESOLUTION|>--- conflicted
+++ resolved
@@ -15,11 +15,7 @@
     pad_sequences,
     pad_sequences_left_side,
     pad_sequences_right_side,
-<<<<<<< HEAD
-    stack_and_pad_to_max_dim,
-=======
     pad_to_max_dim_and_stack,
->>>>>>> 854e2160
 )
 
 
@@ -126,21 +122,13 @@
     # Verify `stack_and_pad_to_max_dim()` returns exact same result for 1D sequences.
     assert np.all(
         result.numpy()
-<<<<<<< HEAD
-        == stack_and_pad_to_max_dim(
-=======
         == pad_to_max_dim_and_stack(
->>>>>>> 854e2160
             test_sequences, padding_side="right", padding_value=padding_value
         ).numpy()
     )
     assert np.all(
         result.numpy()
-<<<<<<< HEAD
-        == stack_and_pad_to_max_dim(test_sequences, padding_value=padding_value).numpy()
-=======
         == pad_to_max_dim_and_stack(test_sequences, padding_value=padding_value).numpy()
->>>>>>> 854e2160
     )
 
 
@@ -170,11 +158,7 @@
     # Verify `stack_and_pad_to_max_dim()` returns exact same result for 1D sequences.
     assert np.all(
         result.numpy()
-<<<<<<< HEAD
-        == stack_and_pad_to_max_dim(
-=======
         == pad_to_max_dim_and_stack(
->>>>>>> 854e2160
             test_sequences, padding_side="left", padding_value=padding_value
         ).numpy()
     )
@@ -183,11 +167,7 @@
 def test_stack_and_pad_to_max_dim_invalid_side():
     test_sequences = [[1, 2, 3, 4], [5], [6, 7]]
     with pytest.raises(ValueError, match="Unsupported padding side: 'top'"):
-<<<<<<< HEAD
-        stack_and_pad_to_max_dim(test_sequences, padding_side="top", padding_value=1)
-=======
         pad_to_max_dim_and_stack(test_sequences, padding_side="top", padding_value=1)
->>>>>>> 854e2160
 
 
 def test_stack_and_pad_to_max_dim_incompatible_dimensionality():
@@ -199,11 +179,7 @@
             "Shapes: torch.Size([4]), torch.Size([2, 2])"
         ),
     ):
-<<<<<<< HEAD
-        stack_and_pad_to_max_dim(test_sequences, padding_value=1)
-=======
         pad_to_max_dim_and_stack(test_sequences, padding_value=1)
->>>>>>> 854e2160
 
 
 @pytest.mark.parametrize(
@@ -212,11 +188,7 @@
 )
 def test_stack_and_pad_to_max_dim_right_side(padding_value):
     test_sequences = [torch.ones([5, 1, 2]), torch.full([3, 2, 1], 2)]
-<<<<<<< HEAD
-    result = stack_and_pad_to_max_dim(test_sequences, padding_value=padding_value)
-=======
     result = pad_to_max_dim_and_stack(test_sequences, padding_value=padding_value)
->>>>>>> 854e2160
     assert result.shape == (2, 5, 2, 2)
 
     expected = torch.full((2, 5, 2, 2), padding_value)
@@ -237,11 +209,7 @@
         torch.full([3, 2, 1, 1], 2),
         torch.full([1, 1, 1, 1], -3),
     ]
-<<<<<<< HEAD
-    result = stack_and_pad_to_max_dim(
-=======
     result = pad_to_max_dim_and_stack(
->>>>>>> 854e2160
         test_sequences, padding_side="left", padding_value=padding_value
     )
     assert result.shape == (3, 5, 2, 2, 1)
