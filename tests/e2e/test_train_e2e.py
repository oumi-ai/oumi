import json
import os
import subprocess
import sys
import time
from datetime import datetime
from pathlib import Path
from typing import NamedTuple, Optional

import pytest
import yaml

from oumi.core.configs import TrainingConfig
from oumi.core.configs.params.training_params import TrainerType
from oumi.utils.io_utils import get_oumi_root_directory
from tests.markers import requires_gpus

CONFIG_FOLDER_ROOT = get_oumi_root_directory().parent.parent.resolve() / "configs"


def _get_output_dir(test_name: str, tmp_path: Path) -> Path:
    timestamp = datetime.now().strftime("%Y%m%d_%H%M%S")

    if os.environ.get("OUMI_E2E_TESTS_OUTPUT_DIR"):
        output_base = Path(os.environ["OUMI_E2E_TESTS_OUTPUT_DIR"])
    else:
        output_base = tmp_path / "e2e_tests"

    return output_base / f"{timestamp}_{test_name}"


def _is_file_not_empty(file_path: Path) -> bool:
    """Check if a file is not empty."""
    return file_path.stat().st_size > 0


def _check_checkpoint_dir(dir_path: Path):
    """Helper to verify model directory structure."""
    # Check essential model files
    essential_files = [
        "config.json",
        "generation_config.json",
        "model.safetensors",
        "special_tokens_map.json",
        "tokenizer_config.json",
        "tokenizer.json",
        "trainer_state.json",
        "training_args.bin",
    ]
    for file in essential_files:
        assert (dir_path / file).is_file(), f"Missing {file} in {dir_path}"
        assert _is_file_not_empty(dir_path / file), f"Empty {file} in {dir_path}"

    # Verify config.json is valid JSON
    with open(dir_path / "config.json") as f:
        config = json.load(f)
        assert "model_type" in config, "Invalid model config"

    # Verify generation config
    with open(dir_path / "generation_config.json") as f:
        gen_config = json.load(f)
        assert isinstance(gen_config, dict), "Invalid generation config"

    # Verify special tokens map
    with open(dir_path / "special_tokens_map.json") as f:
        tokens_map = json.load(f)
        assert isinstance(tokens_map, dict), "Invalid special tokens map"

    # Verify tokenizer config
    with open(dir_path / "tokenizer_config.json") as f:
        tok_config = json.load(f)
        assert isinstance(tok_config, dict), "Invalid tokenizer config"

    # Verify tokenizer
    with open(dir_path / "tokenizer.json") as f:
        tokenizer = json.load(f)
        assert isinstance(tokenizer, dict), "Invalid tokenizer file"

    # Verify trainer state
    with open(dir_path / "trainer_state.json") as f:
        trainer_state = json.load(f)
        assert "best_model_checkpoint" in trainer_state, "Invalid trainer state"
        assert "log_history" in trainer_state, "Missing training logs in trainer state"


class TrainTestConfig(NamedTuple):
    test_name: str
    config_path: Path
    max_steps: int
    skip: bool = False
    trainer_type: Optional[TrainerType] = None
    model_max_length: Optional[int] = None
    save_steps: Optional[int] = None


def get_train_test_id_fn(val):
    assert isinstance(val, TrainTestConfig), f"{type(val)}: {val}"
    return val.test_name


def _do_test_train_impl(
    test_config: TrainTestConfig, tmp_path: Path, interactive_logs: bool = True
):
    test_tag = f"[{test_config.test_name}]"
    if test_config.skip:
        print(f"{test_tag} Skipped the test '{test_config.test_name}'!")
        return

    _START_TIME = time.perf_counter()
    output_dir = _get_output_dir(test_config.test_name, tmp_path=tmp_path)
    output_dir.mkdir(parents=True, exist_ok=True)

    try:
        # Copy config file to output directory
        assert (
            test_config.config_path.exists()
        ), f"{test_tag} Path doesn't exist: {test_config.config_path}"
        assert (
            test_config.config_path.is_file()
        ), f"{test_tag} Path is not a file: {test_config.config_path}"

        # Verify the config is loadable
        try:
            TrainingConfig.from_yaml(test_config.config_path)
        except Exception as e:
            raise RuntimeError(
                f"Failed to load training config from: {test_config.config_path}"
            ) from e

        assert test_config.max_steps > 0, f"max_steps: {test_config.max_steps}"

        # Execute training command
        cmd = [
            "oumi train",
            "-c",
            str(test_config.config_path),
            "--training.max_steps",
            str(test_config.max_steps),
            "--training.output_dir",
            str(output_dir / "train"),
        ]
        if test_config.trainer_type is not None:
            cmd.extend(
                [
                    "--training.trainer_type",
                    str(test_config.trainer_type),
                ]
            )

        if (
            test_config.model_max_length is not None
            and test_config.model_max_length > 0
        ):
            cmd.extend(
                [
                    "--model.model_max_length",
                    str(test_config.model_max_length),
                ]
            )

        if test_config.save_steps is not None:
            cmd.extend(
                [
                    "--training.save_steps",
                    str(test_config.save_steps),
                ]
            )

        env_vars = dict(os.environ)
        if "TOKENIZERS_PARALLELISM" not in env_vars:
            # Resolves the warning: "Avoid using `tokenizers` before the fork ..."
            env_vars["TOKENIZERS_PARALLELISM"] = "false"

        shell_command = " ".join(cmd)
        print(f"{test_tag} Running the command:\n{shell_command}\n")
        result = subprocess.run(
            shell_command,
            shell=True,
            text=True,
            capture_output=(not interactive_logs),
            stdout=(sys.stdout if interactive_logs else None),
            stderr=(sys.stderr if interactive_logs else None),
            env=env_vars,
        )
        duration_sec = time.perf_counter() - _START_TIME
        if result.returncode == 0:
            print(f"{test_tag} Successfully finished in {duration_sec:.2f}s!")
        else:
            print(
                f"{test_tag} Training failed with error code: {result.returncode} "
                f"in {duration_sec:.2f}s!"
            )
            if not interactive_logs:
                print(f"{test_tag} STDOUT:\n\n{result.stdout}\n\n")
                print(f"{test_tag} STDERR:\n\n{result.stderr}\n\n")
            assert result.returncode == 0, (
                f"{test_tag} Training failed with error code: {result.returncode}"
                + ("" if interactive_logs else f"\nSTDERR:\n\n{result.stderr}\n")
            )

        # Check output directory exists
        train_output_dir = output_dir / "train"
        assert train_output_dir.exists(), f"{test_tag} Output directory was not created"
        assert (
            train_output_dir.is_dir()
        ), f"{test_tag} Output directory is not a directory"

        # Check main output directory structure
        _check_checkpoint_dir(train_output_dir)

        # Verify checkpoint directory
        checkpoints = list(train_output_dir.glob("checkpoint-*"))
        assert len(checkpoints) > 0, f"{test_tag} No checkpoints found"

        for checkpoint in checkpoints:
            _check_checkpoint_dir(checkpoint)

            # Additional checkpoint-specific files
            checkpoint_files = ["optimizer.pt", "rng_state.pth", "scheduler.pt"]
            for file in checkpoint_files:
                assert (checkpoint / file).exists(), f"Missing {file} in checkpoint"
                assert _is_file_not_empty(
                    checkpoint / file
                ), f"{test_tag} Empty {file} in checkpoint"

        # Check logs directory
        logs_dir = train_output_dir / "logs"
        assert logs_dir.exists(), f"{test_tag} Logs directory not found"
        rank_logs = list(logs_dir.glob("rank_*.log"))
        assert len(rank_logs) > 0, f"{test_tag} No rank logs found"
        assert _is_file_not_empty(rank_logs[0]), f"{test_tag} Empty rank log file"

        # Check telemetry directory
        telemetry_dir = train_output_dir / "telemetry"
        assert telemetry_dir.exists(), f"{test_tag} Telemetry directory not found"
        assert (
            telemetry_dir.is_dir()
        ), f"{test_tag} Telemetry directory  is not a directory"

        telemetry_files = [
            "devices_info.txt",
            "telemetry_callback_metrics_rank0000.json",
            "telemetry_callback_rank0000.json",
            "training_config.yaml",
            "world_size.json",
        ]

        for file in telemetry_files:
            file_path = telemetry_dir / file
            assert file_path.exists(), f"Missing telemetry file: {file}"
            assert _is_file_not_empty(file_path), f"Empty telemetry file: {file}"

        # Verify telemetry content
        with open(telemetry_dir / "training_config.yaml") as f:
            training_config = yaml.safe_load(f)
            assert (
                "model" in training_config
            ), f"{test_tag} Invalid training config: {training_config}"
            assert (
                "training" in training_config
            ), f"{test_tag} Invalid training config: {training_config}"

        with open(telemetry_dir / "world_size.json") as f:
            world_size = json.load(f)
            assert (
                world_size.get("WORLD_SIZE", None) == 1
            ), f"{test_tag} Invalid world size format"

    except Exception as e:
        print(f"{test_tag} Test failed: {str(e)}")
        print(f"{test_tag} Test artifacts can be found in: {output_dir}")
        raise


@requires_gpus(count=1, min_gb=24.0)
@pytest.mark.parametrize(
    "test_config",
    [
        TrainTestConfig(
            test_name="train_llama_1b_trl_sft",
            config_path=(
                CONFIG_FOLDER_ROOT
                / "recipes"
                / "llama3_2"
                / "sft"
                / "1b_full"
                / "train.yaml"
            ),
            trainer_type=TrainerType.TRL_SFT,
            max_steps=10,
            model_max_length=128,
        ),
        TrainTestConfig(
            test_name="train_llama_1b_oumi",
            config_path=(
                CONFIG_FOLDER_ROOT
                / "recipes"
                / "llama3_2"
                / "sft"
                / "1b_full"
                / "train.yaml"
            ),
            trainer_type=TrainerType.OUMI,
            max_steps=10,
            model_max_length=128,
        ),
        TrainTestConfig(
            test_name="train_qwen2_vl_2b",
            config_path=(
                CONFIG_FOLDER_ROOT
                / "recipes"
                / "vision"
                / "qwen2_vl_2b"
                / "sft"
                / "train.yaml"
            ),
            max_steps=5,
            save_steps=5,
        ),
    ],
    ids=get_train_test_id_fn,
)
<<<<<<< HEAD
# @pytest.mark.skip(reason="Skipping until the markers are configured")
=======
@pytest.mark.e2e
>>>>>>> 3b9332d4
def test_train_1gpu_24gb(
    test_config: TrainTestConfig, tmp_path: Path, interactive_logs: bool = True
):
    _do_test_train_impl(
        test_config=test_config, tmp_path=tmp_path, interactive_logs=interactive_logs
    )


@requires_gpus(count=4, min_gb=79.0)
@pytest.mark.parametrize(
    "test_config",
    [
        TrainTestConfig(
            test_name="train_llama3_2_vision_11b",
            config_path=(
                CONFIG_FOLDER_ROOT
                / "recipes"
                / "vision"
                / "llama3_2_vision"
                / "sft"
                / "11b_train.yaml"
            ),
            max_steps=5,
            save_steps=5,
            model_max_length=1024,
        ),
    ],
    ids=get_train_test_id_fn,
)
@pytest.mark.e2e
def test_train_fsdp_4gpu_80gb(
    test_config: TrainTestConfig, tmp_path: Path, interactive_logs: bool = True
):
    _do_test_train_impl(
        test_config=test_config, tmp_path=tmp_path, interactive_logs=interactive_logs
    )<|MERGE_RESOLUTION|>--- conflicted
+++ resolved
@@ -291,20 +291,6 @@
             model_max_length=128,
         ),
         TrainTestConfig(
-            test_name="train_llama_1b_oumi",
-            config_path=(
-                CONFIG_FOLDER_ROOT
-                / "recipes"
-                / "llama3_2"
-                / "sft"
-                / "1b_full"
-                / "train.yaml"
-            ),
-            trainer_type=TrainerType.OUMI,
-            max_steps=10,
-            model_max_length=128,
-        ),
-        TrainTestConfig(
             test_name="train_qwen2_vl_2b",
             config_path=(
                 CONFIG_FOLDER_ROOT
@@ -320,11 +306,7 @@
     ],
     ids=get_train_test_id_fn,
 )
-<<<<<<< HEAD
-# @pytest.mark.skip(reason="Skipping until the markers are configured")
-=======
 @pytest.mark.e2e
->>>>>>> 3b9332d4
 def test_train_1gpu_24gb(
     test_config: TrainTestConfig, tmp_path: Path, interactive_logs: bool = True
 ):
