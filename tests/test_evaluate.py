from lema import evaluate
from lema.core.types import DataParams, EvaluationConfig, ModelParams


def test_evaluate_basic():
    config: EvaluationConfig = EvaluationConfig(
<<<<<<< HEAD
        data=DataParams(dataset_name="cais/mmlu", split="validation"),
=======
        data=DataParams(
            dataset_name="yahma/alpaca-cleaned",
            preprocessing_function_name="alpaca",
        ),
>>>>>>> 4e7388ce
        model=ModelParams(
            model_name="openai-community/gpt2",
            trust_remote_code=True,
        ),
    )

    evaluate(config)<|MERGE_RESOLUTION|>--- conflicted
+++ resolved
@@ -4,14 +4,7 @@
 
 def test_evaluate_basic():
     config: EvaluationConfig = EvaluationConfig(
-<<<<<<< HEAD
         data=DataParams(dataset_name="cais/mmlu", split="validation"),
-=======
-        data=DataParams(
-            dataset_name="yahma/alpaca-cleaned",
-            preprocessing_function_name="alpaca",
-        ),
->>>>>>> 4e7388ce
         model=ModelParams(
             model_name="openai-community/gpt2",
             trust_remote_code=True,
