import time
from pathlib import Path
from typing import NamedTuple

import pytest

from oumi import infer, infer_interactive
from oumi.core.configs import GenerationParams, InferenceConfig, ModelParams
from oumi.core.configs.inference_engine_type import InferenceEngineType
from oumi.core.types.conversation import (
    ContentItem,
    Conversation,
    Message,
    Role,
    Type,
)
from oumi.utils.image_utils import load_image_png_bytes_from_path
from tests.integration.infer import get_default_device_map_for_inference
from tests.integration.infer.test_inference_test_utils import (
    assert_performance_requirements,
    assert_response_properties,
    assert_response_relevance,
    count_response_tokens,
    get_test_models,
    validate_generation_output,
)
from tests.markers import requires_cuda_initialized, requires_gpus

FIXED_PROMPT = "Hello world!"
FIXED_RESPONSE = "The U.S."


class InferTestSpec(NamedTuple):
    num_batches: int
    batch_size: int


def _get_infer_test_spec_id(x):
    assert isinstance(x, InferTestSpec)
    return f"batches={x.num_batches} bs={x.batch_size}"


def _compare_conversation_lists(
    output: list[Conversation],
    expected_output: list[Conversation],
) -> bool:
    if len(output) != len(expected_output):
        return False

    for actual, expected in zip(output, expected_output):
        if actual.messages != expected.messages:
            return False
        if actual.metadata != expected.metadata:
            return False
        if expected.conversation_id is not None:
            if actual.conversation_id != expected.conversation_id:
                return False

    return True


@requires_cuda_initialized()
@requires_gpus()
def test_infer_basic_interactive(monkeypatch: pytest.MonkeyPatch):
    models = get_test_models()
    model_params = models["smollm_135m"]

    config: InferenceConfig = InferenceConfig(
        model=model_params,
        generation=GenerationParams(max_new_tokens=10, temperature=0.0, seed=42),
    )

    # Simulate the user entering "Hello world!" in the terminal folowed by Ctrl+D.
    input_iterator = iter([FIXED_PROMPT])

    def mock_input(_):
        try:
            return next(input_iterator)
        except StopIteration:
            raise EOFError  # Simulate Ctrl+D

    # Replace the built-in input function
    monkeypatch.setattr("builtins.input", mock_input)
    infer_interactive(config)


@requires_cuda_initialized()
@requires_gpus()
def test_infer_basic_interactive_with_images(
    monkeypatch: pytest.MonkeyPatch, root_testdata_dir: Path
):
    config: InferenceConfig = InferenceConfig(
        model=ModelParams(
            model_name="HuggingFaceTB/SmolVLM-256M-Instruct",
<<<<<<< HEAD
            model_max_length=512,  # Reduced for smaller model
            trust_remote_code=True,
            torch_dtype_str="bfloat16",  # Use bfloat16 for efficiency
            device_map="auto",
=======
            model_max_length=1024,
            trust_remote_code=True,
            chat_template="llava",
>>>>>>> 4d67105d
        ),
        generation=GenerationParams(max_new_tokens=10, temperature=0.0, seed=42),
    )

    png_image_bytes = load_image_png_bytes_from_path(
        root_testdata_dir / "images" / "the_great_wave_off_kanagawa.jpg"
    )

    # Simulate the user entering "Hello world!" in the terminal folowed by Ctrl+D.
    input_iterator = iter(["Describe the image!"])

    def mock_input(_):
        try:
            return next(input_iterator)
        except StopIteration:
            raise EOFError  # Simulate Ctrl+D

    # Replace the built-in input function
    monkeypatch.setattr("builtins.input", mock_input)
    infer_interactive(config, input_image_bytes=[png_image_bytes])


@pytest.mark.parametrize(
    "test_spec",
    [
        InferTestSpec(num_batches=1, batch_size=1),
        InferTestSpec(num_batches=1, batch_size=2),
        InferTestSpec(num_batches=2, batch_size=1),
    ],  # Reduced test cases for faster execution
    ids=_get_infer_test_spec_id,
)
def test_infer_basic_non_interactive(test_spec: InferTestSpec):
    models = get_test_models()
    model_params = models["smollm_135m"]  # Use SmolLM instead of GPT-2

    generation_params = GenerationParams(
        max_new_tokens=10, temperature=0.0, seed=42, batch_size=test_spec.batch_size
    )

    input = [FIXED_PROMPT] * (test_spec.num_batches * test_spec.batch_size)
    output = infer(
        config=InferenceConfig(model=model_params, generation=generation_params),
        inputs=input,
    )

    # Validate that we got the expected number of conversations with responses
    assert len(output) == test_spec.num_batches * test_spec.batch_size
    assert validate_generation_output(output)

    # Enhanced property-based validation for non-interactive inference
    assert_response_properties(
        output,
        min_length=3,
        max_length=200,  # Short responses for fixed prompt
        expected_keywords=None,  # Don't enforce specific keywords for "Hello world!"
        forbidden_patterns=[r"\berror\b", r"\bfailed\b", r"\bunable\b"],
    )

    # Validate response relevance to the fixed prompt (use broader topic matching)
    assert_response_relevance(output)

    # Check that each conversation has the original prompt plus a response
    for conversation in output:
        assert len(conversation.messages) >= 2  # User message + Assistant response
        assert conversation.messages[0].content == FIXED_PROMPT
        assert conversation.messages[-1].role == Role.ASSISTANT
        last_msg_content = conversation.messages[-1].compute_flattened_text_content()
        assert len(last_msg_content.strip()) > 0


@requires_gpus()
@pytest.mark.parametrize(
    "test_spec",
    [
        InferTestSpec(num_batches=1, batch_size=1),
        InferTestSpec(num_batches=1, batch_size=2),
    ],
    ids=_get_infer_test_spec_id,
)
@requires_cuda_initialized()
@requires_gpus()
def test_infer_basic_non_interactive_with_images(
    test_spec: InferTestSpec, root_testdata_dir: Path
):
    model_params = ModelParams(
        model_name="HuggingFaceTB/SmolVLM-256M-Instruct",
<<<<<<< HEAD
        model_max_length=512,  # Reduced for smaller model
        trust_remote_code=True,
=======
        model_max_length=1024,
        trust_remote_code=True,
        chat_template="llava",
>>>>>>> 4d67105d
        torch_dtype_str="bfloat16",
        device_map=get_default_device_map_for_inference(),
    )
    generation_params = GenerationParams(
        max_new_tokens=10, temperature=0.0, seed=42, batch_size=test_spec.batch_size
    )

    png_image_bytes = load_image_png_bytes_from_path(
        root_testdata_dir / "images" / "the_great_wave_off_kanagawa.jpg"
    )

    test_prompt: str = "Generate a short, descriptive caption for this image!"

    input = [test_prompt] * (test_spec.num_batches * test_spec.batch_size)
    output = infer(
        config=InferenceConfig(model=model_params, generation=generation_params),
        inputs=input,
        input_image_bytes=[png_image_bytes],
    )

<<<<<<< HEAD
    # Updated for SmolVLM-256M-Instruct - allow more flexible matching
    valid_response_patterns = [
        "wave",
        "japanese",
        "woodblock",
        "print",
        "art",
        "ocean",
        "image",
        "hokusai",
        "century",
=======
    valid_responses = [
        "A detailed Japanese print depicting a large wave crashing with",
        "A traditional Japanese painting of a large wave crashing with",
        "A traditional Japanese ukiyo-e painting depicting a",
        "A detailed Japanese woodblock print depicting a large wave",
        "A Japanese woodblock print depicting a large wave crashing",
        " A Japanese woodblock print shows a large wave crashing",
>>>>>>> 4d67105d
    ]

    def _create_conversation(response: str) -> Conversation:
        return Conversation(
            messages=(
                [
                    Message(
                        role=Role.USER,
                        content=[
                            ContentItem(binary=png_image_bytes, type=Type.IMAGE_BINARY),
                            ContentItem(
                                content=test_prompt,
                                type=Type.TEXT,
                            ),
                        ],
                    ),
                    Message(
                        role=Role.ASSISTANT,
                        content=response,
                    ),
                ]
            )
        )

    # Check that each output conversation contains relevant VLM content
    assert len(output) == test_spec.num_batches * test_spec.batch_size
    for conv in output:
        response_content = conv.messages[-1].compute_flattened_text_content().lower()
        assert any(
            pattern in response_content for pattern in valid_response_patterns
        ), (
            f"Generated response "
            f"'{conv.messages[-1].compute_flattened_text_content()}' "
            "does not contain expected vision keywords"
        )


# Check engine availability for new tests
try:
    __import__("vllm")
    vllm_available = True
except ImportError:
    vllm_available = False

try:
    __import__("llama_cpp")
    llamacpp_available = True
except ImportError:
    llamacpp_available = False


@pytest.mark.parametrize(
    "engine_type",
    [
        InferenceEngineType.NATIVE,
        pytest.param(
            InferenceEngineType.VLLM,
            marks=[
                pytest.mark.skipif(not vllm_available, reason="vLLM not available"),
                pytest.mark.skip(
                    reason="Skipping VLLM throughput test - T4 limitations"
                ),
            ],
        ),
        pytest.param(
            InferenceEngineType.LLAMACPP,
            marks=pytest.mark.skipif(
                not llamacpp_available, reason="LlamaCpp not available"
            ),
        ),
    ],
)
def test_infer_with_different_engines(engine_type: InferenceEngineType):
    """Test inference with different engines."""
    models = get_test_models()

    if engine_type == InferenceEngineType.LLAMACPP:
        # Use GGUF model for LlamaCpp
        model_params = models["gemma_270m_gguf"]
        # Reduce requirements for CPU inference
        generation_params = GenerationParams(max_new_tokens=8, temperature=0.0, seed=42)
    else:
        # Use standard model for Native and VLLM
        model_params = models["smollm_135m"]
        generation_params = GenerationParams(
            max_new_tokens=10, temperature=0.0, seed=42
        )

        if engine_type == InferenceEngineType.VLLM:
            # Skip if insufficient GPU memory for VLLM
            import torch

            if torch.cuda.is_available():
                device = torch.cuda.current_device()
                total_memory = torch.cuda.get_device_properties(device).total_memory
                available_gb = total_memory / (1024**3)
                if available_gb < 4.0:
                    pytest.skip("Insufficient VRAM for VLLM test")
            else:
                pytest.skip("CUDA not available for VLLM test")

    # Configure inference with specific engine
    config = InferenceConfig(
        model=model_params,
        generation=generation_params,
        engine=engine_type,
    )

    # Test with single input
    inputs = ["Tell me about the sky."]

    start_time = time.time()
    output = infer(config=config, inputs=inputs)
    elapsed_time = time.time() - start_time

    # Validate output
    assert len(output) == 1
    assert validate_generation_output(output)

    # Enhanced property-based validation for different engines
    assert_response_properties(
        output,
        min_length=3,
        max_length=400,
        # Make keywords optional since models may respond differently
        # to "Tell me about the sky"
        expected_keywords=None,  # Don't enforce specific keywords
        forbidden_patterns=[r"\berror\b", r"\bfailed\b", r"\bunable\b"],
    )

    # Should address the topic appropriately
    assert_response_relevance(output, expected_topics=["sky", "weather", "atmosphere"])

    # Performance validation (timeouts vary by engine)
    tokens_generated = count_response_tokens(output)
    max_time = (
        60.0 if engine_type == InferenceEngineType.LLAMACPP else 30.0
    )  # CPU vs GPU
    min_throughput = 0.5 if engine_type == InferenceEngineType.LLAMACPP else 2.0

    assert_performance_requirements(
        elapsed_time,
        tokens_generated,
        max_time_seconds=max_time,
        min_throughput=min_throughput,
    )

    # Check response content
    assert output[0].messages[0].content == inputs[0]


@pytest.mark.skipif(not vllm_available, reason="vLLM not available")
@requires_cuda_initialized()
@pytest.mark.single_gpu
def test_infer_vllm_specific_features():
    """Test VLLM-specific configuration in infer function."""
    models = get_test_models()
    model_params = models["smollm_135m"]

    # Add VLLM-specific model kwargs
    model_params.model_kwargs = {"gpu_memory_utilization": 0.6, "max_num_seqs": 8}

    config = InferenceConfig(
        model=model_params,
        generation=GenerationParams(max_new_tokens=12, temperature=0.0, seed=42),
        engine=InferenceEngineType.VLLM,
    )

    inputs = ["What is machine learning?", "Explain neural networks."]

    start_time = time.time()
    output = infer(config=config, inputs=inputs)
    elapsed_time = time.time() - start_time

    # Validate output
    assert len(output) == 2
    assert validate_generation_output(output)

    # Enhanced validation for VLLM-specific features test
    assert_response_properties(
        output,
        min_length=5,
        max_length=600,  # Longer for technical explanations
        expected_keywords=["machine", "learning", "neural", "network"],
        forbidden_patterns=[r"\berror\b", r"\bfailed\b", r"\bunable\b"],
    )

    # Should address technical topics appropriately
    assert_response_relevance(
        output, expected_topics=["machine learning", "neural networks", "technology"]
    )

    # Performance validation for VLLM features
    tokens_generated = count_response_tokens(output)
    assert_performance_requirements(
        elapsed_time,
        tokens_generated,
        max_time_seconds=35.0,
        min_throughput=3.0,  # Should be efficient with VLLM optimizations
    )

    for i, conversation in enumerate(output):
        assert conversation.messages[0].content == inputs[i]


@pytest.mark.skipif(not llamacpp_available, reason="LlamaCpp not available")
def test_infer_llamacpp_memory_optimization():
    """Test LlamaCpp with memory optimization features."""
    models = get_test_models()
    model_params = models["gemma_270m_gguf"]

    # Add LlamaCpp-specific memory optimization
    model_params.model_kwargs = {
        **model_params.model_kwargs,
        "use_mmap": True,
        "use_mlock": True,
        "n_threads": 2,
        "verbose": False,
    }

    config = InferenceConfig(
        model=model_params,
        generation=GenerationParams(max_new_tokens=8, temperature=0.0, seed=42),
        engine=InferenceEngineType.LLAMACPP,
    )

    inputs = ["Hello, how are you?"]
    output = infer(config=config, inputs=inputs)

    # Validate output
    assert len(output) == 1
    assert validate_generation_output(output)

    response = output[0].messages[-1].compute_flattened_text_content()
    assert len(response.strip()) > 1<|MERGE_RESOLUTION|>--- conflicted
+++ resolved
@@ -92,16 +92,9 @@
     config: InferenceConfig = InferenceConfig(
         model=ModelParams(
             model_name="HuggingFaceTB/SmolVLM-256M-Instruct",
-<<<<<<< HEAD
-            model_max_length=512,  # Reduced for smaller model
-            trust_remote_code=True,
-            torch_dtype_str="bfloat16",  # Use bfloat16 for efficiency
-            device_map="auto",
-=======
             model_max_length=1024,
             trust_remote_code=True,
             chat_template="llava",
->>>>>>> 4d67105d
         ),
         generation=GenerationParams(max_new_tokens=10, temperature=0.0, seed=42),
     )
@@ -188,14 +181,9 @@
 ):
     model_params = ModelParams(
         model_name="HuggingFaceTB/SmolVLM-256M-Instruct",
-<<<<<<< HEAD
-        model_max_length=512,  # Reduced for smaller model
-        trust_remote_code=True,
-=======
         model_max_length=1024,
         trust_remote_code=True,
         chat_template="llava",
->>>>>>> 4d67105d
         torch_dtype_str="bfloat16",
         device_map=get_default_device_map_for_inference(),
     )
@@ -216,19 +204,6 @@
         input_image_bytes=[png_image_bytes],
     )
 
-<<<<<<< HEAD
-    # Updated for SmolVLM-256M-Instruct - allow more flexible matching
-    valid_response_patterns = [
-        "wave",
-        "japanese",
-        "woodblock",
-        "print",
-        "art",
-        "ocean",
-        "image",
-        "hokusai",
-        "century",
-=======
     valid_responses = [
         "A detailed Japanese print depicting a large wave crashing with",
         "A traditional Japanese painting of a large wave crashing with",
@@ -236,7 +211,6 @@
         "A detailed Japanese woodblock print depicting a large wave",
         "A Japanese woodblock print depicting a large wave crashing",
         " A Japanese woodblock print shows a large wave crashing",
->>>>>>> 4d67105d
     ]
 
     def _create_conversation(response: str) -> Conversation:
