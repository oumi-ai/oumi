--- conflicted
+++ resolved
@@ -105,18 +105,10 @@
     return result
 
 
-<<<<<<< HEAD
-# @pytest.skip(
-#    "This test is very time consuming, and should be run manually.",
-#    allow_module_level=True,
-# )
-@pytest.mark.parametrize("info", _get_all_sft_vision_dataset_infos())
-=======
 @pytest.mark.parametrize(
     "info", _get_all_sft_vision_dataset_infos(), ids=get_dataset_test_id_fn
 )
 @pytest.mark.e2e
->>>>>>> 610f3c59
 def test_build_dataset_mixture(info: LoadDatasetInfo):
     os.environ["TOKENIZERS_PARALLELISM"] = "false"
 
