import pathlib
import tempfile

import pytest

from oumi import train
from oumi.core.configs import (
    DataParams,
    DatasetParams,
    DatasetSplitParams,
    ModelParams,
    TrainerType,
    TrainingConfig,
    TrainingParams,
)


def test_train_basic():
    with tempfile.TemporaryDirectory() as output_temp_dir:
        output_training_dir = str(pathlib.Path(output_temp_dir) / "train")
        config: TrainingConfig = TrainingConfig(
            data=DataParams(
                train=DatasetSplitParams(
                    datasets=[
                        DatasetParams(
                            dataset_name="debug_sft",
                        )
                    ],
                ),
            ),
            model=ModelParams(
                model_name="MlpEncoder",
                model_max_length=1024,
                trust_remote_code=True,
                tokenizer_name="gpt2",
                tokenizer_pad_token="<|endoftext|>",
                load_pretrained_weights=False,
            ),
            training=TrainingParams(
                trainer_type=TrainerType.TRL_SFT,
                max_steps=3,
                logging_steps=3,
                log_model_summary=True,
                enable_wandb=False,
                enable_tensorboard=False,
                output_dir=output_training_dir,
                try_resume_from_last_checkpoint=True,
                save_final_model=True,
            ),
        )

        train(config)


def test_train_unregistered_metrics_function():
    with pytest.raises(KeyError) as exception_info:
        with tempfile.TemporaryDirectory() as output_temp_dir:
            output_training_dir = str(pathlib.Path(output_temp_dir) / "train")
            config: TrainingConfig = TrainingConfig(
                data=DataParams(
                    train=DatasetSplitParams(
                        datasets=[
                            DatasetParams(
                                dataset_name="debug_sft",
                            )
                        ],
                    ),
                ),
                model=ModelParams(
                    model_name="MlpEncoder",
                    model_max_length=1024,
                    trust_remote_code=True,
                    tokenizer_name="gpt2",
                    tokenizer_pad_token="<|endoftext|>",
                    load_pretrained_weights=False,
                ),
                training=TrainingParams(
                    trainer_type=TrainerType.TRL_SFT,
                    metrics_function="unregistered_function_name",
                    max_steps=2,
                    logging_steps=2,
                    log_model_summary=True,
                    enable_wandb=False,
                    enable_tensorboard=False,
                    output_dir=output_training_dir,
                    try_resume_from_last_checkpoint=True,
                    save_final_model=False,
                ),
            )

            train(config)
    assert "unregistered_function_name" in str(exception_info.value)


def test_train_pack():
    with tempfile.TemporaryDirectory() as output_temp_dir:
        config: TrainingConfig = TrainingConfig(
            data=DataParams(
                train=DatasetSplitParams(
                    datasets=[
                        DatasetParams(
<<<<<<< HEAD
                            dataset_name="debug_pretraining",
=======
                            dataset_name="Salesforce/wikitext",
                            subset="wikitext-2-raw-v1",
>>>>>>> b5da4fbd
                            dataset_kwargs={"seq_length": 128},
                        )
                    ],
                    stream=True,
                    pack=True,
                    use_async_dataset=True,
                ),
            ),
            model=ModelParams(
                model_name="MlpEncoder",
                # The true max length is 1024, but a lower value works. This is done to
                # reduce test runtime.
                model_max_length=128,
                trust_remote_code=True,
                tokenizer_name="gpt2",
                tokenizer_pad_token="<|endoftext|>",
                load_pretrained_weights=False,
            ),
            training=TrainingParams(
                trainer_type=TrainerType.TRL_SFT,
                max_steps=1,
                logging_steps=1,
                enable_wandb=False,
                enable_tensorboard=False,
                output_dir=output_temp_dir,
            ),
        )

        train(config)


def test_train_dpo():
    with tempfile.TemporaryDirectory() as output_temp_dir:
        output_training_dir = str(pathlib.Path(output_temp_dir) / "train")
        config: TrainingConfig = TrainingConfig(
            data=DataParams(
                train=DatasetSplitParams(
                    datasets=[
                        DatasetParams(
                            dataset_name="debug_dpo",
                        )
                    ],
                ),
            ),
            model=ModelParams(
                model_name="MlpEncoder",
                model_max_length=1024,
                trust_remote_code=True,
                tokenizer_name="gpt2",
                tokenizer_pad_token="<|endoftext|>",
                load_pretrained_weights=False,
            ),
            training=TrainingParams(
                per_device_train_batch_size=1,
                trainer_type=TrainerType.TRL_DPO,
                max_steps=3,
                logging_steps=3,
                log_model_summary=True,
                enable_wandb=False,
                enable_tensorboard=False,
                output_dir=output_training_dir,
                try_resume_from_last_checkpoint=False,
                save_final_model=True,
            ),
        )

        train(config)<|MERGE_RESOLUTION|>--- conflicted
+++ resolved
@@ -99,13 +99,7 @@
                 train=DatasetSplitParams(
                     datasets=[
                         DatasetParams(
-<<<<<<< HEAD
                             dataset_name="debug_pretraining",
-=======
-                            dataset_name="Salesforce/wikitext",
-                            subset="wikitext-2-raw-v1",
->>>>>>> b5da4fbd
-                            dataset_kwargs={"seq_length": 128},
                         )
                     ],
                     stream=True,
