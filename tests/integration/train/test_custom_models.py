--- conflicted
+++ resolved
@@ -28,12 +28,8 @@
             train=DatasetSplitParams(
                 datasets=[
                     DatasetParams(
-<<<<<<< HEAD
-                        dataset_name="debug_pretraining",
-=======
                         dataset_name="Salesforce/wikitext",
                         subset="wikitext-2-raw-v1",
->>>>>>> cae65cef
                         dataset_kwargs={"seq_length": 128},
                     )
                 ],
