--- conflicted
+++ resolved
@@ -37,10 +37,6 @@
                 ],
                 stream=True,
                 pack=True,
-<<<<<<< HEAD
-                use_async_dataset=True,
-=======
->>>>>>> df5e281f
             ),
         ),
         model=ModelParams(
