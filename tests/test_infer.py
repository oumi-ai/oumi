--- conflicted
+++ resolved
@@ -24,21 +24,9 @@
 
 
 @pytest.mark.parametrize("num_batches,batch_size", [(1, 1), (1, 2), (2, 1), (2, 2)])
-<<<<<<< HEAD
-def test_basic_infer_non_interactive(num_batches, batch_size):
+def test_infer_basic_non_interactive(num_batches, batch_size):
     model_params = ModelParams(
         model_name="openai-community/gpt2", trust_remote_code=True
-=======
-def test_infer_basic_non_interactive(num_batches, batch_size):
-    config: InferenceConfig = InferenceConfig(
-        model=ModelParams(
-            model_name="openai-community/gpt2",
-            trust_remote_code=True,
-        ),
-        generation=GenerationConfig(
-            max_new_tokens=5,
-        ),
->>>>>>> 4e7388ce
     )
     max_new_tokens = 5
 
