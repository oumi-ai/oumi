--- conflicted
+++ resolved
@@ -50,45 +50,10 @@
 
             import torch
 
-            if not torch.cuda.is_available():
-                return
-
-            # VLLM-specific cleanup
-            try:
-                import ray  # type: ignore[import-untyped]
-
-                if ray.is_initialized():
-                    # Shutdown any VLLM workers
-                    ray.shutdown()
-            except ImportError:
-                pass
-
-            # Clear VLLM engine cache if available
-            try:
-                from vllm.engine.llm_engine import (  # type: ignore[import-untyped]
-                    LLMEngine,
-                )
-
-                if hasattr(LLMEngine, "_clear_cache"):
-                    LLMEngine._clear_cache()  # type: ignore[attr-defined]
-            except (ImportError, AttributeError):
-                pass
-
-            # Aggressive PyTorch cleanup
-            torch.cuda.empty_cache()
-            torch.cuda.reset_peak_memory_stats()
-            torch.cuda.synchronize()
-
-            # Force garbage collection
-            gc.collect()
-
-            # Additional cache clearing after GC
-            torch.cuda.empty_cache()
-
-            # Try to clear any remaining allocated memory
-            if hasattr(torch.cuda, "reset_accumulated_memory_stats"):
-                torch.cuda.reset_accumulated_memory_stats()
-
+            if torch.cuda.is_available():
+                gc.collect()
+                torch.cuda.empty_cache()
+                torch.cuda.reset_peak_memory_stats()
         except Exception:
             # Silently ignore cleanup errors to avoid test failures
             pass
@@ -134,17 +99,7 @@
     if needs_cleanup:
         request.addfinalizer(_cleanup_gpu)
 
-<<<<<<< HEAD
     yield  # Let the test run
-=======
-            if torch.cuda.is_available():
-                gc.collect()
-                torch.cuda.empty_cache()
-                torch.cuda.reset_peak_memory_stats()
-        except Exception:
-            # Silently ignore cleanup errors to avoid test failures
-            pass
->>>>>>> 4d67105d
 
 
 @pytest.fixture
