--- conflicted
+++ resolved
@@ -12,18 +12,12 @@
 
 @pytest.fixture(scope="session", autouse=True)
 def setup_logging():
-<<<<<<< HEAD
-    """Fixture to set up logging for all tests."""
-    # We want to propagate to the root logger
-    # so that we can test captured logging with caplog fixture
-=======
     """Fixture to set up logging for all tests.
 
     We want to propagate to the root logger so that
     pytest caplog can capture logs, and we can test
     logging for the default oumi logger.
     """
->>>>>>> ae24c789
     logger = get_logger("oumi")
     logger.propagate = True
     return logger