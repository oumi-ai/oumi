--- conflicted
+++ resolved
@@ -145,11 +145,4 @@
 	$(CONDA_RUN) sphinx-apidoc "$(SRC_DIR)/src/oumi" --output-dir "$(SOURCEDIR)/apidoc" --remove-old --force --module-first --implicit-namespaces  --maxdepth 2 --templatedir  "$(SOURCEDIR)/_templates/apidoc"
 	$(CONDA_RUN) $(SPHINXBUILD) -M html "$(SOURCEDIR)" "$(DOCS_BUILDDIR)" $(SPHINXOPTS) $(O)
 
-<<<<<<< HEAD
-.PHONY: help setup upgrade clean check format test coverage skyssh skycode docs docs-help docs-serve docs-rebuild
-=======
-jupyter:
-	$(CONDA_RUN) jupyter lab
-
-.PHONY: help setup upgrade clean check format test coverage train evaluate infer skyssh skycode docs docs-help docs-serve docs-rebuild jupyter
->>>>>>> c620fefe
+.PHONY: help setup upgrade clean check format test coverage skyssh skycode docs docs-help docs-serve docs-rebuild