# Installation

This guide will help you install Oumi and its dependencies.

## Requirements

Before installing Oumi, ensure you have the following:

- Python 3.9 or later
- pip (Python package installer)
- Git (if cloning the repository; required for steps 1 and 2)

<<<<<<< HEAD
We recommend using a virtual environment to install Oumi. You can find instructions for setting up a conda environment in the {doc}`/development/dev_setup` guide.
=======
We recommend using a virtual environment to install Oumi. You can find instructions for setting up a Conda environment in the [dev setup guide](../development/dev_setup.md).
>>>>>>> a6b814e3

## Installation Methods

You can install Oumi using one of the following methods:

### 1. Install from Source (Recommended)

For the latest development version, you can install Oumi directly from the GitHub repository:

::::{tab-set-code}
:::{code-block} shell
:name: SSH
pip install git+ssh://git@github.com/oumi-ai/oumi.git
:::

:::{code-block} shell
:name: HTTPS
pip install git+https://github.com/oumi-ai/oumi.git
:::
::::

### 2. Clone and Install

If you want to contribute to Oumi or need the full source code, you can clone the repository and install it:

::::{tab-set-code}
:::{code-block} SSH
git clone git@github.com:oumi-ai/oumi.git
cd oumi
pip install -e ".[dev]"
:::

:::{code-block} HTTP
git clone https://github.com/oumi-ai/oumi.git
cd oumi
pip install -e ".[dev]"
:::
::::

For more information on setting up your dev environment for contributing to Oumi, please
see our [dev setup guide](../development/dev_setup.md).

The `-e` flag installs the project in "editable" mode. This means that changes made to the source code will be immediately reflected in the installed package without needing to reinstall it. This is particularly helpful when you're actively developing features and want to test your changes quickly. It creates a link to the project's source code instead of copying the files, allowing you to modify the code and see the effects immediately in your Python environment.

### 3. Install from PyPI

To install the latest stable version of Oumi, run:

```bash
pip install oumi
```

## Optional Dependencies

Oumi has several optional features that require additional dependencies:

- For GPU support:

  ```bash
  pip install ".[gpu]"  # Only if you have an Nvidia or AMD GPU
  ```

- For development and testing:

  ```bash
  pip install ".[dev]"
  ```

- For specific cloud providers:

  ```bash
  pip install ".[aws]"     # For Amazon Web Services
  pip install ".[azure]"   # For Microsoft Azure
  pip install ".[gcp]"     # For Google Cloud Platform
  pip install ".[lambda]"  # For Lambda Cloud
  pip install ".[runpod]"  # For RunPod
  ```

  You can install multiple cloud dependencies by combining them, e.g.:

  ```bash
  pip install ".[aws,azure,gcp]"
  ```

## Verifying the Installation

After installation, you can verify that Oumi is installed correctly by running:

```bash
oumi --help
```

This should print the help message for Oumi.

## Troubleshooting

If you encounter any issues during installation, please check the [troubleshooting guide](../faq/troubleshooting.md).

If you're still having problems, please [open an issue](https://github.com/oumi-ai/oumi/issues) on our GitHub repository, or send us a message on [Discord](https://discord.gg/oumi).

## Next Steps

Now that you have Oumi installed, you can proceed to the [Quickstart Guide](quickstart.md) to begin using the library.<|MERGE_RESOLUTION|>--- conflicted
+++ resolved
@@ -10,11 +10,7 @@
 - pip (Python package installer)
 - Git (if cloning the repository; required for steps 1 and 2)
 
-<<<<<<< HEAD
-We recommend using a virtual environment to install Oumi. You can find instructions for setting up a conda environment in the {doc}`/development/dev_setup` guide.
-=======
 We recommend using a virtual environment to install Oumi. You can find instructions for setting up a Conda environment in the [dev setup guide](../development/dev_setup.md).
->>>>>>> a6b814e3
 
 ## Installation Methods
 
