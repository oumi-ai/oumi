--- conflicted
+++ resolved
@@ -72,7 +72,7 @@
 
 ```bash
 oumi train -c configs/recipes/smollm/sft/135m/quickstart_train.yaml \
-  --training.max_steps 2000 \
+  --training.max_steps 20 \
   --training.learning_rate 1e-4
 ```
 
@@ -116,11 +116,7 @@
 
 ```bash
 oumi evaluate -c configs/recipes/smollm/evaluation/135m/quickstart_eval.yaml \
-<<<<<<< HEAD
-  --model.model_name output/smollm-135m-fft
-=======
   --model.model_name output/smollm135m.fft
->>>>>>> 544289c4
 ```
 
 If you saved your model to a different directory such as `output/smollm-135m-sft-dist`, you need only change `--model.model_name`.
@@ -150,11 +146,7 @@
 
 ```bash
 oumi infer -c configs/recipes/smollm/inference/135m_infer.yaml \
-<<<<<<< HEAD
-  --model.model_name output/smollm-135m-fft \
-=======
   --model.model_name output/smollm135m.fft \
->>>>>>> 544289c4
   --generation.max_new_tokens 40 \
   --generation.temperature 0.7 \
   --interactive
@@ -189,19 +181,10 @@
 oumi launch up -c configs/recipes/smollm/evaluation/135m/quickstart_gcp_job.yaml
 ```
 
-<<<<<<< HEAD
----
-
-💡 *Want to get involved?*
-We’d love your contributions! Check out our [Contributor’s Guide](#) to learn how you can help us grow and improve.
-
----
-=======
 To explore the Cloud providers that we support for running jobs on remote clusters, details on remote job management, and authoring configuration files, visit {doc}`running jobs remotely </user_guides/launch/remote>`.
 
 ## 🔗 Community
 
 ⭐ If you like our project, please give it a star on [GitHub](https://github.com/oumi-ai/oumi).
 
-👋 If you are interested in contributing, please read the [Contributor’s Guide](/development/contributing).
->>>>>>> 544289c4
+👋 If you are interested in contributing, please read the [Contributor’s Guide](/development/contributing).