# Training Environments

```{toctree}
:maxdepth: 2
:caption: Training Environments
:hidden:

local
vscode
notebooks
```

Training machine learning models requires different environments as you progress from initial experimentation & debugging to large-scale deployment.

Oumi supports training in various environments to suit different workflows and preferences. Moving between environments is streamlined through consistent configuration:

<<<<<<< HEAD
- The `train.yaml` config file outlines your model, dataset, and training parameters.
=======
- The `train.yaml` config file outlines your model, dataset, and training parameters,
>>>>>>> e1b483fe
- The `job_config.yaml` contains your resource requirements (optional for training locally).

## Environment Overview

| Environment | Best For | Advantages | Resource Scale | Setup Complexity |
|------------|----------|--------------|----------------|------------------|
| {doc}`Local <local>` | Initial development, algorithmic testing | Provides rapid development cycles with immediate feedback loops. | CPU only, Single GPU, Multi-GPU (1-8) | 🟢 Easy:<br>Python + GPU drivers |
| {doc}`VSCode, Cursor <vscode>` | Debugging | Step-by-step debugging capabilities with seamless Git integration and remote development support which allows you to debug your code running on a remote GPU machine. | CPU only, Single GPU, Multi-GPU (1-8) | 🟡 Moderate:<br>IDE setup + extensions |
| {doc}`Notebooks <notebooks>` | Research, interactive experimentation, visualization | Enables fluid experimentation with real-time code execution and immediate feedback. | CPU only, Single GPU, Multi-GPU (1-8) | 🟢 Easy:<br>Jupyter setup |
<<<<<<< HEAD
| {doc}`Cloud <cloud>` | Production training, large-scale deployment, hyper-parameter tuning | Enterprise-grade deployment capabilities with automated resource allocation and cluster management. Integrates seamlessly with major cloud providers, with support for integrating with custom clusters. | Multi-node deployments (16+ GPUs)<br>Frontier-scale (1000+ GPUs) | Scales with size:<br>• 🟡 Moderate: Single node (1-8 GPUs)<br>• 🔴 Complex: Multi-node (16-64 GPUs)<br>• 🔴 Advanced: Large cluster (64+ GPUs) |
=======
| {doc}`Remote </user_guides/launch/launch>` | Production training, large-scale deployment, hyper-parameter tuning | Enterprise-grade deployment capabilities with automated resource allocation and cluster management. Integrates seamlessly with major cloud providers. | Multi-node deployments (16+ GPUs)<br>Frontier-scale (1000+ GPUs) | Scales with size:<br> 🟡 Moderate: Single node (1-8 GPUs)<br> 🔴 Complex: Multi-node (16-64 GPUs)<br> 🔴 Advanced: Large cluster (64+ GPUs) |
>>>>>>> e1b483fe

## Recommended Workflow

While Oumi supports multiple training environments, we recommend a systematic progression through development stages:

- **Start Local and Small:** Begin with local development using smaller models (like LLaMA-3.2-1B) to establish core functionality.
  - If you are on CPU, even smaller models like `SmolLM-135m` and `gpt2` are recommended for faster experimentation.
<<<<<<< HEAD
- **Debug in VSCode (or IDE of choice):** Leverage VSCode's integrated debugging tools to identify and resolve issues faster (much easier than print statements everywhere 😉).
- **Scale to Small Distributed:** Test on multi-GPU setups (e.g., 1x8 GPU configurations) to validate distributed training.
- **Deploy to Cluster:** Scale to cloud providers (GCP, AWS, Lambda Labs, etc.) or custom clusters (Polaris, Frontier, etc.) when ready for full-scale training.
=======
- **Debug in VSCode (or IDE of choice):** Leverage VSCode's integrated debugging tools to identify and resolve issues faster (much easier than print statements everywhere 😉)
- **Scale to Small Distributed:** Test on multi-GPU setups (e.g., 1x8 GPU configurations) to validate distributed training
- **Deploy to Cluster:** Scale to cloud providers (GCP, AWS, Lambda Labs, Polaris, Frontier, etc.) or custom clusters when ready for full-scale training
>>>>>>> e1b483fe

## Next Steps

- Check out {doc}`configuration options </user_guides/train/configuration>`
- Set up {doc}`monitoring tools </user_guides/train/monitoring>`<|MERGE_RESOLUTION|>--- conflicted
+++ resolved
@@ -14,11 +14,7 @@
 
 Oumi supports training in various environments to suit different workflows and preferences. Moving between environments is streamlined through consistent configuration:
 
-<<<<<<< HEAD
-- The `train.yaml` config file outlines your model, dataset, and training parameters.
-=======
 - The `train.yaml` config file outlines your model, dataset, and training parameters,
->>>>>>> e1b483fe
 - The `job_config.yaml` contains your resource requirements (optional for training locally).
 
 ## Environment Overview
@@ -28,11 +24,7 @@
 | {doc}`Local <local>` | Initial development, algorithmic testing | Provides rapid development cycles with immediate feedback loops. | CPU only, Single GPU, Multi-GPU (1-8) | 🟢 Easy:<br>Python + GPU drivers |
 | {doc}`VSCode, Cursor <vscode>` | Debugging | Step-by-step debugging capabilities with seamless Git integration and remote development support which allows you to debug your code running on a remote GPU machine. | CPU only, Single GPU, Multi-GPU (1-8) | 🟡 Moderate:<br>IDE setup + extensions |
 | {doc}`Notebooks <notebooks>` | Research, interactive experimentation, visualization | Enables fluid experimentation with real-time code execution and immediate feedback. | CPU only, Single GPU, Multi-GPU (1-8) | 🟢 Easy:<br>Jupyter setup |
-<<<<<<< HEAD
-| {doc}`Cloud <cloud>` | Production training, large-scale deployment, hyper-parameter tuning | Enterprise-grade deployment capabilities with automated resource allocation and cluster management. Integrates seamlessly with major cloud providers, with support for integrating with custom clusters. | Multi-node deployments (16+ GPUs)<br>Frontier-scale (1000+ GPUs) | Scales with size:<br>• 🟡 Moderate: Single node (1-8 GPUs)<br>• 🔴 Complex: Multi-node (16-64 GPUs)<br>• 🔴 Advanced: Large cluster (64+ GPUs) |
-=======
-| {doc}`Remote </user_guides/launch/launch>` | Production training, large-scale deployment, hyper-parameter tuning | Enterprise-grade deployment capabilities with automated resource allocation and cluster management. Integrates seamlessly with major cloud providers. | Multi-node deployments (16+ GPUs)<br>Frontier-scale (1000+ GPUs) | Scales with size:<br> 🟡 Moderate: Single node (1-8 GPUs)<br> 🔴 Complex: Multi-node (16-64 GPUs)<br> 🔴 Advanced: Large cluster (64+ GPUs) |
->>>>>>> e1b483fe
+| {doc}`Remote </user_guides/launch/launch>` | Production training, large-scale deployment, hyper-parameter tuning | Enterprise-grade deployment capabilities with automated resource allocation and cluster management. Integrates seamlessly with major cloud providers, with support for integrating with custom clusters. | Multi-node deployments (16+ GPUs)<br>Frontier-scale (1000+ GPUs) | Scales with size:<br>• 🟡 Moderate: Single node (1-8 GPUs)<br>• 🔴 Complex: Multi-node (16-64 GPUs)<br>• 🔴 Advanced: Large cluster (64+ GPUs) |
 
 ## Recommended Workflow
 
@@ -40,15 +32,9 @@
 
 - **Start Local and Small:** Begin with local development using smaller models (like LLaMA-3.2-1B) to establish core functionality.
   - If you are on CPU, even smaller models like `SmolLM-135m` and `gpt2` are recommended for faster experimentation.
-<<<<<<< HEAD
 - **Debug in VSCode (or IDE of choice):** Leverage VSCode's integrated debugging tools to identify and resolve issues faster (much easier than print statements everywhere 😉).
 - **Scale to Small Distributed:** Test on multi-GPU setups (e.g., 1x8 GPU configurations) to validate distributed training.
 - **Deploy to Cluster:** Scale to cloud providers (GCP, AWS, Lambda Labs, etc.) or custom clusters (Polaris, Frontier, etc.) when ready for full-scale training.
-=======
-- **Debug in VSCode (or IDE of choice):** Leverage VSCode's integrated debugging tools to identify and resolve issues faster (much easier than print statements everywhere 😉)
-- **Scale to Small Distributed:** Test on multi-GPU setups (e.g., 1x8 GPU configurations) to validate distributed training
-- **Deploy to Cluster:** Scale to cloud providers (GCP, AWS, Lambda Labs, Polaris, Frontier, etc.) or custom clusters when ready for full-scale training
->>>>>>> e1b483fe
 
 ## Next Steps
 
