import os
import sys

# Configuration file for the Sphinx documentation builder.
#
# For the full list of built-in configuration values, see the documentation:
# https://www.sphinx-doc.org/en/master/usage/configuration.html

# -- Path setup --------------------------------------------------------------

# If extensions (or modules to document with autodoc) are in another directory,
# add these directories to sys.path here. If the directory is relative to the
# documentation root, use os.path.abspath to make it absolute, like shown here.
#
sys.path.insert(0, os.path.abspath("../.."))


# -- Project information -----------------------------------------------------
# https://www.sphinx-doc.org/en/master/usage/configuration.html#project-information

project = "Open Universal Machine Intelligence"
copyright = "2024, Open Universal Machine Intelligence"
author = "Open Universal Machine Intelligence"

# -- General configuration ---------------------------------------------------
# https://www.sphinx-doc.org/en/master/usage/configuration.html#general-configuration

main_doc = "index"
pygments_style = "default"  # see https://pygments.org/demo/
add_module_names = True

extensions = [
    "myst_parser",
    "nbsphinx",
    "sphinx_copybutton",
<<<<<<< HEAD
=======
    "sphinx_rtd_theme",
>>>>>>> 9172c962
    "sphinx.ext.autodoc",
    "sphinx.ext.coverage",
    "sphinx.ext.duration",
    "sphinx.ext.intersphinx",
    "sphinx.ext.napoleon",
    "sphinx.ext.viewcode",
]

source_suffix = {
    ".rst": "restructuredtext",
    ".md": "markdown",
    ".ipynb": "nbsphinx",
}

nbsphinx_execute = "never"
nbsphinx_allow_errors = True

napoleon_include_special_with_doc = True
napoleon_use_ivar = True
napoleon_numpy_docstring = False
napoleon_google_docstring = True

coverage_statistics_to_stdout = True
coverage_statistics_to_report = True
coverage_show_missing_items = True

templates_path = ["_templates"]
exclude_patterns = ["_build", "Thumbs.db", ".DS_Store"]

# Importing these modules causes errors in the docs build
autodoc_mock_imports = ["oumi.models.experimental"]

# -- Options for HTML output -------------------------------------------------
# https://www.sphinx-doc.org/en/master/usage/configuration.html#options-for-html-output

html_theme = "sphinx_rtd_theme"
html_show_sourcelink = False
html_show_sphinx = False
html_theme_options = {
    "navigation_with_keys": True,
<<<<<<< HEAD
    "repository_url": "https://github.com/oumi-ai/oumi",
    "use_repository_button": True,
    "repository_branch": "main",
    "show_toc_level": 3,
}

# Mapping for intersphinx
# modeule name -> (url, inventory file)
intersphinx_mapping = {
    "torch": ("https://pytorch.org/docs/stable", None),
    "transformers": ("https://huggingface.co/docs/transformers/master/en", None),
    "trl": ("https://huggingface.co/docs/trl/master/en", None),
    "datasets": ("https://huggingface.co/docs/datasets/master/en", None),
}
# Disable all reftypes for intersphinx
# Reftypes need to be pre-fixed with :external: to be linked
intersphinx_disabled_reftypes = ["*"]
=======
    # TODO: not supported by sphinx_rtd_theme theme but would be nice to show
    # "repository_url": "https://github.com/oumi-ai/oumi",
    # "use_repository_button": True,
    # "repository_branch": "main",
    # "show_toc_level": 3,
}
>>>>>>> 9172c962
<|MERGE_RESOLUTION|>--- conflicted
+++ resolved
@@ -33,10 +33,7 @@
     "myst_parser",
     "nbsphinx",
     "sphinx_copybutton",
-<<<<<<< HEAD
-=======
     "sphinx_rtd_theme",
->>>>>>> 9172c962
     "sphinx.ext.autodoc",
     "sphinx.ext.coverage",
     "sphinx.ext.duration",
@@ -77,11 +74,11 @@
 html_show_sphinx = False
 html_theme_options = {
     "navigation_with_keys": True,
-<<<<<<< HEAD
-    "repository_url": "https://github.com/oumi-ai/oumi",
-    "use_repository_button": True,
-    "repository_branch": "main",
-    "show_toc_level": 3,
+    # TODO: not supported by sphinx_rtd_theme theme but would be nice to show
+    # "repository_url": "https://github.com/oumi-ai/oumi",
+    # "use_repository_button": True,
+    # "repository_branch": "main",
+    # "show_toc_level": 3,
 }
 
 # Mapping for intersphinx
@@ -94,12 +91,4 @@
 }
 # Disable all reftypes for intersphinx
 # Reftypes need to be pre-fixed with :external: to be linked
-intersphinx_disabled_reftypes = ["*"]
-=======
-    # TODO: not supported by sphinx_rtd_theme theme but would be nice to show
-    # "repository_url": "https://github.com/oumi-ai/oumi",
-    # "use_repository_button": True,
-    # "repository_branch": "main",
-    # "show_toc_level": 3,
-}
->>>>>>> 9172c962
+intersphinx_disabled_reftypes = ["*"]