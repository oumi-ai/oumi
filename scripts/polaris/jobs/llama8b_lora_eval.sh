#!/bin/bash

#PBS -l select=1:system=polaris
#PBS -l place=scatter
#PBS -l walltime=01:00:00
#PBS -l filesystems=home:eagle
#PBS -q debug
#PBS -A community_ai
#PBS -o /eagle/community_ai/jobs/logs/
#PBS -e /eagle/community_ai/jobs/logs/

set -e

# Various setup for running on Polaris.
source ${PBS_O_WORKDIR}/scripts/polaris/polaris_init.sh

# NOTE: Update this variable to point to your own LoRA adapter:
EVAL_CHECKPOINT_DIR="/eagle/community_ai/models/meta-llama/Meta-Llama-3.1-8B-Instruct/sample_lora_adapters/2073171/"

if test ${LEMA_NUM_NODES} -ne 1; then
    echo "Evaluation can only run on 1 Polaris node. Actual: ${LEMA_NUM_NODES} nodes."
    exit 1
fi

echo "Starting evaluation for ${EVAL_CHECKPOINT_DIR} ..."

set -x # Enable command tracing.
<<<<<<< HEAD
accelerate launch \
      --num_processes=4 \
      --num_machines=1  \
      -m lema.evaluate  \
      -c configs/lema/llama8b.lora.eval.yaml \
=======
python -m lema.evaluate \
      -c configs/lema/llama8b.eval.yaml \
>>>>>>> 61ab8d0f
      "model.adapter_model=${EVAL_CHECKPOINT_DIR}"

echo -e "Finished eval on ${LEMA_NUM_NODES} node(s):\n$(cat $PBS_NODEFILE)"
echo "Polaris job is all done!"<|MERGE_RESOLUTION|>--- conflicted
+++ resolved
@@ -25,16 +25,12 @@
 echo "Starting evaluation for ${EVAL_CHECKPOINT_DIR} ..."
 
 set -x # Enable command tracing.
-<<<<<<< HEAD
+
 accelerate launch \
       --num_processes=4 \
       --num_machines=1  \
       -m lema.evaluate  \
-      -c configs/lema/llama8b.lora.eval.yaml \
-=======
-python -m lema.evaluate \
       -c configs/lema/llama8b.eval.yaml \
->>>>>>> 61ab8d0f
       "model.adapter_model=${EVAL_CHECKPOINT_DIR}"
 
 echo -e "Finished eval on ${LEMA_NUM_NODES} node(s):\n$(cat $PBS_NODEFILE)"
