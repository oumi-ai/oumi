--- conflicted
+++ resolved
@@ -1,6 +1,5 @@
 #!/bin/bash
 
-<<<<<<< HEAD
 POLARIS_NODE_RANK=${PMI_RANK:=0}
 POLARIS_GPUS_PER_NODE=4
 LOG_PREFIX="Node: ${POLARIS_NODE_RANK}:"
@@ -16,6 +15,7 @@
 echo "${LOG_PREFIX} NCCL_DEBUG: $NCCL_DEBUG"
 echo "${LOG_PREFIX} NVIDIA info: $(nvidia-smi -L)"
 echo "${LOG_PREFIX} ***ENV END***"
+
 
 ALLOWED_TRAINING_MODES=("ddp" "fsdp")
 
@@ -48,6 +48,13 @@
     helpFunction
 fi
 
+# Local copy of "HuggingFaceFW/fineweb-edu" dataset stored on Polaris.
+TRAIN_DATASETS="data.train.datasets=
+- dataset_name: \"/eagle/community_ai/datasets/fineweb-edu/sample-10BT\"
+  subset: \"default\"
+  split: \"train\"
+"
+
 echo "${LOG_PREFIX} Starting training (${TRAINING_MODE})..."
 if [ "$TRAINING_MODE" == "ddp" ]; then
     set -x  # Print "torchrun" command with expanded variables
@@ -60,6 +67,7 @@
         -m lema.train \
         -c configs/lema/llama2b.pt.yaml \
         "model.compile=false" \
+        "$TRAIN_DATASETS" \
         "training.run_name='polaris.llama2b.ddp.${PBS_JOBID}'" \
         "training.max_steps=20" \
         "training.save_steps=0" \
@@ -86,6 +94,7 @@
       --config_file configs/accelerate/sample_fsdp_llama3.yaml \
       -m lema.train \
       -c configs/lema/llama2b.pt.yaml \
+      "$TRAIN_DATASETS" \
       "training.run_name='polaris.llama2b.fsdp.${PBS_JOBID}'" \
       "training.max_steps=20" \
       "training.save_steps=0" \
@@ -101,51 +110,4 @@
       "training.enable_wandb=true"
 fi
 
-echo "${LOG_PREFIX} All done!"
-=======
-echo "***ENV BEGIN (PMI_RANK: $PMI_RANK)***"
-echo "LEMA_MASTER_ADDR: $LEMA_MASTER_ADDR"
-echo "LEMA_MASTER_PORT: $LEMA_MASTER_PORT"
-echo "LEMA_NUM_NODES: $LEMA_NUM_NODES"
-echo "PMI_LOCAL_RANK: $PMI_LOCAL_RANK"
-echo "PMI_RANK: $PMI_RANK"
-echo "NCCL_COLLNET_ENABLE: $NCCL_COLLNET_ENABLE"
-echo "NCCL_NET_GDR_LEVEL: $NCCL_NET_GDR_LEVEL"
-echo "NCCL_DEBUG: $NCCL_DEBUG"
-nvidia-smi -L
-echo "***ENV END (Host: $HOSTNAME, PMI_RANK: $PMI_RANK)***"
-
-set -x  # Print "torchrun" command with expanded variables
-
-TRAIN_DATASETS="data.train.datasets=
-- dataset_name: \"/eagle/community_ai/datasets/fineweb-edu/sample-10BT\"
-  subset: \"default\"
-  split: \"train\"
-"
-
-torchrun \
-    --nnodes=${LEMA_NUM_NODES} \
-    --node-rank=${PMI_RANK:=0} \
-    --nproc-per-node=4 \
-    --master-addr=${LEMA_MASTER_ADDR} \
-    --master-port=8007 \
-    -m lema.train \
-    -c configs/lema/llama2b.pt.yaml \
-    "model.compile=false" \
-    "$TRAIN_DATASETS" \
-    "training.run_name='polaris.llama2b.pt.${PBS_JOBID}'" \
-    "training.max_steps=20" \
-    "training.save_steps=0" \
-    "training.save_final_model=False" \
-    "training.per_device_train_batch_size=2" \
-    "training.gradient_accumulation_steps=128" \
-    "training.output_dir=output/llama2b.pt/" \
-    "training.dataloader_num_workers=2" \
-    "training.dataloader_prefetch_factor=4" \
-    "training.include_performance_metrics=true" \
-    "training.ddp_find_unused_parameters=false" \
-    "training.try_resume_from_last_checkpoint=false" \
-    "training.enable_wandb=true"
-
-echo "Node ${PMI_RANK:=0} is all done!"
->>>>>>> bcd01066
+echo "${LOG_PREFIX} All done!"