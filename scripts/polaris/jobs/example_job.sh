#!/bin/bash

#PBS -l select=1:system=polaris
#PBS -l place=scatter
#PBS -l walltime=00:10:00
#PBS -l filesystems=home:eagle
#PBS -q debug
#PBS -A community_ai
#PBS -o /eagle/community_ai/jobs/logs/
#PBS -e /eagle/community_ai/jobs/logs/

set -e

# Various setup for running on Polaris.
source ${PBS_O_WORKDIR}/scripts/polaris/polaris_init.sh

TRAIN_DATASETS="data.train.datasets=
- dataset_name: \"/eagle/community_ai/datasets/fineweb-edu/sample-10BT\"
  subset: \"default\"
  split: \"train\"
"

# Each batch should be 512 examples. With 4 GPUS and batch size 32 per GPU, we need
# 4 gradient accumulation steps.
torchrun \
    --nnodes=${OUMI_NUM_NODES} \
    --node-rank=${PBS_NODENUM} \
    --nproc-per-node=4 \
    --master-addr=${OUMI_MASTER_ADDR} \
    --master-port=8007 \
    -m oumi train \
    -c configs/recipes/gpt2/pretraining/train.yaml \
<<<<<<< HEAD
    --training.run_name 'gpt2.pt.${PBS_JOBID}' \
=======
    --training.run_name "gpt2.pt.${PBS_JOBID}" \
>>>>>>> 4abd383b
    "$TRAIN_DATASETS" \
    --training.max_steps 100 \
    --training.include_performance_metrics true \
    --training.ddp_find_unused_parameters false \
    --training.dataloader_num_workers 2 \
    --training.dataloader_prefetch_factor 4 \
    --training.per_device_train_batch_size 32 \
    --training.gradient_accumulation_steps 4<|MERGE_RESOLUTION|>--- conflicted
+++ resolved
@@ -30,11 +30,7 @@
     --master-port=8007 \
     -m oumi train \
     -c configs/recipes/gpt2/pretraining/train.yaml \
-<<<<<<< HEAD
-    --training.run_name 'gpt2.pt.${PBS_JOBID}' \
-=======
     --training.run_name "gpt2.pt.${PBS_JOBID}" \
->>>>>>> 4abd383b
     "$TRAIN_DATASETS" \
     --training.max_steps 100 \
     --training.include_performance_metrics true \
