#!/bin/bash

echo "Polaris job ID: ${PBS_JOBID}"
echo "Running on host: `hostname`"
echo "Polaris queue: ${PBS_QUEUE}"
echo "Current dir: $(pwd)"
echo "Work dir: ${PBS_O_WORKDIR}"
echo "Polaris node file: ${PBS_NODEFILE}"
echo ""
export LEMA_NUM_NODES=`wc -l < $PBS_NODEFILE`
export LEMA_MASTER_ADDR=`head -n1 $PBS_NODEFILE`
echo "Master address: ${LEMA_MASTER_ADDR}"
echo "Number of nodes: ${LEMA_NUM_NODES}"
<<<<<<< HEAD
echo "Nodes: $(cat $PBS_NODEFILE)"
=======
echo "All nodes: $(cat $PBS_NODEFILE)"
>>>>>>> 3119c4d3

if [[ -z "${LEMA_MASTER_ADDR}" ]]; then
    echo "Master address is empty!"
    exit 1
fi<|MERGE_RESOLUTION|>--- conflicted
+++ resolved
@@ -11,11 +11,7 @@
 export LEMA_MASTER_ADDR=`head -n1 $PBS_NODEFILE`
 echo "Master address: ${LEMA_MASTER_ADDR}"
 echo "Number of nodes: ${LEMA_NUM_NODES}"
-<<<<<<< HEAD
-echo "Nodes: $(cat $PBS_NODEFILE)"
-=======
 echo "All nodes: $(cat $PBS_NODEFILE)"
->>>>>>> 3119c4d3
 
 if [[ -z "${LEMA_MASTER_ADDR}" ]]; then
     echo "Master address is empty!"
