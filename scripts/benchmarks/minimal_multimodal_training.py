--- conflicted
+++ resolved
@@ -138,11 +138,8 @@
     LLAVA_INSTRUCT_MIX_VSFT = "HuggingFaceH4/llava-instruct-mix-vsft"
     FLICKR = "nlphuji/flickr30k"
     COCO = "coco_captions"
-<<<<<<< HEAD
     GEO_FNO = "geo-fno/sigma_mesh_rr"
-=======
     MNIST_SFT = "mnist_sft"
->>>>>>> c53acc57
 
 
 def _get_default_dataset_split(dataset_name: DatasetName) -> str:
