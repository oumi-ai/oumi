--- conflicted
+++ resolved
@@ -15,11 +15,7 @@
 model:
   model_name: "microsoft/Phi-3-mini-4k-instruct"
   trust_remote_code: True
-<<<<<<< HEAD
-=======
   torch_dtype_str: "bfloat16"
-  shard_for_eval: True
->>>>>>> a5502788
 
 # HuggingFace Leaderboard V1
 tasks:
