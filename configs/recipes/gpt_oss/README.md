--- conflicted
+++ resolved
@@ -9,7 +9,6 @@
 
 ## Key Features
 
-<<<<<<< HEAD
 - **MXFP4 Quantization**: Native 4-bit mixed-precision floating-point format
 - **Reasoning Capabilities**: Built-in chain-of-thought reasoning with effort levels
 - **Tool Use**: Native support for built-in and custom tools
@@ -43,7 +42,6 @@
 
 - **gpt-oss-20b**: 16GB+ GPU memory (e.g., V100, A100, RTX 4090)
 - **gpt-oss-120b**: 80GB GPU memory (e.g., H100, A100-80GB)
-=======
 > **Note**: It is recommended to run these models on Hopper-family GPUs. We have tested on H100s with CUDA 12.8. The models can still run on other hardware, but you may need to deviate from our instructions below. See the blog above for more details.
 
 1. Follow our [quickstart](https://oumi.ai/docs/en/latest/get_started/quickstart.html) for installation.
@@ -55,15 +53,12 @@
 
 3. Run your desired oumi command (examples below)!
    - Note that installing the Oumi repository is **not required** to run the commands. We fetch the latest Oumi config remotely from GitHub thanks to the `oumi://` prefix.
->>>>>>> 68ded293
 
 ## Example Commands
 
 ### Inference
 
-<<<<<<< HEAD
 #### Remote Inference (Together AI)
-=======
 To run interactive inference on gpt-oss-120b locally:
 
 ```shell
@@ -71,7 +66,6 @@
 ```
 
 To run interactive remote inference on gpt-oss-120b on Together AI:
->>>>>>> 68ded293
 
 ```shell
 # Interactive inference on gpt-oss-120b
