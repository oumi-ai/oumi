model:
  model_name: "meta-llama/Meta-Llama-3.1-8B"
  chat_template: "chat_ml"
  model_max_length: 2048
  torch_dtype_str: "bfloat16"
  attn_implementation: "sdpa"
  load_pretrained_weights: False
  trust_remote_code: True
  enable_liger_kernel: True # Helps reduce required VRAM

data:
  train:
    datasets:
      - dataset_name: "HuggingFaceFW/fineweb-edu"
        subset: "sample-10BT"
        split: "train"
      # Polaris copy of the dataset:
      # - dataset_name: "/eagle/community_ai/datasets/fineweb-edu/sample-10BT"
      #   subset: "default"
      #   split: "train"
    stream: True
    pack: True
    target_col: "text"
    use_async_dataset: True

training:
<<<<<<< HEAD
  trainer_type: TRL_SFT # or OUMI
  max_steps: 20 # 1000
  save_steps: 0 # 500
  save_final_model: False # True

=======
  trainer_type: "TRL_SFT"
  max_steps: 1000
  save_steps: 500
>>>>>>> f77ba50e
  per_device_train_batch_size: 16
  gradient_accumulation_steps: 1
  enable_gradient_checkpointing: True
  gradient_checkpointing_kwargs:
    use_reentrant: False
  ddp_find_unused_parameters: False
  optimizer: "adamw_torch_fused"
  empty_device_cache_steps: 1
  compile: True
  dataloader_main_process_only: False
  dataloader_num_workers: 8
  dataloader_prefetch_factor: 32
  seed: 123
  logging_steps: 10
  log_model_summary: False
<<<<<<< HEAD
  output_dir: "output/llama8b.pt"
=======
  output_dir: "output/fineweb.pt"
>>>>>>> f77ba50e
  include_performance_metrics: True
  enable_wandb: True

fsdp:
  enable_fsdp: True
  sharding_strategy: "HYBRID_SHARD"
  forward_prefetch: True
  auto_wrap_policy: "TRANSFORMER_BASED_WRAP"
  transformer_layer_cls: "LlamaDecoderLayer"<|MERGE_RESOLUTION|>--- conflicted
+++ resolved
@@ -24,17 +24,11 @@
     use_async_dataset: True
 
 training:
-<<<<<<< HEAD
   trainer_type: TRL_SFT # or OUMI
   max_steps: 20 # 1000
   save_steps: 0 # 500
   save_final_model: False # True
 
-=======
-  trainer_type: "TRL_SFT"
-  max_steps: 1000
-  save_steps: 500
->>>>>>> f77ba50e
   per_device_train_batch_size: 16
   gradient_accumulation_steps: 1
   enable_gradient_checkpointing: True
@@ -50,11 +44,7 @@
   seed: 123
   logging_steps: 10
   log_model_summary: False
-<<<<<<< HEAD
-  output_dir: "output/llama8b.pt"
-=======
   output_dir: "output/fineweb.pt"
->>>>>>> f77ba50e
   include_performance_metrics: True
   enable_wandb: True
 
