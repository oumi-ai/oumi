<<<<<<< HEAD
# Class: oumi.core.configs.TrainingConfig
# https://github.com/oumi-ai/oumi/blob/main/src/oumi/core/configs/training_config.py

# SFT config for SmolLM 135M Instruct.
=======
# FFT config for SmolLM 135M Instruct.
#
# Requirements:
#   - Log into WandB (`wandb login`) or disable `enable_wandb`
#
# Usage:
#   oumi train -c configs/recipes/smollm/sft/135m/train.yaml
#
# See Also:
#   - Documentation: https://oumi.ai/docs/en/latest/user_guides/train/train.html
#   - Config class: oumi.core.configs.TrainingConfig
#   - Config source: https://github.com/oumi-ai/oumi/blob/main/src/oumi/core/configs/training_config.py
#   - Other training configs: configs/**/pretraining/, configs/**/sft/, configs/**/dpo/
>>>>>>> 0249cc37

model:
  model_name: "HuggingFaceTB/SmolLM2-135M-Instruct"
  model_max_length: 2048
  torch_dtype_str: "bfloat16"
  attn_implementation: "sdpa"
  load_pretrained_weights: True
  trust_remote_code: True

data:
  train:
    datasets:
      - dataset_name: "yahma/alpaca-cleaned"
    target_col: "prompt"

training:
  trainer_type: TRL_SFT
  save_steps: 100
  num_train_epochs: 1
  per_device_train_batch_size: 4
  gradient_accumulation_steps: 4

  enable_gradient_checkpointing: False
  gradient_checkpointing_kwargs:
    use_reentrant: False
  ddp_find_unused_parameters: False
  optimizer: "adamw_torch"
  learning_rate: 2.0e-05
  compile: False

  dataloader_num_workers: "auto"
  dataloader_prefetch_factor: 32

  logging_steps: 100
  log_model_summary: False
  empty_device_cache_steps: 50
  output_dir: "output/smollm135m.fft"
  include_performance_metrics: True
  enable_wandb: True<|MERGE_RESOLUTION|>--- conflicted
+++ resolved
@@ -1,9 +1,3 @@
-<<<<<<< HEAD
-# Class: oumi.core.configs.TrainingConfig
-# https://github.com/oumi-ai/oumi/blob/main/src/oumi/core/configs/training_config.py
-
-# SFT config for SmolLM 135M Instruct.
-=======
 # FFT config for SmolLM 135M Instruct.
 #
 # Requirements:
@@ -17,7 +11,6 @@
 #   - Config class: oumi.core.configs.TrainingConfig
 #   - Config source: https://github.com/oumi-ai/oumi/blob/main/src/oumi/core/configs/training_config.py
 #   - Other training configs: configs/**/pretraining/, configs/**/sft/, configs/**/dpo/
->>>>>>> 0249cc37
 
 model:
   model_name: "HuggingFaceTB/SmolLM2-135M-Instruct"
