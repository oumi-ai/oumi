model:
  model_name: "microsoft/Phi-3-vision-128k-instruct"
  torch_dtype_str: "bfloat16"
  model_max_length: 3072
  trust_remote_code: True
  attn_implementation: "flash_attention_2" # The model requires Flash Attention!
  chat_template: "phi3-instruct"
  freeze_layers:
    - "model.vision_embed_tokens"

data:
  train:
    collator_name: "vision_language_with_padding"
<<<<<<< HEAD
    experimental_use_torch_datapipes: True
    target_col: "prompt"
=======
    target_col: "text" # TODO: useless col, but required by the trainer
>>>>>>> 20127915
    datasets:
      - dataset_name: "merve/vqav2-small"
        split: "validation"
        shuffle: True
        seed: 42
        trust_remote_code: True
        transform_num_workers: "auto"
        dataset_kwargs:
          processor_name: "microsoft/Phi-3-vision-128k-instruct"
          limit: 8192
          return_tensors: True
      # - dataset_name: "HuggingFaceH4/llava-instruct-mix-vsft"
      #   split: "train"
      #   shuffle: True
      #   seed: 42
      #   dataset_kwargs:
      #     processor_name: "microsoft/Phi-3-vision-128k-instruct"
      #     limit: 8192
      #     return_tensors: True
      # - dataset_name: "coco_captions"
      #   split: "train"
      #   trust_remote_code: True
      #   dataset_kwargs:
      #     processor_name: "microsoft/Phi-3-vision-128k-instruct"
      #     limit: 8192
      #     return_tensors: True
      # - dataset_name: vision_language_jsonl
      #   dataset_path: "training.jsonl"  # See notebook for example how to generate this file
      #   dataset_kwargs:
      #     data_column: "messages"
      #     processor_name: "microsoft/Phi-3-vision-128k-instruct"

training:
  output_dir: "output/vlm_finetuned"
  trainer_type: "TRL_SFT"
  enable_gradient_checkpointing: True
  per_device_train_batch_size: 4
  gradient_accumulation_steps: 8
  max_steps: 20

  gradient_checkpointing_kwargs:
    # Reentrant docs: https://pytorch.org/docs/stable/checkpoint.html#torch.utils.checkpoint.checkpoint
    use_reentrant: False
  ddp_find_unused_parameters: True
  empty_device_cache_steps: 2
  compile: False

  optimizer: "adamw_torch_fused"
  learning_rate: 2e-5
  warmup_ratio: 0.03
  weight_decay: 0.0
  lr_scheduler_type: "cosine"

  logging_steps: 5
  save_steps: 0
  dataloader_num_workers: 2
  dataloader_prefetch_factor: 8
  include_performance_metrics: True
  log_model_summary: False
  enable_wandb: True<|MERGE_RESOLUTION|>--- conflicted
+++ resolved
@@ -11,12 +11,7 @@
 data:
   train:
     collator_name: "vision_language_with_padding"
-<<<<<<< HEAD
-    experimental_use_torch_datapipes: True
     target_col: "prompt"
-=======
-    target_col: "text" # TODO: useless col, but required by the trainer
->>>>>>> 20127915
     datasets:
       - dataset_name: "merve/vqav2-small"
         split: "validation"
