# SFT config for Llama 70B.
# Borrows param values from:
# https://github.com/pytorch/torchtune/blob/main/recipes/configs/llama3_1/70B_full.yaml

model:
  # Vocab size: 128256
  # Hidden size: 8192
  # MLP intermediate size: 28672
  # Num layers: 80
  # Num attention heads: 64
  # Num KV heads: 8
  # Weight tying: False
  # Model max length: 131072 (initially trained with 8192)
  model_name: "meta-llama/Meta-Llama-3.1-70B-Instruct"
  model_max_length: 2048
  torch_dtype_str: "bfloat16"
  attn_implementation: "flash_attention_2"
  load_pretrained_weights: True
  trust_remote_code: True

data:
  train:
    datasets:
      - dataset_name: "yahma/alpaca-cleaned"  # 51,760 examples
        preprocessing_function_name: "alpaca"
    target_col: "prompt"
    experimental_use_async_dataset: True

training:
  trainer_type: TRL_SFT
  save_steps: 200
  num_train_epochs: 1
  per_device_train_batch_size: 2
  gradient_accumulation_steps: 1

  enable_gradient_checkpointing: False
<<<<<<< HEAD
  ddp_find_unused_parameters: False
=======
>>>>>>> 7fa61bc3
  gradient_checkpointing_kwargs:
    use_reentrant: False
  ddp_find_unused_parameters: False
  optimizer: "adamw_torch_fused"
  learning_rate: 2.0e-05
  compile: False

  dataloader_num_workers: "auto"
  dataloader_prefetch_factor: 32

  logging_steps: 100
  log_model_summary: False
  empty_device_cache_steps: 50
  output_dir: "output/llama70b.sft"
  include_performance_metrics: True
  enable_wandb: True<|MERGE_RESOLUTION|>--- conflicted
+++ resolved
@@ -34,10 +34,6 @@
   gradient_accumulation_steps: 1
 
   enable_gradient_checkpointing: False
-<<<<<<< HEAD
-  ddp_find_unused_parameters: False
-=======
->>>>>>> 7fa61bc3
   gradient_checkpointing_kwargs:
     use_reentrant: False
   ddp_find_unused_parameters: False
