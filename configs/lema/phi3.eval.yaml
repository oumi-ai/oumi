model:
  model_name: "microsoft/Phi-3-mini-4k-instruct"
  tokenizer_name: "microsoft/Phi-3-mini-4k-instruct"
  torch_dtype_str: "bfloat16"
  trust_remote_code: True

data:
<<<<<<< HEAD
  datasets:
    - dataset_name: "cais/mmlu"
      split: "validation"

generation:
  batch_size: 1

max_evaluations: 100 # Optional, evaluates up to these many examples
random_seed: 123 # Controls the max_evaluations examples used
=======
  validation:
    datasets:
      - dataset_name: "cais/mmlu"
        split: "validation"
>>>>>>> 708eee50
<|MERGE_RESOLUTION|>--- conflicted
+++ resolved
@@ -5,19 +5,7 @@
   trust_remote_code: True
 
 data:
-<<<<<<< HEAD
-  datasets:
-    - dataset_name: "cais/mmlu"
-      split: "validation"
-
-generation:
-  batch_size: 1
-
-max_evaluations: 100 # Optional, evaluates up to these many examples
-random_seed: 123 # Controls the max_evaluations examples used
-=======
   validation:
     datasets:
       - dataset_name: "cais/mmlu"
-        split: "validation"
->>>>>>> 708eee50
+        split: "validation"