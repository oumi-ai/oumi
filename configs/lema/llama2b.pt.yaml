--- conflicted
+++ resolved
@@ -14,12 +14,9 @@
   attn_implementation: "flash_attention_2"
   load_pretrained_weights: False
   trust_remote_code: True
-<<<<<<< HEAD
-=======
   # TODO: OPE-307 - Remove this after sanity checking there's no change in performance.
   model_kwargs:
     disable_dropout: True
->>>>>>> 1019437b
 
 data:
   train:
