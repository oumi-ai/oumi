# GPT-2's implementation in nanoGPT: https://github.com/karpathy/build-nanogpt

# Model automatically uses weight tying
model:
  model_name: "gpt2"  # 124M params
  model_max_length: 1024
  torch_dtype_str: "bfloat16"
  attn_implementation: "flash_attention_2"
  compile: True
  load_pretrained_weights: False
  trust_remote_code: True

data:
  train:
    datasets:
      - dataset_name: "HuggingFaceFW/fineweb-edu"
        subset: "sample-10BT"
        split: "train"
    stream: True
    pack: True
    target_col: "text"

training:
  trainer_type: TRL_SFT
<<<<<<< HEAD
  save_steps: 200
  # For local testing.
  # per_device_train_batch_size: 2
  # max_steps: 10
=======
>>>>>>> 589ac624
  per_device_train_batch_size: 64
  max_steps: 19073
  # If enabled, reduces memory consumption by ~3x but causes a 30% training slowdown.
  enable_gradient_checkpointing: False
  gradient_accumulation_steps: 8  # Disable when running on 8 GPUs
  gradient_checkpointing_kwargs:
    use_reentrant: False

  # https://github.com/karpathy/build-nanogpt/blob/master/train_gpt2.py#L349
  optimizer: "adamw_torch_fused"
  learning_rate: 6.0e-04
  lr_scheduler_type: "cosine_with_min_lr"
  lr_scheduler_kwargs:
    min_lr_rate: 0.1
  warmup_steps: 715
  adam_beta1: 0.9
  adam_beta2: 0.95
  weight_decay: 0.1

  run_name: "gpt2_pt"
  output_dir: "output/gpt2.pt"<|MERGE_RESOLUTION|>--- conflicted
+++ resolved
@@ -22,13 +22,7 @@
 
 training:
   trainer_type: TRL_SFT
-<<<<<<< HEAD
   save_steps: 200
-  # For local testing.
-  # per_device_train_batch_size: 2
-  # max_steps: 10
-=======
->>>>>>> 589ac624
   per_device_train_batch_size: 64
   max_steps: 19073
   # If enabled, reduces memory consumption by ~3x but causes a 30% training slowdown.
@@ -36,7 +30,6 @@
   gradient_accumulation_steps: 8  # Disable when running on 8 GPUs
   gradient_checkpointing_kwargs:
     use_reentrant: False
-
   # https://github.com/karpathy/build-nanogpt/blob/master/train_gpt2.py#L349
   optimizer: "adamw_torch_fused"
   learning_rate: 6.0e-04
