## Full specs to make Zephyr.7B: https://huggingface.co/alignment-handbook/zephyr-7b-sft-full # pylint: disable=invalid-name
## External training code inspiration:
## https://github.com/huggingface/alignment-handbook/blob/main/recipes/zephyr-7b-beta/sft/config_full.yaml # pylint: disable=invalid-name
# TODO add: seed: 42

model:
  model_name: mistralai/Mistral-7B-v0.1
  trust_remote_code: True
  torch_dtype_str: bfloat16
  model_max_length: 2048
  chat_template: zephyr

data:
  dataset_name: HuggingFaceH4/ultrachat_200k
  split: train_sft
  stream: True
  pack: True
  preprocessing_function_name: trl_sft_ultrachat_200k
  preprocessing_function_kwargs:
    num_proc: 6
    batched: false
  trainer_kwargs:
    dataset_text_field: text

training:
  optimizer: adamw_torch
  use_peft: true
  trainer_type: TRL_SFT
  enable_gradient_checkpointing: true
  per_device_train_batch_size: 4
  gradient_accumulation_steps: 2
  learning_rate: 2.0e-04
  lr_scheduler_type: cosine
  output_dir: output/zephyr-7b-sft-qlora
  warmup_ratio: 0.1
  gradient_checkpointing_kwargs:
    use_reentrant: false
<<<<<<< HEAD
  packing: true # Used only in case `dataset_text_field` is passed above in trainer_kwargs
  max_steps: 2 # debugging
=======
  max_steps: -1
>>>>>>> 83b17dd5
  num_train_epochs: 1
  # use_cache # TODO figure out a leaner way to disable cache

peft:
  q_lora: true
  q_lora_bits: 4
  lora_r: 16
  lora_alpha: 16
  lora_dropout: 0.05
  lora_target_modules:
  - q_proj
  - k_proj
  - v_proj
  - o_proj
  - gate_proj
  - up_proj
  - down_proj<|MERGE_RESOLUTION|>--- conflicted
+++ resolved
@@ -35,12 +35,7 @@
   warmup_ratio: 0.1
   gradient_checkpointing_kwargs:
     use_reentrant: false
-<<<<<<< HEAD
-  packing: true # Used only in case `dataset_text_field` is passed above in trainer_kwargs
-  max_steps: 2 # debugging
-=======
   max_steps: -1
->>>>>>> 83b17dd5
   num_train_epochs: 1
   # use_cache # TODO figure out a leaner way to disable cache
 
