## Full specs to make Zephyr.7B: https://huggingface.co/alignment-handbook/zephyr-7b-sft-full # pylint: disable=invalid-name
## External training code inspiration:
## https://github.com/huggingface/alignment-handbook/blob/main/recipes/zephyr-7b-beta/sft/config_full.yaml # pylint: disable=invalid-name
# TODO add: seed: 42

model:
  model_name: "mistralai/Mistral-7B-v0.1"
  trust_remote_code: True
  torch_dtype_str: "bfloat16"
  model_max_length: 2048
  chat_template: "zephyr"
  attn_implementation: "flash_attention_2"

data:
<<<<<<< HEAD
  datasets:
    - dataset_name: HuggingFaceH4/ultrachat_200k
      split: train_sft
      preprocessing_function_name: trl_sft_ultrachat_200k
      preprocessing_function_kwargs:
        num_proc: 6
        batched: false
  stream: false
  pack: false
  text_col: "text"
=======
  dataset_name: "HuggingFaceH4/ultrachat_200k"
  split: "train_sft"
  stream: False
  pack: False
  text_col: "text"
  preprocessing_function_name: "trl_sft_ultrachat_200k"
  preprocessing_function_kwargs:
    num_proc: 6
    batched: False
>>>>>>> cd0a96ae
  trainer_kwargs: # TODO discuss necessity
    dataset_text_field: "text"
    max_seq_length: ${model.model_max_length}


training:
  optimizer: "adamw_torch"
  use_peft: True
  trainer_type: "TRL_SFT"
  enable_gradient_checkpointing: True
  per_device_train_batch_size: 4
  gradient_accumulation_steps: 2
  learning_rate: 2.0e-04
  lr_scheduler_type: "cosine"
  output_dir: "/workspace/zephyr-7b-sft-qlora/cont"   # Note: change if you do not have access to /workspace
  logging_dir: "/workspace/zephyr-7b-sft-qlora/runs/cont"
  logging_steps: 25
  warmup_ratio: 0.1
  gradient_checkpointing_kwargs:
    use_reentrant: False
  max_steps: -1
  num_train_epochs: 1
  save_steps: 100
  logging_first_step: True
  bf16: True
  resume_from_checkpoint: /workspace/zephyr-7b-sft-qlora/checkpoint-1200 # Optional

peft:
  q_lora: True
  q_lora_bits: 4
  lora_r: 16
  lora_alpha: 16
  lora_dropout: 0.05
  lora_target_modules:
  - q_proj
  - k_proj
  - v_proj
  - o_proj
  - gate_proj
  - up_proj
  - down_proj
  bnb_4bit_quant_type: "nf4"<|MERGE_RESOLUTION|>--- conflicted
+++ resolved
@@ -12,28 +12,16 @@
   attn_implementation: "flash_attention_2"
 
 data:
-<<<<<<< HEAD
   datasets:
-    - dataset_name: HuggingFaceH4/ultrachat_200k
-      split: train_sft
-      preprocessing_function_name: trl_sft_ultrachat_200k
+    - dataset_name: "HuggingFaceH4/ultrachat_200k"
+      split: "train_sft"
+      preprocessing_function_name: "trl_sft_ultrachat_200k"
       preprocessing_function_kwargs:
         num_proc: 6
-        batched: false
-  stream: false
-  pack: false
-  text_col: "text"
-=======
-  dataset_name: "HuggingFaceH4/ultrachat_200k"
-  split: "train_sft"
+        batched: False
   stream: False
   pack: False
   text_col: "text"
-  preprocessing_function_name: "trl_sft_ultrachat_200k"
-  preprocessing_function_kwargs:
-    num_proc: 6
-    batched: False
->>>>>>> cd0a96ae
   trainer_kwargs: # TODO discuss necessity
     dataset_text_field: "text"
     max_seq_length: ${model.model_max_length}
