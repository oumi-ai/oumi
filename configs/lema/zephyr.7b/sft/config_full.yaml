--- conflicted
+++ resolved
@@ -34,10 +34,6 @@
   output_dir: "output/zephyr.7b.sft"
   warmup_ratio: 0.1
   gradient_checkpointing_kwargs:
-<<<<<<< HEAD
-    use_reentrant: False
-=======
-    use_reentrant: False # So gradients flow from frozen input embedding
->>>>>>> cd0a96ae
+    use_reentrant: False # So gradients flow from (frozen, non FT) input embeddings
   max_steps: -1
   num_train_epochs: 1