## Full specs to make Zephyr.7B: https://huggingface.co/alignment-handbook/zephyr-7b-sft-full # pylint: disable=invalid-name
## External training code inspiration:
## https://github.com/huggingface/alignment-handbook/blob/main/recipes/zephyr-7b-beta/sft/config_full.yaml # pylint: disable=invalid-name
# TODO add: seed: 42

model:
  model_name: mistralai/Mistral-7B-v0.1
  trust_remote_code: True
  torch_dtype_str: bfloat16
  model_max_length: 2048
  chat_template: zephyr

data:
  dataset_name: HuggingFaceH4/ultrachat_200k
  split: train_sft
  stream: True
  pack: True
  text_col: "text"
  preprocessing_function_name: trl_sft_ultrachat_200k
  preprocessing_function_kwargs:
    num_proc: 6
    batched: False
<<<<<<< HEAD
  trainer_kwargs:
    dataset_text_field: text
    max_seq_length: ${model.model_max_length}
=======
>>>>>>> 4e7388ce

training:
  optimizer: adamw_torch
  use_peft: True
  trainer_type: TRL_SFT
  enable_gradient_checkpointing: true
  per_device_train_batch_size: 1
  gradient_accumulation_steps: 2
  learning_rate: 2.0e-05
  lr_scheduler_type: cosine
  output_dir: output/zephyr.7b.sft
  warmup_ratio: 0.1
  gradient_checkpointing_kwargs:
    use_reentrant: false
  max_steps: -1
  num_train_epochs: 1<|MERGE_RESOLUTION|>--- conflicted
+++ resolved
@@ -20,12 +20,9 @@
   preprocessing_function_kwargs:
     num_proc: 6
     batched: False
-<<<<<<< HEAD
   trainer_kwargs:
     dataset_text_field: text
     max_seq_length: ${model.model_max_length}
-=======
->>>>>>> 4e7388ce
 
 training:
   optimizer: adamw_torch
