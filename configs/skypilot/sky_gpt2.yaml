name: lema-train-example

resources:
  # Use 1 of the following GPUs depending on availability. No preference.
  # To view other GPU types use the following commands:
  # `sky show-gpus`, `sky show-gpus -a`
  accelerators: {"A100-80GB"}  # "A100-80GB-SXM", "H100-80GB-SXM", "A100-80GB", "H100-80GB"
  # To configure single-node, multi-gpu (N GPUs) training, set `accelerators:` above to
  # something like this: {"A40": N}
  any_of:
    - use_spot: true
    - use_spot: false

  disk_size: 200      # Disk size in GB
  # disk_tier: medium # medium is the default.
  # region: us-central1  # Uncomment this line to only consider a specific GCP region.

# Upload a working directory to remote ~/sky_workdir.
workdir: .

# Upload local files.
file_mounts:
  ~/.netrc: ~/.netrc  # mount local netrc file to access private repos
  # /artifacts:
  #   name: lema-dev-private # Not available on Lambda
  #   mode: MOUNT

<<<<<<< HEAD
  # Uncomment to mount GCS dir (then use as e.g., "training.output_dir=/output_dir_gcs/gpt2.pt/")
  # Not available on RunPod.
  # /output_dir_gcs:
  #  source: gs://lema-dev-us-central1
  #  store: gcs
  #  mode: MOUNT

  # To resume from the last checkpoint: add this param:
  # "training.try_resume_from_last_checkpoint=True"
=======
  # See https://github.com/openlema/lema/wiki/Clouds-Setup#mounting-gcs-buckets
  # for documentation on using GCS buckets.
>>>>>>> 86339890

envs:
  WANDB_PROJECT: lema-train-test

setup: |
  set -e
  pip install '.[train]'
  # Required for RunPod as a workaround since nvcc isn't installed
  # FLASH_ATTENTION_SKIP_CUDA_BUILD=TRUE pip install flash-attn --no-build-isolation
  pip install flash-attn --no-build-isolation

run: |
  set -e  # Exit if any command failed.

  pip install '.[train]'
  # Run some checks, and export "LEMA_*" env vars
  source ./configs/skypilot/sky_init.sh

  # "training.output_dir=/output_dir_gcs/wizeng/runs/20240626_gpt2.pt/" \
  torchrun \
      --nnodes=${LEMA_NUM_NODES} \
      --node-rank=${SKYPILOT_NODE_RANK} \
      --nproc-per-node=${SKYPILOT_NUM_GPUS_PER_NODE} \
      --master-addr=${LEMA_MASTER_ADDR} \
      --master-port=8007 \
      -m lema.train \
      -c configs/lema/gpt2.pt.yaml \
      "training.output_dir=/output_dir_gcs/wizeng/runs/20240628_gpt2_fullrun_drop0.pt/" \
      "training.enable_wandb=true"<|MERGE_RESOLUTION|>--- conflicted
+++ resolved
@@ -25,20 +25,8 @@
   #   name: lema-dev-private # Not available on Lambda
   #   mode: MOUNT
 
-<<<<<<< HEAD
-  # Uncomment to mount GCS dir (then use as e.g., "training.output_dir=/output_dir_gcs/gpt2.pt/")
-  # Not available on RunPod.
-  # /output_dir_gcs:
-  #  source: gs://lema-dev-us-central1
-  #  store: gcs
-  #  mode: MOUNT
-
-  # To resume from the last checkpoint: add this param:
-  # "training.try_resume_from_last_checkpoint=True"
-=======
   # See https://github.com/openlema/lema/wiki/Clouds-Setup#mounting-gcs-buckets
   # for documentation on using GCS buckets.
->>>>>>> 86339890
 
 envs:
   WANDB_PROJECT: lema-train-test
