--- conflicted
+++ resolved
@@ -50,15 +50,9 @@
       "training.max_steps=20" \
       "training.save_steps=100" \
       "training.save_final_model=true" \
-<<<<<<< HEAD
-      "training.per_device_train_batch_size=2" \
-      "training.gradient_accumulation_steps=128" \
-      "training.dataloader_num_workers=$((2*${SKYPILOT_NUM_GPUS_PER_NODE}))" \
-=======
       "training.per_device_train_batch_size=3" \
       "training.gradient_accumulation_steps=86" \
-      "training.dataloader_num_workers=2" \
->>>>>>> 8aacd2bd
+      "training.dataloader_num_workers=$((2*${SKYPILOT_NUM_GPUS_PER_NODE}))" \
       "training.dataloader_prefetch_factor=4" \
       "training.include_performance_metrics=true" \
       "training.ddp_find_unused_parameters=false" \
