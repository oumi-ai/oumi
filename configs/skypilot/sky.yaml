name: lema-train-example

<<<<<<< HEAD
num_nodes: 1
=======
num_nodes: 1 # Set it to N for multi-node training.
>>>>>>> 05336d18

resources:
  # Use 1 of the following GPUs depending on availability. No preference.
  # To view other GPU types use the following commands:
  # `sky show-gpus`, `sky show-gpus -a`
  accelerators: {"A40", "A10", "A10g", "A100-80GB-SXM"}
  # To configure single-node, multi-gpu (N GPUs) training, do the following:
  # Set `accelerators:` above to something like this: {"A40": N}

  disk_size: 200      # Disk size in GB
  # disk_tier: medium # medium is the default.
  # region: us-west3  # Uncomment this line to only consider a specific region.

  any_of:
    - use_spot: true  # Spot VM-s are problematic on GCP (quota issues)
    - use_spot: false

# Upload a working directory to remote ~/sky_workdir.
workdir: .

# Upload local files.
file_mounts:
  ~/.netrc: ~/.netrc # mount local netrc file to access private repos
  # /artifacts:
  #   name: lema-dev-private # Not available on lambda
  #   mode: MOUNT

envs:
  WANDB_PROJECT: lema-train-test

setup: |
  set -e
  pip install '.[train]'

run: |
  set -e  # Exit if any command failed.

<<<<<<< HEAD
  echo "SkyPilot node IPs: ${SKYPILOT_NODE_IPS}"
  echo "SkyPilot node rank: ${SKYPILOT_NODE_RANK}"
  export NUM_NODES=`echo "$SKYPILOT_NODE_IPS" | wc -l`
  export MASTER_ADDR=`echo "$SKYPILOT_NODE_IPS" | head -n1`
  echo "Master address: ${MASTER_ADDR}"
  echo "Number of nodes: ${NUM_NODES}"
  echo "Number of GPUs per node: ${SKYPILOT_NUM_GPUS_PER_NODE}"

  if [[ -z "${MASTER_ADDR}" ]]; then
    echo "Master address is empty!"
    exit 1
  fi

  torchrun --standalone \
      --nnodes=${NUM_NODES} \
      --node-rank=${SKYPILOT_NODE_RANK} \
      --nproc-per-node=${SKYPILOT_NUM_GPUS_PER_NODE} \
      --master-addr=${MASTER_ADDR} \
      --master-port=8008 \
=======
  # Runs some checks, and export "LEMA_*" env vars
  source ./configs/skypilot/sky_init.sh

  torchrun \
      --nnodes=${LEMA_NUM_NODES} \
      --node-rank=${SKYPILOT_NODE_RANK} \
      --nproc-per-node=${SKYPILOT_NUM_GPUS_PER_NODE} \
      --master-addr=${LEMA_MASTER_ADDR} \
      --master-port=8007 \
>>>>>>> 05336d18
      -m lema.train \
      -c configs/lema/phi3.dpo.nvidia.24g.yaml \
      "training.output_dir=train/" \
      "training.enable_wandb=true" \
      "training.enable_tensorboard=true" \
      "training.include_performance_metrics=false" \
      "training.per_device_train_batch_size=4" \
      "training.max_steps=20" \
      "training.logging_steps=10"<|MERGE_RESOLUTION|>--- conflicted
+++ resolved
@@ -1,10 +1,6 @@
 name: lema-train-example
 
-<<<<<<< HEAD
-num_nodes: 1
-=======
 num_nodes: 1 # Set it to N for multi-node training.
->>>>>>> 05336d18
 
 resources:
   # Use 1 of the following GPUs depending on availability. No preference.
@@ -42,28 +38,7 @@
 run: |
   set -e  # Exit if any command failed.
 
-<<<<<<< HEAD
-  echo "SkyPilot node IPs: ${SKYPILOT_NODE_IPS}"
-  echo "SkyPilot node rank: ${SKYPILOT_NODE_RANK}"
-  export NUM_NODES=`echo "$SKYPILOT_NODE_IPS" | wc -l`
-  export MASTER_ADDR=`echo "$SKYPILOT_NODE_IPS" | head -n1`
-  echo "Master address: ${MASTER_ADDR}"
-  echo "Number of nodes: ${NUM_NODES}"
-  echo "Number of GPUs per node: ${SKYPILOT_NUM_GPUS_PER_NODE}"
-
-  if [[ -z "${MASTER_ADDR}" ]]; then
-    echo "Master address is empty!"
-    exit 1
-  fi
-
-  torchrun --standalone \
-      --nnodes=${NUM_NODES} \
-      --node-rank=${SKYPILOT_NODE_RANK} \
-      --nproc-per-node=${SKYPILOT_NUM_GPUS_PER_NODE} \
-      --master-addr=${MASTER_ADDR} \
-      --master-port=8008 \
-=======
-  # Runs some checks, and export "LEMA_*" env vars
+  # Run some checks, and export "LEMA_*" env vars
   source ./configs/skypilot/sky_init.sh
 
   torchrun \
@@ -72,7 +47,6 @@
       --nproc-per-node=${SKYPILOT_NUM_GPUS_PER_NODE} \
       --master-addr=${LEMA_MASTER_ADDR} \
       --master-port=8007 \
->>>>>>> 05336d18
       -m lema.train \
       -c configs/lema/phi3.dpo.nvidia.24g.yaml \
       "training.output_dir=train/" \
