--- conflicted
+++ resolved
@@ -61,32 +61,12 @@
       --config_file configs/accelerate/llama.fsdp.yaml \
       -m lema.train \
       -c configs/lema/llama2b.pt.yaml \
-<<<<<<< HEAD
-      "data.train.experimental_use_async_dataset=true" \
-      "model.model_name=meta-llama/Meta-Llama-3.1-70B" \
-      "model.model_max_length=2048" \
-=======
->>>>>>> 1019437b
       "training.run_name='${LEMA_RUN_NAME}.${SKYPILOT_TASK_ID}'" \
       "training.max_steps=20" \
       "training.save_steps=0" \
       "training.save_final_model=false" \
-<<<<<<< HEAD
-      "training.optimizer='adafactor'" \
-      "training.per_device_train_batch_size=1" \
-      "training.gradient_accumulation_steps=1" \
-      "training.dataloader_num_workers=auto" \
-      "training.dataloader_prefetch_factor=32" \
-      "training.enable_gradient_checkpointing=true" \
-      "training.compile=false" \
-      "training.include_performance_metrics=true" \
-      "training.ddp_find_unused_parameters=false" \
-      "training.try_resume_from_last_checkpoint=false" \
-      "training.enable_wandb=true"
-=======
       "training.optimizer=adafactor" \
       "training.per_device_train_batch_size=14" \
       "training.gradient_accumulation_steps=19"
->>>>>>> 1019437b
 
   echo "Node ${SKYPILOT_NODE_RANK} is all done!"