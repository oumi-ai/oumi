--- conflicted
+++ resolved
@@ -4,11 +4,7 @@
   # Use 1 of the following GPUs depending on availability. No preference.
   # To view other GPU types use the following commands:
   # `sky show-gpus`, `sky show-gpus -a`
-<<<<<<< HEAD
   accelerators: {"A100": 4}  # "A100-80GB-SXM", "H100-80GB-SXM", "A100-80GB", "H100-80GB"
-=======
-  accelerators: {"A100:4"}  # "A100-80GB-SXM", "H100-80GB-SXM", "A100-80GB", "H100-80GB"
->>>>>>> 2c9bdf4c
   # To configure single-node, multi-gpu (N GPUs) training, set `accelerators:` above to
   # something like this: {"A40": N}
   any_of:
