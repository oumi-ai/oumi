--- conflicted
+++ resolved
@@ -15,13 +15,6 @@
   num_fewshot: 5
 
 generation:
-<<<<<<< HEAD
   batch_size: 32
 
-evaluation_framework: LM_HARNESS
-num_shots: 5
-
-enable_wandb: True
-=======
-  batch_size: 32
->>>>>>> 5c86146c
+enable_wandb: True