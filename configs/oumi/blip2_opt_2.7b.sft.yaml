model:
  model_name: "Salesforce/blip2-opt-2.7b"
  torch_dtype_str: "bfloat16"
  model_max_length: 256
  trust_remote_code: True
<<<<<<< HEAD
  # attn_implementation: "flash_attention_2"
=======
>>>>>>> 6d51c0fc
  freeze_layers:
    - "vision_model"

data:
  train:
    collator_name: "vision_language"
    datasets:
      # - dataset_name: "nlphuji/flickr30k"
      #   split: "test"
      #   dataset_kwargs:
      #     processor_name: "Salesforce/blip2-opt-2.7b"
      #     limit: 100
      #     return_tensors: True
      - dataset_name: "coco_captions"
        split: "train"
        trust_remote_code: True
        dataset_kwargs:
          processor_name: "Salesforce/blip2-opt-2.7b"
          limit: 1024
          return_tensors: True
      # - dataset_name: vision_language_jsonl
      #   dataset_kwargs:
      #     data_column: "messages"
      #     dataset_path: "training.jsonl"  # See notebook for example how to generate this file
      #     processor_name: "Salesforce/blip2-opt-2.7b"
    target_col: "text" # TODO: useless col, but required by the trainer

training:
  optimizer: "sgd"
  output_dir: "output/vlm_finetuned"
  trainer_type: "OUMI" # "TRL_SFT" "OUMI"
  per_device_train_batch_size: 64
  gradient_accumulation_steps: 1
  max_steps: 20

  learning_rate: 2e-5
  compile: False
  warmup_ratio: 0.1
  logging_steps: 5
  save_steps: 0
  dataloader_num_workers: 0 # TODO: fix bug with forking process. Likely related to the processor reference?
  include_performance_metrics: true
  enable_wandb: True<|MERGE_RESOLUTION|>--- conflicted
+++ resolved
@@ -3,10 +3,6 @@
   torch_dtype_str: "bfloat16"
   model_max_length: 256
   trust_remote_code: True
-<<<<<<< HEAD
-  # attn_implementation: "flash_attention_2"
-=======
->>>>>>> 6d51c0fc
   freeze_layers:
     - "vision_model"
 
