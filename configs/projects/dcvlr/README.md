--- conflicted
+++ resolved
@@ -1,5 +1,20 @@
-<<<<<<< HEAD
-# DCVLR -- Getting Under the Hood
+# DCVLR - Getting Under the Hood
+
+[![NeurIPS 2025](https://img.shields.io/badge/NeurIPS-2025-blue.svg)](https://neurips.cc/Conferences/2025)
+[![Competition](https://img.shields.io/badge/Competition-Open-green.svg)](https://dcvlr.org)
+
+---
+
+<div align="center">
+
+  <h3>
+   🌐 <a href="https://dcvlr-neurips.github.io">Official webpage</a> •
+   🚀 <a href="https://oumi-ai.typeform.com/to/LnYoisi5">Sign up for updates</a> •
+   🎯 <a href="https://oumi-ai.typeform.com/to/OGPuRt6U">Apply for GPU credits (sponsored by Lambda Labs)</a>
+   </h3>
+</div>
+
+---
 
 ## What is this directory?
 
@@ -114,79 +129,4 @@
   title = {{DCVLR}},
   year = {2025}
 }
-```
-=======
-# DCVLR: Data Curation for Vision Language Reasoning
-
-[![NeurIPS 2025](https://img.shields.io/badge/NeurIPS-2025-blue.svg)](https://neurips.cc/Conferences/2025)
-[![Competition](https://img.shields.io/badge/Competition-Open-green.svg)](https://dcvlr.org)
-
----
-
-<div align="center">
-
-  <h3>
-   🌐 <a href="https://dcvlr-neurips.github.io">Official webpage</a> •
-   🚀 <a href="https://oumi-ai.typeform.com/to/LnYoisi5">Sign up for updates</a> •
-   🎯 <a href="https://oumi-ai.typeform.com/to/OGPuRt6U">Apply for GPU credits (sponsored by Lambda Labs)</a>
-   </h3>
-</div>
-
----
-
-
-DCVLR is the first open-data, open-models, open-source competition for data curation in vision-language reasoning, hosted at NeurIPS 2025.
-
-
-## 🎯 Challenge
-
-Participants can leverage any source datasets to curate high-quality instruction-tuning datasets (1K or 10K examples). Participants are encouraged to explore diverse curation strategies, from synthetic data generation to subset selection. Submissions will be evaluated by fine-tuning an undisclosed, open-source vision-language model on the curated data and measuring performance across a wide variety of benchmarks.
-
-## 🚀 Quick Start
-
-Get started with training in minutes:
-
-```bash
-# Install oumi
-uv pip install "oumi[gpu]"
-
-# Train with Molmo-7B-O
-oumi train -c molmo-o --dataset dataset.jsonl
-
-# Train with Qwen2.5-VL-7B-Instruct
-oumi train -c qwen2.5-vl-7b-instruct --dataset dataset.jsonl
-```
-
-## 📅 Key Dates
-
-| Date | Milestone |
-|------|-----------|
-| **June 11, 2025** | Release of Competition Materials |
-| **July 1, 2025** | Submission Portal Opens |
-| **October 1, 2025** | Final Submission Deadline |
-| **November 1, 2025** | Results Announced |
-| **December 2025** | NeurIPS 2025 Presentation |
-
-
-## 📚 Competition Resources
-
-| Resource | Description | Link |
-|----------|-------------|------|
-| 📊 **Starter Kit** | Comprehensive starter kit with example datasets, training scripts, and best practices | [Access Starter Kit](https://huggingface.co/datasets/oumi-ai/dcvlr-starter-kit) |
-| 💻 **Training Scripts** | Starting scripts for fine-tuning multiple vision-language models | [View Scripts](https://github.com/oumi-ai/oumi/tree/main/configs/projects/dcvlr) |
-| 🧪 **Evaluation Code** | Scripts to evaluate model outputs on diverse benchmark development sets | [Get Code](https://github.com/oumi-ai/oumi/tree/main/configs/projects/dcvlr) |
-| ☁️ **Compute Resources** | GPU credits from Lambda Labs for participants | [Apply for Credits](https://oumi-ai.typeform.com/to/OGPuRt6U") |
-| 📚 **Documentation** | Complete guides and tutorials | [View Documentation](https://oumi.ai/docs) |
-
-## 🤝 Sponsors
-
-- **Lambda Labs** - Compute Resources
-- **Oumi.ai** - Competition Support
-
-## 📞 Contact
-
-Have questions? Get in touch with the DCVLR team:
-
-- **Website**: [dcvlr.org](https://dcvlr.org)
-- **Email**: [Contact Form](https://dcvlr.org/contact)
->>>>>>> ab88e735
+```