# Job config to GRPO tune "Qwen2-0.5B-Instruct" with DDP on GCP.
#
# Requirements:
#   - Set up SkyPilot GCP: https://oumi.ai/docs/en/latest/user_guides/launch/launch.html#setup
#   - Log into WandB (`wandb login`) or disable `enable_wandb`
#
# Usage:
#   oumi launch up -c configs/examples/grpo_tldr/gcp_job.yaml --cluster tiny-qwen-grpo
#
# See Also:
#   - Documentation: https://oumi.ai/docs/en/latest/user_guides/launch/launch.html
#   - Config class: oumi.core.configs.JobConfig
#   - Config source: https://github.com/oumi-ai/oumi/blob/main/src/oumi/core/configs/job_config.py
#   - Other job configs: configs/**/*job.yaml

name: tiny-qwen-grpo

resources:
  cloud: gcp
  accelerators: "A100:4"
  use_spot: false

working_dir: .

file_mounts:
  ~/.netrc: ~/.netrc  # WandB credentials

envs:
  WANDB_PROJECT: oumi-train
  OUMI_RUN_NAME: tiny-qwen.grpo

setup: |
  set -e
  pip install uv && uv pip install oumi[gpu]
  pip install -U flash-attn --no-build-isolation

run: |
  set -e  # Exit if any command failed.
  source ./configs/examples/misc/sky_init.sh

  export PER_DEVICE_BATCH_SIZE=3
  export GLOBAL_BATCH_SIZE=$((${OUMI_TOTAL_NUM_GPUS} * ${PER_DEVICE_BATCH_SIZE}))
  export GRPO_NUM_GENERATIONS=6

  if (test "$(( ${GLOBAL_BATCH_SIZE} % ${GRPO_NUM_GENERATIONS} ))" -ne 0); then
    echo "Global batch size (${GLOBAL_BATCH_SIZE}) must be divisible by num_generations (${GRPO_NUM_GENERATIONS})"
    exit 1
  fi

  set -x
  oumi distributed torchrun \
      -m oumi train \
      -c configs/examples/grpo_tldr/train.yaml \
<<<<<<< HEAD
      --training.run_name "${OUMI_RUN_NAME}.${SKYPILOT_TASK_ID}" \
      --training.per_device_train_batch_size 3 \
      --training.max_steps 20 \
      --training.save_steps 0 \
      --training.save_final_model true
=======
      --training.run_name="${OUMI_RUN_NAME}.${SKYPILOT_TASK_ID}" \
      --training.per_device_train_batch_size=${PER_DEVICE_BATCH_SIZE} \
      --training.grpo.num_generations=${GRPO_NUM_GENERATIONS} \
      --training.max_steps=20 \
      --training.save_steps=0 \
      --training.save_final_model=true
>>>>>>> bc574954

  echo "Node ${SKYPILOT_NODE_RANK} is all done!"<|MERGE_RESOLUTION|>--- conflicted
+++ resolved
@@ -51,19 +51,11 @@
   oumi distributed torchrun \
       -m oumi train \
       -c configs/examples/grpo_tldr/train.yaml \
-<<<<<<< HEAD
-      --training.run_name "${OUMI_RUN_NAME}.${SKYPILOT_TASK_ID}" \
-      --training.per_device_train_batch_size 3 \
-      --training.max_steps 20 \
-      --training.save_steps 0 \
-      --training.save_final_model true
-=======
       --training.run_name="${OUMI_RUN_NAME}.${SKYPILOT_TASK_ID}" \
       --training.per_device_train_batch_size=${PER_DEVICE_BATCH_SIZE} \
       --training.grpo.num_generations=${GRPO_NUM_GENERATIONS} \
       --training.max_steps=20 \
       --training.save_steps=0 \
       --training.save_final_model=true
->>>>>>> bc574954
 
   echo "Node ${SKYPILOT_NODE_RANK} is all done!"