--- conflicted
+++ resolved
@@ -37,7 +37,6 @@
 run: |
   set -e  # Exit if any command failed.
   source ./configs/examples/misc/sky_init.sh
-  pip install uv && uv pip install -e '.[gpu]'
 
   export PER_DEVICE_BATCH_SIZE=3
   export GLOBAL_BATCH_SIZE=$((${OUMI_TOTAL_NUM_GPUS} * ${PER_DEVICE_BATCH_SIZE}))
@@ -53,11 +52,8 @@
       -m oumi train \
       -c configs/examples/grpo_tldr/train.yaml \
       --training.run_name="${OUMI_RUN_NAME}.${SKYPILOT_TASK_ID}" \
-<<<<<<< HEAD
-=======
       --training.per_device_train_batch_size=${PER_DEVICE_BATCH_SIZE} \
       --training.grpo.num_generations=${GRPO_NUM_GENERATIONS} \
->>>>>>> cd818fbf
       --training.max_steps=20 \
       --training.save_steps=0 \
       --training.save_final_model=true
