--- conflicted
+++ resolved
@@ -29,11 +29,7 @@
         num_proc_transform: "auto"
         dataset_kwargs:
           processor_name: "meta-llama/Llama-3.2-11B-Vision-Instruct"
-<<<<<<< HEAD
-          # limit: 1024
-=======
           limit: 2048
->>>>>>> e30e2ce5
           return_tensors: True
       # - dataset_name: "coco_captions"
       #   split: "train"
