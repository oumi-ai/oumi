--- conflicted
+++ resolved
@@ -6,11 +6,7 @@
    "source": [
     "### Overview\n",
     "\n",
-<<<<<<< HEAD
-    "[Oumi judge](https://github.com/oumi-ai/oumi/blob/main/src/oumi/judges/oumi_judge.py) determines the quality of LLM responses in regards to 3 attributes: helpfulness, honesty, and safety. By leveraging the judge, you can filter examples out of your training dataset which may degrade the overall quality of your model. "
-=======
-    "The default Oumi judge is designed to determine the quality of LLM responses in regards to 3 attributes: helpfulness, honesty, and safety. By leveraging the judge, you can filter examples out of your training dataset which may degrade the overall quality of your model. "
->>>>>>> d28a29ef
+    "[Oumi judge](https://github.com/oumi-ai/oumi/blob/main/src/oumi/judges/oumi_judge.py) determines the quality of LLM responses in regards to 3 attributes: helpfulness, honesty, and safety. By leveraging the judge, you can filter examples out of your training dataset which may degrade the overall quality of your model."
    ]
   },
   {
