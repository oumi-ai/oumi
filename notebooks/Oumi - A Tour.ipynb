{
 "cells": [
  {
   "cell_type": "markdown",
   "metadata": {},
   "source": [
    "# A Tour of Oumi"
   ]
  },
  {
   "cell_type": "markdown",
   "metadata": {},
   "source": [
    "Welcome to Open Universal Machine Intelligence (Oumi)! We created this platform to democratize the development of large models for the open source world. We strongly believe that together, as a community, we can push the boundaries of AI.\n",
    "\n",
    "This tutorial will give you a brief overview of Oumi's core functionality. We'll cover:\n",
    "\n",
    "1. Training a model\n",
    "1. Performing model inference\n",
    "1. Evaluating a model against common benchmarks\n",
    "1. Launching jobs\n",
    "1. Customizing datasets and clouds"
   ]
  },
  {
   "cell_type": "markdown",
   "metadata": {},
   "source": [
    "# Prerequisites\n",
    "## Oumi Installation\n",
    "First, let's install Oumi. You can find detailed instructions [here](https://github.com/oumi-ai/oumi/blob/main/README.md), but it should be as simple as:\n",
    "\n",
    "```bash\n",
    "pip install -e \".[dev]\"\n",
    "```\n",
    "\n",
    "## Creating our Working Directory\n",
    "For our experiments, we'll use the following folder to save the model, training artifacts, and our working configs."
   ]
  },
  {
   "cell_type": "code",
   "execution_count": null,
   "metadata": {},
   "outputs": [],
   "source": [
    "import os\n",
    "from pathlib import Path\n",
    "\n",
    "tutorial_dir = \"tour_tutorial\"\n",
    "\n",
    "Path(tutorial_dir).mkdir(parents=True, exist_ok=True)\n",
    "os.environ[\"TOKENIZERS_PARALLELISM\"] = \"false\"  # Disable warnings from HF."
   ]
  },
  {
   "cell_type": "markdown",
   "metadata": {},
   "source": [
    "# Training a Model"
   ]
  },
  {
   "cell_type": "markdown",
   "metadata": {},
   "source": [
    "Oumi supports training both custom and out-of-the-box models. Want to try out a model on HuggingFace? We can do that. Want to train your own custom Pytorch model? We've got you covered there too.\n",
    "\n",
    "## A Quick Demo\n",
    "\n",
    "Let's try training a pre-existing model on HuggingFace. We'll use SmolLM2 135M as it's small and trains quickly.\n",
    "\n",
    "Oumi uses [training configuration files](https://oumi.ai/docs/latest/api/oumi.core.configs.html#oumi.core.configs.TrainingConfig) to specify training parameters. We've already created a training config for SmolLM2--let's give it a try!"
   ]
  },
  {
   "cell_type": "code",
   "execution_count": null,
   "metadata": {},
   "outputs": [],
   "source": [
    "%%writefile $tutorial_dir/train.yaml\n",
    "\n",
    "model:\n",
    "  model_name: \"HuggingFaceTB/SmolLM2-135M-Instruct\"\n",
    "  torch_dtype_str: \"bfloat16\"\n",
    "  trust_remote_code: True\n",
    "\n",
    "data:\n",
    "  train:\n",
    "    datasets:\n",
    "      - dataset_name: \"yahma/alpaca-cleaned\"\n",
    "    target_col: \"prompt\"\n",
    "\n",
    "training:\n",
    "  trainer_type: \"TRL_SFT\"\n",
    "  per_device_train_batch_size: 2\n",
    "  max_steps: 10 # Quick \"mini\" training, for demo purposes only.\n",
    "  run_name: \"smollm2_135m_sft\"\n"
   ]
  },
  {
   "cell_type": "code",
   "execution_count": null,
   "metadata": {},
   "outputs": [],
   "source": [
    "from oumi.core.configs import TrainingConfig\n",
    "from oumi.train import train\n",
    "\n",
    "config = TrainingConfig.from_yaml(str(Path(tutorial_dir) / \"train.yaml\"))\n",
    "config.training.output_dir = str(Path(tutorial_dir) / \"output\")\n",
    "\n",
    "train(config)"
   ]
  },
  {
   "cell_type": "markdown",
   "metadata": {},
   "source": [
    "Congratulations, you've trained your first model using Oumi!\n",
    "\n",
    "You can also train your own custom Pytorch model. We cover that in depth in our [Finetuning Tutorial](https://github.com/oumi-ai/oumi/blob/main/notebooks/Oumi%20-%20Finetuning%20Tutorial.ipynb)."
   ]
  },
  {
   "cell_type": "markdown",
   "metadata": {},
   "source": [
    "# Model Inference\n",
    "\n",
    "Now that you've trained a model, let's run inference."
   ]
  },
  {
   "cell_type": "code",
   "execution_count": null,
   "metadata": {},
   "outputs": [],
   "source": [
    "%%writefile $tutorial_dir/infer.yaml\n",
    "\n",
    "model:\n",
    "  model_name: \"tour_tutorial/output\"\n",
    "  torch_dtype_str: \"bfloat16\"\n",
    "\n",
    "generation:\n",
    "  max_new_tokens: 128\n",
    "  batch_size: 1"
   ]
  },
  {
   "cell_type": "code",
   "execution_count": null,
   "metadata": {},
   "outputs": [],
   "source": [
    "from oumi.core.configs import InferenceConfig\n",
    "from oumi.infer import infer\n",
    "\n",
    "config = InferenceConfig.from_yaml(str(Path(tutorial_dir) / \"infer.yaml\"))\n",
    "\n",
    "input_text = (\n",
    "    \"Remember that we didn't train for long, so the results might not be great.\"\n",
    ")\n",
    "\n",
    "results = infer(config=config, inputs=[input_text])\n",
    "\n",
    "print(results[0])"
   ]
  },
  {
   "cell_type": "markdown",
   "metadata": {},
   "source": [
    "We can also run inference using the pretrained model by slightly tweaking our config:"
   ]
  },
  {
   "cell_type": "code",
   "execution_count": null,
   "metadata": {},
   "outputs": [],
   "source": [
    "base_model_config = InferenceConfig.from_yaml(str(Path(tutorial_dir) / \"infer.yaml\"))\n",
    "base_model_config.model.model_name = \"HuggingFaceTB/SmolLM2-135M-Instruct\"\n",
    "\n",
    "input_text = \"Input for the pretrained model: What is your name? \"\n",
    "\n",
    "results = infer(config=base_model_config, inputs=[input_text])\n",
    "\n",
    "print(results[0])"
   ]
  },
  {
   "cell_type": "markdown",
   "metadata": {},
   "source": [
    "# Evaluating a Model against Common Benchmarks\n",
    "\n",
    "You can use Oumi to evaluate pretrained and tuned models against standard benchmarks. For example, let's evaluate our tuned model against `Hellaswag`:"
   ]
  },
  {
   "cell_type": "code",
   "execution_count": null,
   "metadata": {},
   "outputs": [],
   "source": [
    "%%writefile $tutorial_dir/eval.yaml\n",
    "\n",
    "model:\n",
    "  model_name: \"tour_tutorial/output\"\n",
    "  torch_dtype_str: \"bfloat16\"\n",
    "\n",
    "lm_harness_params:\n",
    "  tasks:\n",
    "    - \"hellaswag\"\n",
    "\n",
    "generation:\n",
<<<<<<< HEAD
    "  batch_size: 4\n"
=======
    "  batch_size: null  # This will let LM HARNESS find the maximum possible batch size."
>>>>>>> f91c4872
   ]
  },
  {
   "cell_type": "code",
   "execution_count": null,
   "metadata": {},
   "outputs": [],
   "source": [
    "from oumi.core.configs import EvaluationConfig\n",
    "from oumi.evaluate import evaluate\n",
    "\n",
    "eval_config = EvaluationConfig.from_yaml(str(Path(tutorial_dir) / \"eval.yaml\"))\n",
    "\n",
    "# Uncomment the following line to run evals against the V1 HuggingFace Leaderboard.\n",
    "# This may take a while.\n",
    "# eval_config.data.datasets[0].dataset_name = \"huggingface_leaderboard_v1\"\n",
    "\n",
    "evaluate(eval_config)"
   ]
  },
  {
   "cell_type": "markdown",
   "metadata": {},
   "source": [
    "# Launching Jobs\n",
    "\n",
    "Often times you'll need to run various tasks (training, evaluation, etc.) on remote hardware that's better suited for the task. Oumi can handle this for you by launching jobs on various compute clusters. For more information about running jobs, see our [Running Jobs Remotely tutorial](https://github.com/oumi-ai/oumi/blob/main/notebooks/Oumi%20-%20Running%20Jobs%20Remotely.ipynb). For running jobs on custom clusters, see our [Launching Jobs on Custom Clusters tutorial](https://github.com/oumi-ai/oumi/blob/main/notebooks/Oumi%20-%20Launching%20Jobs%20on%20Custom%20Clusters.ipynb).\n",
    "\n",
    "\n",
    "Today, Oumi supports running jobs on several cloud provider platforms.\n",
    "\n",
    "For the latest list, we can run the `which_cloud` method:"
   ]
  },
  {
   "cell_type": "code",
   "execution_count": null,
   "metadata": {},
   "outputs": [],
   "source": [
    "import oumi.launcher as launcher\n",
    "\n",
    "print(\"Supported Clouds in Oumi:\")\n",
    "for cloud in launcher.which_clouds():\n",
    "    print(cloud)"
   ]
  },
  {
   "cell_type": "markdown",
   "metadata": {},
   "source": [
    "Let's run a simple \"Hello World\" job locally to demonstrate how to use the Oumi job launcher. This job will echo `Hello World`, then run the same training job executed above. Running this job on a cloud provider like GCP simply involves changing the `cloud` field."
   ]
  },
  {
   "cell_type": "code",
   "execution_count": null,
   "metadata": {},
   "outputs": [],
   "source": [
    "%%writefile $tutorial_dir/job.yaml\n",
    "\n",
    "name: hello-world\n",
    "resources:\n",
    "  cloud: local\n",
    "\n",
    "working_dir: .\n",
    "\n",
    "envs:\n",
    "  TEST_ENV_VARIABLE: '\"Hello, World!\"'\n",
    "  OUMI_LOGGING_DIR: \"tour_tutorial/logs\"\n",
    "\n",
    "run: |\n",
    "  echo \"$TEST_ENV_VARIABLE\"\n",
    "  oumi train -c tour_tutorial/train.yaml\n"
   ]
  },
  {
   "cell_type": "code",
   "execution_count": null,
   "metadata": {},
   "outputs": [],
   "source": [
    "import time\n",
    "\n",
    "job_config = launcher.JobConfig.from_yaml(str(Path(tutorial_dir) / \"job.yaml\"))\n",
    "cluster, job = launcher.up(job_config, cluster_name=None)\n",
    "\n",
    "while job and not job.done:\n",
    "    print(\"Job is running...\")\n",
    "    time.sleep(15)\n",
    "    job = cluster.get_job(job.id)\n",
    "print(\"Job is done!\")"
   ]
  },
  {
   "cell_type": "markdown",
   "metadata": {},
   "source": [
    "The job created logs under `/tour_tutorial/logs`. Let's take a look:"
   ]
  },
  {
   "cell_type": "code",
   "execution_count": null,
   "metadata": {},
   "outputs": [],
   "source": [
    "logs_dir = Path(tutorial_dir) / \"logs\"\n",
    "for log_file in logs_dir.iterdir():\n",
    "    print(f\"Log file: {log_file}\")\n",
    "    with open(log_file) as f:\n",
    "        print(f.read())"
   ]
  },
  {
   "cell_type": "markdown",
   "metadata": {},
   "source": [
    "# Customizing Datasets and Clusters\n",
    "\n",
    "Oumi offers rich customization that allows users to build custom solutions on top of our existing building blocks. Several of Oumi's primary resources (Datasets, Clouds, etc.) leverage the Oumi Registry when invoked.\n",
    "\n",
    "This registry allows users to build custom classes that function as drop-in replacements for core functionality.\n",
    "\n",
    "For more details on registering custom datasets, see the [tutorial here](https://github.com/oumi-ai/oumi/blob/main/notebooks/Oumi%20-%20Datasets%20Tutorial.ipynb).\n",
    "\n",
    "For a tutorial on writing a custom cloud/cluster for running jobs, see the [tutorial here](https://github.com/oumi-ai/oumi/blob/main/notebooks/Oumi%20-%20Launching%20Jobs%20on%20Custom%20Clusters.ipynb).\n",
    "\n",
    "You can find further information about the required registry decorators [here](https://oumi.ai/docs/latest/api/oumi.core.registry.html#oumi.core.registry.register_cloud_builder)."
   ]
  },
  {
   "cell_type": "markdown",
   "metadata": {},
   "source": [
    "# What's Next?\n",
    "\n",
    "Now that you've completed the basic tour, you're ready to tackle our other [notebook guides](https://github.com/oumi-ai/oumi/tree/main/notebooks). \n",
    "\n",
    "Make sure you also take a look at our [Quickstart](https://oumi.ai/docs/latest/get_started/quickstart.html) for an overview of our CLI.\n"
   ]
  }
 ],
 "metadata": {
  "kernelspec": {
   "display_name": "oumi",
   "language": "python",
   "name": "python3"
  },
  "language_info": {
   "codemirror_mode": {
    "name": "ipython",
    "version": 3
   },
   "file_extension": ".py",
   "mimetype": "text/x-python",
   "name": "python",
   "nbconvert_exporter": "python",
   "pygments_lexer": "ipython3",
   "version": "3.11.9"
  }
 },
 "nbformat": 4,
 "nbformat_minor": 2
}<|MERGE_RESOLUTION|>--- conflicted
+++ resolved
@@ -34,30 +34,28 @@
     "pip install -e \".[dev]\"\n",
     "```\n",
     "\n",
-    "## Creating our Working Directory\n",
+    "## Creating our working directory\n",
     "For our experiments, we'll use the following folder to save the model, training artifacts, and our working configs."
    ]
   },
   {
    "cell_type": "code",
-   "execution_count": null,
-   "metadata": {},
-   "outputs": [],
-   "source": [
-    "import os\n",
+   "execution_count": 1,
+   "metadata": {},
+   "outputs": [],
+   "source": [
     "from pathlib import Path\n",
     "\n",
     "tutorial_dir = \"tour_tutorial\"\n",
     "\n",
-    "Path(tutorial_dir).mkdir(parents=True, exist_ok=True)\n",
-    "os.environ[\"TOKENIZERS_PARALLELISM\"] = \"false\"  # Disable warnings from HF."
-   ]
-  },
-  {
-   "cell_type": "markdown",
-   "metadata": {},
-   "source": [
-    "# Training a Model"
+    "Path(tutorial_dir).mkdir(parents=True, exist_ok=True)"
+   ]
+  },
+  {
+   "cell_type": "markdown",
+   "metadata": {},
+   "source": [
+    "# Training a model"
    ]
   },
   {
@@ -66,11 +64,11 @@
    "source": [
     "Oumi supports training both custom and out-of-the-box models. Want to try out a model on HuggingFace? We can do that. Want to train your own custom Pytorch model? We've got you covered there too.\n",
     "\n",
-    "## A Quick Demo\n",
-    "\n",
-    "Let's try training a pre-existing model on HuggingFace. We'll use SmolLM2 135M as it's small and trains quickly.\n",
-    "\n",
-    "Oumi uses [training configuration files](https://oumi.ai/docs/latest/api/oumi.core.configs.html#oumi.core.configs.TrainingConfig) to specify training parameters. We've already created a training config for SmolLM2--let's give it a try!"
+    "## A quick demo\n",
+    "\n",
+    "Let's try training a pre-existing model on HuggingFace. We'll use GPT2 as it's small and trains quickly.\n",
+    "\n",
+    "Oumi uses [training configuration files](https://oumi.ai/docs/latest/api/oumi.core.configs.html#oumi.core.configs.TrainingConfig) to specify training parameters. We've already created a training config for GPT2--let's give it a try!"
    ]
   },
   {
@@ -82,21 +80,43 @@
     "%%writefile $tutorial_dir/train.yaml\n",
     "\n",
     "model:\n",
-    "  model_name: \"HuggingFaceTB/SmolLM2-135M-Instruct\"\n",
+    "  model_name: \"gpt2\" # 124M params.\n",
+    "  model_max_length: 128\n",
     "  torch_dtype_str: \"bfloat16\"\n",
+    "  load_pretrained_weights: False\n",
     "  trust_remote_code: True\n",
+    "  model_kwargs:\n",
+    "    disable_dropout: True\n",
     "\n",
     "data:\n",
     "  train:\n",
     "    datasets:\n",
-    "      - dataset_name: \"yahma/alpaca-cleaned\"\n",
-    "    target_col: \"prompt\"\n",
+    "      - dataset_name: \"HuggingFaceFW/fineweb-edu\"\n",
+    "        subset: \"sample-10BT\"\n",
+    "        split: \"train\"\n",
+    "    stream: True\n",
+    "    pack: True\n",
+    "    target_col: \"text\"\n",
     "\n",
     "training:\n",
     "  trainer_type: \"TRL_SFT\"\n",
     "  per_device_train_batch_size: 2\n",
     "  max_steps: 10 # Quick \"mini\" training, for demo purposes only.\n",
-    "  run_name: \"smollm2_135m_sft\"\n"
+    "\n",
+    "  enable_gradient_checkpointing: False\n",
+    "  gradient_checkpointing_kwargs:\n",
+    "    use_reentrant: False\n",
+    "\n",
+    "  learning_rate: 6.0e-04\n",
+    "  lr_scheduler_type: \"cosine_with_min_lr\"\n",
+    "  lr_scheduler_kwargs:\n",
+    "    min_lr_rate: 0.1\n",
+    "  warmup_steps: 715\n",
+    "  adam_beta1: 0.9\n",
+    "  adam_beta2: 0.95\n",
+    "  weight_decay: 0.1\n",
+    "\n",
+    "  run_name: \"gpt2_pt\"\n"
    ]
   },
   {
@@ -138,91 +158,93 @@
    "metadata": {},
    "outputs": [],
    "source": [
-    "%%writefile $tutorial_dir/infer.yaml\n",
+    "%%writefile $tutorial_dir/train_inference_config.yaml\n",
+    "\n",
+    "model:\n",
+    "  model_name: \"tour_tutorial/output\"\n",
+    "  trust_remote_code: true\n",
+    "  torch_dtype_str: \"half\"\n",
+    "  device_map: \"auto\"\n",
+    "\n",
+    "generation:\n",
+    "  max_new_tokens: 128\n",
+    "  batch_size: 1"
+   ]
+  },
+  {
+   "cell_type": "code",
+   "execution_count": null,
+   "metadata": {},
+   "outputs": [],
+   "source": [
+    "from oumi.core.configs import InferenceConfig\n",
+    "from oumi.infer import infer\n",
+    "\n",
+    "config = InferenceConfig.from_yaml(\n",
+    "    str(Path(tutorial_dir) / \"train_inference_config.yaml\")\n",
+    ")\n",
+    "\n",
+    "input_text = (\n",
+    "    \"Remember that we didn't train for long, so the results might not be great.\"\n",
+    ")\n",
+    "\n",
+    "results = infer(config=config, inputs=[input_text])\n",
+    "\n",
+    "print(results[0])"
+   ]
+  },
+  {
+   "cell_type": "markdown",
+   "metadata": {},
+   "source": [
+    "We can also run inference using the pretrained model by slightly tweaking our config:"
+   ]
+  },
+  {
+   "cell_type": "code",
+   "execution_count": null,
+   "metadata": {},
+   "outputs": [],
+   "source": [
+    "pretrained_config = InferenceConfig.from_yaml(\n",
+    "    str(Path(tutorial_dir) / \"train_inference_config.yaml\")\n",
+    ")\n",
+    "pretrained_config.model.model_name = \"gpt2\"\n",
+    "\n",
+    "input_text = \"Input for the pretrained model: What is your name? \"\n",
+    "\n",
+    "results = infer(config=pretrained_config, inputs=[input_text])\n",
+    "\n",
+    "print(results[0])"
+   ]
+  },
+  {
+   "cell_type": "markdown",
+   "metadata": {},
+   "source": [
+    "# Evaluating a model against common benchmarks\n",
+    "\n",
+    "You can use Oumi to evaluate pretrained and tuned models against standard benchmarks. For example, let's evaluate our tuned model against `Hellaswag`:"
+   ]
+  },
+  {
+   "cell_type": "code",
+   "execution_count": null,
+   "metadata": {},
+   "outputs": [],
+   "source": [
+    "%%writefile $tutorial_dir/eval.yaml\n",
     "\n",
     "model:\n",
     "  model_name: \"tour_tutorial/output\"\n",
     "  torch_dtype_str: \"bfloat16\"\n",
     "\n",
-    "generation:\n",
-    "  max_new_tokens: 128\n",
-    "  batch_size: 1"
-   ]
-  },
-  {
-   "cell_type": "code",
-   "execution_count": null,
-   "metadata": {},
-   "outputs": [],
-   "source": [
-    "from oumi.core.configs import InferenceConfig\n",
-    "from oumi.infer import infer\n",
-    "\n",
-    "config = InferenceConfig.from_yaml(str(Path(tutorial_dir) / \"infer.yaml\"))\n",
-    "\n",
-    "input_text = (\n",
-    "    \"Remember that we didn't train for long, so the results might not be great.\"\n",
-    ")\n",
-    "\n",
-    "results = infer(config=config, inputs=[input_text])\n",
-    "\n",
-    "print(results[0])"
-   ]
-  },
-  {
-   "cell_type": "markdown",
-   "metadata": {},
-   "source": [
-    "We can also run inference using the pretrained model by slightly tweaking our config:"
-   ]
-  },
-  {
-   "cell_type": "code",
-   "execution_count": null,
-   "metadata": {},
-   "outputs": [],
-   "source": [
-    "base_model_config = InferenceConfig.from_yaml(str(Path(tutorial_dir) / \"infer.yaml\"))\n",
-    "base_model_config.model.model_name = \"HuggingFaceTB/SmolLM2-135M-Instruct\"\n",
-    "\n",
-    "input_text = \"Input for the pretrained model: What is your name? \"\n",
-    "\n",
-    "results = infer(config=base_model_config, inputs=[input_text])\n",
-    "\n",
-    "print(results[0])"
-   ]
-  },
-  {
-   "cell_type": "markdown",
-   "metadata": {},
-   "source": [
-    "# Evaluating a Model against Common Benchmarks\n",
-    "\n",
-    "You can use Oumi to evaluate pretrained and tuned models against standard benchmarks. For example, let's evaluate our tuned model against `Hellaswag`:"
-   ]
-  },
-  {
-   "cell_type": "code",
-   "execution_count": null,
-   "metadata": {},
-   "outputs": [],
-   "source": [
-    "%%writefile $tutorial_dir/eval.yaml\n",
-    "\n",
-    "model:\n",
-    "  model_name: \"tour_tutorial/output\"\n",
-    "  torch_dtype_str: \"bfloat16\"\n",
-    "\n",
     "lm_harness_params:\n",
     "  tasks:\n",
     "    - \"hellaswag\"\n",
     "\n",
     "generation:\n",
-<<<<<<< HEAD
-    "  batch_size: 4\n"
-=======
     "  batch_size: null  # This will let LM HARNESS find the maximum possible batch size."
->>>>>>> f91c4872
    ]
   },
   {
@@ -274,7 +296,7 @@
    "cell_type": "markdown",
    "metadata": {},
    "source": [
-    "Let's run a simple \"Hello World\" job locally to demonstrate how to use the Oumi job launcher. This job will echo `Hello World`, then run the same training job executed above. Running this job on a cloud provider like GCP simply involves changing the `cloud` field."
+    "Let's run a simple \"Hello World\" job locally to demonstrate how to use the Oumi job launcher. This job will echo `Hello World`, then run the same GPT2 training job executed above."
    ]
   },
   {
@@ -289,13 +311,17 @@
     "resources:\n",
     "  cloud: local\n",
     "\n",
+    "# Upload working directory to remote.\n",
     "working_dir: .\n",
     "\n",
     "envs:\n",
     "  TEST_ENV_VARIABLE: '\"Hello, World!\"'\n",
     "  OUMI_LOGGING_DIR: \"tour_tutorial/logs\"\n",
     "\n",
+    "\n",
     "run: |\n",
+    "  set -e  # Exit if any command failed.\n",
+    "\n",
     "  echo \"$TEST_ENV_VARIABLE\"\n",
     "  oumi train -c tour_tutorial/train.yaml\n"
    ]
@@ -313,7 +339,7 @@
     "\n",
     "while job and not job.done:\n",
     "    print(\"Job is running...\")\n",
-    "    time.sleep(15)\n",
+    "    time.sleep(5)\n",
     "    job = cluster.get_job(job.id)\n",
     "print(\"Job is done!\")"
    ]
@@ -342,13 +368,13 @@
    "cell_type": "markdown",
    "metadata": {},
    "source": [
-    "# Customizing Datasets and Clusters\n",
+    "# Customizing datasets and clusters\n",
     "\n",
     "Oumi offers rich customization that allows users to build custom solutions on top of our existing building blocks. Several of Oumi's primary resources (Datasets, Clouds, etc.) leverage the Oumi Registry when invoked.\n",
     "\n",
     "This registry allows users to build custom classes that function as drop-in replacements for core functionality.\n",
     "\n",
-    "For more details on registering custom datasets, see the [tutorial here](https://github.com/oumi-ai/oumi/blob/main/notebooks/Oumi%20-%20Datasets%20Tutorial.ipynb).\n",
+    "For more details on registering custom datasets, see the [demo here](https://oumi.ai/docs/latest/advanced/custom_datasets.html).\n",
     "\n",
     "For a tutorial on writing a custom cloud/cluster for running jobs, see the [tutorial here](https://github.com/oumi-ai/oumi/blob/main/notebooks/Oumi%20-%20Launching%20Jobs%20on%20Custom%20Clusters.ipynb).\n",
     "\n",
@@ -359,12 +385,22 @@
    "cell_type": "markdown",
    "metadata": {},
    "source": [
-    "# What's Next?\n",
+    "# What's next?\n",
     "\n",
     "Now that you've completed the basic tour, you're ready to tackle our other [notebook guides](https://github.com/oumi-ai/oumi/tree/main/notebooks). \n",
     "\n",
     "Make sure you also take a look at our [Quickstart](https://oumi.ai/docs/latest/get_started/quickstart.html) for an overview of our CLI.\n"
    ]
+  },
+  {
+   "cell_type": "markdown",
+   "metadata": {},
+   "source": []
+  },
+  {
+   "cell_type": "markdown",
+   "metadata": {},
+   "source": []
   }
  ],
  "metadata": {
