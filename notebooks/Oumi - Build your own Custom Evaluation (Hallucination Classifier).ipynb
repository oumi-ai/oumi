--- conflicted
+++ resolved
@@ -295,14 +295,7 @@
     "    # Compute any relevant metrics (such as Balanced Accuracy).\n",
     "    bacc = balanced_accuracy_score(y_true, y_pred)\n",
     "\n",
-<<<<<<< HEAD
-    "    return EvaluationResult(\n",
-    "        task_name=\"my_custom_evaluation\",\n",
-    "        task_result={\"bacc\": bacc},\n",
-    "    )"
-=======
     "    return {\"bacc\": bacc}"
->>>>>>> 313ac2d8
    ]
   },
   {
