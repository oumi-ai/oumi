{
 "cells": [
  {
   "cell_type": "code",
   "execution_count": 1,
   "metadata": {},
   "outputs": [],
   "source": [
    "# TODO - add accelerate, bitsandbytes in toml\n",
<<<<<<< HEAD
    "\n",
=======
>>>>>>> 63485b20
    "# TODO - in build_model do we really want to load the full model first,\n",
    "#         and then convert it to quant?\n",
    "\n",
    "## See again:\n",
    "# UserWarning: You passed a tokenizer with `padding_side` not equal to `right`\n",
    "# to the SFTTrainer. This might lead to some unexpected behaviour due to overflow\n",
    "# issues when training a model in half-precision. You might\n",
    "# consider adding `tokenizer.padding_side = 'right'` to your code.\n",
    "\n",
    "# TODO - update our code base if we use optimum (build_model)\n",
    "# Using `disable_exllama` is deprecated and will be removed in version 4.37.\n",
    "# Use `use_exllama` instead and specify the version with `exllama_config`.\n",
    "# The value of `use_exllama` will be overwritten by `disable_exllama` passed\n",
    "# in `GPTQConfig` or stored in your config file. # noqa\n",
    "# WARNING:auto_gptq.nn_modules.qlinear.qlinear_cuda:CUDA extension not installed.\n",
    "# # TODO update in main repo # noqa\n",
    "\n",
    "\n",
    "# TODO Consider adding special tokens like '<|assistant|>', '<|system|>'\n",
    "# via tokenizer.additional_special_tokens -- need to check Mistral\n",
    "\n",
    "# from alignment team:\n",
    "# tokenizer.encode(\"<|system|>\")  # We already wrap <bos> and <eos>\n",
    "# # in the chat template\n",
<<<<<<< HEAD
    "\n",
    "# Future TODO.\n",
    "# # For ChatML we need to add special tokens and resize the embedding layer\n",
    "# if \"<|im_start|>\" in tokenizer.chat_template and \"gemma-tokenizer-chatml\" not in tokenizer.name_or_path: # noqa\n",
    "#     model = AutoModelForCausalLM.from_pretrained(model_args.model_name_or_path, **model_kwargs) # noqa\n",
    "#     model, tokenizer = setup_chat_format(model, tokenizer)\n",
    "#     model_kwargs = None\n",
    "\n",
    "\n",
    "# if tokenizer.model_max_length > 100_000: # shall this condition be checked for diff.\n",
    "#  Zephyr models? Now is not."
   ]
  },
  {
   "cell_type": "code",
   "execution_count": null,
   "metadata": {},
   "outputs": [],
   "source": [
    "import os\n",
=======
>>>>>>> 63485b20
    "\n",
    "# Future TODO.\n",
    "# # For ChatML we need to add special tokens and resize the embedding layer\n",
    "# if \"<|im_start|>\" in tokenizer.chat_template and \"gemma-tokenizer-chatml\" not in tokenizer.name_or_path: # noqa\n",
    "#     model = AutoModelForCausalLM.from_pretrained(model_args.model_name_or_path, **model_kwargs) # noqa\n",
    "#     model, tokenizer = setup_chat_format(model, tokenizer)\n",
    "#     model_kwargs = None\n",
    "\n",
    "\n",
    "# if tokenizer.model_max_length > 100_000: # shall this condition be checked for diff.\n",
    "#  Zephyr models? Now is not."
   ]
  },
  {
   "cell_type": "code",
   "execution_count": 2,
   "metadata": {},
   "outputs": [],
   "source": [
    "from huggingface_hub import login\n",
    "from omegaconf import OmegaConf\n",
    "\n",
    "from lema.builders import (\n",
    "    build_dataset,\n",
    "    build_model,\n",
    "    build_peft_model,\n",
    "    build_tokenizer,\n",
    "    build_trainer,\n",
    ")\n",
    "from lema.core.types import TrainingConfig\n",
    "from lema.utils.saver import save_model\n",
    "\n",
    "%load_ext autoreload\n",
    "%autoreload 2"
   ]
  },
  {
   "cell_type": "code",
   "execution_count": 3,
   "metadata": {},
   "outputs": [
    {
     "name": "stdout",
     "output_type": "stream",
     "text": [
      "The token has not been saved to the git credentials helper. Pass `add_to_git_credential=True` in this function directly or `--add-to-git-credential` if using via `huggingface-cli` if you want to set the git credential as well.\n",
      "Token is valid (permission: write).\n",
      "Your token has been saved to /root/.cache/huggingface/token\n",
      "Login successful\n"
     ]
    }
   ],
   "source": [
    "# access_token = os.environ.get(\"HF_TOKEN\")\n",
    "access_token = \"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\"  # in notebook\n",
    "login(token=access_token)"
   ]
  },
  {
   "cell_type": "code",
   "execution_count": 6,
   "metadata": {},
   "outputs": [
    {
     "name": "stdout",
     "output_type": "stream",
     "text": [
      "TrainingParams(optimizer='adamw_torch', use_peft=True, trainer_type=<TrainerType.TRL_SFT: 'trl_sft'>, enable_gradient_checkpointing=True, output_dir='output/zephyr-7b-sft-qlora', per_device_train_batch_size=16, per_device_eval_batch_size=8, gradient_accumulation_steps=2, max_steps=-1, num_train_epochs=1, run_name='default', log_level='info', dep_log_level='warning', enable_wandb=False, enable_tensorboard=True, logging_strategy='steps', logging_dir='output/runs', logging_steps=50, learning_rate=0.0002, lr_scheduler_type='cosine', warmup_ratio=0.1, weight_decay=0.0, adam_beta1=0.9, adam_beta2=0.999, adam_epsilon=1e-08, gradient_checkpointing_kwargs={'use_reentrant': False}, packing=True, include_performance_metrics=None)\n",
      "PeftParams(lora_r=16, lora_alpha=16, lora_dropout=0.05, lora_target_modules=['q_proj', 'k_proj', 'v_proj', 'o_proj', 'gate_proj', 'up_proj', 'down_proj'], lora_modules_to_save=None, lora_bias='none', lora_task_type=<TaskType.CAUSAL_LM: 'CAUSAL_LM'>, q_lora=True, q_lora_bits=4)\n"
     ]
    }
   ],
   "source": [
    "config_filename = \"../configs/lema/zephyr.7b/sft/config_qlora.yaml\"\n",
    "base_config = OmegaConf.structured(TrainingConfig)\n",
    "file_config = TrainingConfig.from_yaml(config_filename)\n",
    "config = OmegaConf.merge(base_config, file_config)\n",
    "config: TrainingConfig = OmegaConf.to_object(config)\n",
    "print(config.training)\n",
    "print(config.peft)"
   ]
  },
  {
   "cell_type": "code",
<<<<<<< HEAD
   "execution_count": null,
   "metadata": {},
   "outputs": [],
=======
   "execution_count": 7,
   "metadata": {},
   "outputs": [
    {
     "name": "stderr",
     "output_type": "stream",
     "text": [
      "[2024-06-06 16:44:50,439][lema][WARNING][models.py:118] <pad> token not found: setting <pad> with <eos>.\n"
     ]
    },
    {
     "data": {
      "text/plain": [
       "LlamaTokenizerFast(name_or_path='mistralai/Mistral-7B-v0.1', vocab_size=32000, model_max_length=2048, is_fast=True, padding_side='left', truncation_side='right', special_tokens={'bos_token': '<s>', 'eos_token': '</s>', 'unk_token': '<unk>', 'pad_token': '</s>'}, clean_up_tokenization_spaces=False),  added_tokens_decoder={\n",
       "\t0: AddedToken(\"<unk>\", rstrip=False, lstrip=False, single_word=False, normalized=False, special=True),\n",
       "\t1: AddedToken(\"<s>\", rstrip=False, lstrip=False, single_word=False, normalized=False, special=True),\n",
       "\t2: AddedToken(\"</s>\", rstrip=False, lstrip=False, single_word=False, normalized=False, special=True),\n",
       "}"
      ]
     },
     "execution_count": 7,
     "metadata": {},
     "output_type": "execute_result"
    }
   ],
>>>>>>> 63485b20
   "source": [
    "tokenizer = build_tokenizer(config.model)\n",
    "tokenizer"
   ]
  },
  {
   "cell_type": "code",
   "execution_count": 8,
   "metadata": {},
   "outputs": [
    {
     "name": "stdout",
     "output_type": "stream",
     "text": [
      "tokenizer.model_max_length 2048\n",
      "tokenizer pad_token/eos_token </s> </s>\n",
      "tokenizer.padding_side left\n",
      "tokenizer.chat_template {% if messages[0]['role'] == 'system' %}{% set offset = 1 %}{% else %}{% set offset = 0 %}{% endif %}{% for message in messages %}{% if (message['role'] == 'user') != (loop.index0 % 2 == offset) %}{{ raise_exception('Conversation roles must alternate user/assistant/user/assistant/...') }}{% endif %}{{ '<|' + message['role'] + '|>\\n' + message['content'] | trim + eos_token + '\\n' }}{% endfor %}{% if add_generation_prompt %}{{ '<|assistant|>\\n' }}{% endif %}\n"
     ]
    }
   ],
   "source": [
    "print(\"tokenizer.model_max_length\", tokenizer.model_max_length)\n",
    "print(\"tokenizer pad_token/eos_token\", tokenizer.pad_token, tokenizer.eos_token)\n",
    "print(\"tokenizer.padding_side\", tokenizer.padding_side)\n",
    "print(\"tokenizer.chat_template\", tokenizer.chat_template)"
   ]
  },
  {
   "cell_type": "code",
   "execution_count": null,
   "metadata": {},
   "outputs": [],
   "source": [
    "# Load data & preprocessing\n",
    "dataset = build_dataset(data_params=config.data, tokenizer=tokenizer)\n",
    "\n",
    "\n",
    "if True:\n",
    "    import numpy as np  # hack to subsample\n",
    "\n",
    "    print(len(dataset))\n",
    "    np.random.seed(1234)\n",
    "    ridx = np.random.choice(len(dataset), 1024, replace=False)\n",
    "    dataset = dataset.select(ridx)\n",
    "    print(len(dataset))\n",
    "\n",
    "dataset"
   ]
  },
  {
   "cell_type": "code",
   "execution_count": 9,
   "metadata": {},
<<<<<<< HEAD
   "outputs": [],
=======
   "outputs": [
    {
     "name": "stderr",
     "output_type": "stream",
     "text": [
      "[2024-06-06 16:44:53,759][lema][INFO][models.py:55] Building model using device_map: auto...\n",
      "/root/miniconda3/envs/lema/lib/python3.11/site-packages/huggingface_hub/file_download.py:1132: FutureWarning: `resume_download` is deprecated and will be removed in version 1.0.0. Downloads always resume when possible. If you want to force a new download, use `force_download=True`.\n",
      "  warnings.warn(\n"
     ]
    },
    {
     "data": {
      "application/vnd.jupyter.widget-view+json": {
       "model_id": "b2cad960f45f46e1b51053f5afe037ef",
       "version_major": 2,
       "version_minor": 0
      },
      "text/plain": [
       "Loading checkpoint shards:   0%|          | 0/2 [00:00<?, ?it/s]"
      ]
     },
     "metadata": {},
     "output_type": "display_data"
    }
   ],
>>>>>>> 63485b20
   "source": [
    "model = build_model(config)\n",
    "\n",
    "if config.training.use_peft:\n",
    "    model = build_peft_model(\n",
    "        model, config.training.enable_gradient_checkpointing, config.peft\n",
    "    )\n",
    "\n",
    "if config.training.enable_gradient_checkpointing:\n",
    "    model.enable_input_require_grads()"
   ]
  },
  {
   "cell_type": "code",
   "execution_count": null,
   "metadata": {},
   "outputs": [],
   "source": [
    "trainer_cls = build_trainer(config.training.trainer_type)"
   ]
  },
  {
   "cell_type": "code",
   "execution_count": null,
   "metadata": {},
   "outputs": [],
   "source": [
    "trainer = trainer_cls(\n",
    "    model=model,\n",
    "    tokenizer=tokenizer,\n",
    "    args=config.training.to_hf(),\n",
    "    train_dataset=dataset,\n",
    "    **config.data.trainer_kwargs,\n",
    ")"
   ]
  },
  {
   "cell_type": "code",
   "execution_count": null,
   "metadata": {},
   "outputs": [],
   "source": [
    "# tokenizer.all_special_tokens\n",
    "# print(tokenizer.encode(\"|system|\"))\n",
    "# dataset[0][\"text\"]"
   ]
  },
  {
   "cell_type": "code",
   "execution_count": null,
   "metadata": {},
   "outputs": [],
   "source": [
    "trainer.train()"
   ]
  },
  {
   "cell_type": "code",
   "execution_count": null,
   "metadata": {},
   "outputs": [],
   "source": [
    "# Save final checkpoint & training state\n",
    "trainer.save_state()\n",
    "\n",
    "save_model(\n",
    "    config=config,\n",
    "    trainer=trainer,\n",
    ")"
   ]
  }
 ],
 "metadata": {
  "kernelspec": {
   "display_name": "lema",
   "language": "python",
   "name": "python3"
  },
  "language_info": {
   "codemirror_mode": {
    "name": "ipython",
    "version": 3
   },
   "file_extension": ".py",
   "mimetype": "text/x-python",
   "name": "python",
   "nbconvert_exporter": "python",
   "pygments_lexer": "ipython3",
   "version": "3.11.9"
  }
 },
 "nbformat": 4,
 "nbformat_minor": 2
}<|MERGE_RESOLUTION|>--- conflicted
+++ resolved
@@ -2,15 +2,10 @@
  "cells": [
   {
    "cell_type": "code",
-   "execution_count": 1,
-   "metadata": {},
-   "outputs": [],
-   "source": [
-    "# TODO - add accelerate, bitsandbytes in toml\n",
-<<<<<<< HEAD
-    "\n",
-=======
->>>>>>> 63485b20
+   "execution_count": null,
+   "metadata": {},
+   "outputs": [],
+   "source": [
     "# TODO - in build_model do we really want to load the full model first,\n",
     "#         and then convert it to quant?\n",
     "\n",
@@ -20,33 +15,19 @@
     "# issues when training a model in half-precision. You might\n",
     "# consider adding `tokenizer.padding_side = 'right'` to your code.\n",
     "\n",
-    "# TODO - update our code base if we use optimum (build_model)\n",
-    "# Using `disable_exllama` is deprecated and will be removed in version 4.37.\n",
-    "# Use `use_exllama` instead and specify the version with `exllama_config`.\n",
-    "# The value of `use_exllama` will be overwritten by `disable_exllama` passed\n",
-    "# in `GPTQConfig` or stored in your config file. # noqa\n",
-    "# WARNING:auto_gptq.nn_modules.qlinear.qlinear_cuda:CUDA extension not installed.\n",
-    "# # TODO update in main repo # noqa\n",
-    "\n",
-    "\n",
     "# TODO Consider adding special tokens like '<|assistant|>', '<|system|>'\n",
     "# via tokenizer.additional_special_tokens -- need to check Mistral\n",
     "\n",
     "# from alignment team:\n",
     "# tokenizer.encode(\"<|system|>\")  # We already wrap <bos> and <eos>\n",
-    "# # in the chat template\n",
-<<<<<<< HEAD
-    "\n",
-    "# Future TODO.\n",
-    "# # For ChatML we need to add special tokens and resize the embedding layer\n",
-    "# if \"<|im_start|>\" in tokenizer.chat_template and \"gemma-tokenizer-chatml\" not in tokenizer.name_or_path: # noqa\n",
-    "#     model = AutoModelForCausalLM.from_pretrained(model_args.model_name_or_path, **model_kwargs) # noqa\n",
-    "#     model, tokenizer = setup_chat_format(model, tokenizer)\n",
-    "#     model_kwargs = None\n",
-    "\n",
+    "# in the chat template\n",
+    "\n",
+    "# tokenizer.all_special_tokens\n",
+    "# print(tokenizer.encode(\"|system|\"))\n",
+    "# dataset[0][\"text\"]\n",
     "\n",
     "# if tokenizer.model_max_length > 100_000: # shall this condition be checked for diff.\n",
-    "#  Zephyr models? Now is not."
+    "#  Zephyr model now does not."
    ]
   },
   {
@@ -56,27 +37,7 @@
    "outputs": [],
    "source": [
     "import os\n",
-=======
->>>>>>> 63485b20
-    "\n",
-    "# Future TODO.\n",
-    "# # For ChatML we need to add special tokens and resize the embedding layer\n",
-    "# if \"<|im_start|>\" in tokenizer.chat_template and \"gemma-tokenizer-chatml\" not in tokenizer.name_or_path: # noqa\n",
-    "#     model = AutoModelForCausalLM.from_pretrained(model_args.model_name_or_path, **model_kwargs) # noqa\n",
-    "#     model, tokenizer = setup_chat_format(model, tokenizer)\n",
-    "#     model_kwargs = None\n",
-    "\n",
-    "\n",
-    "# if tokenizer.model_max_length > 100_000: # shall this condition be checked for diff.\n",
-    "#  Zephyr models? Now is not."
-   ]
-  },
-  {
-   "cell_type": "code",
-   "execution_count": 2,
-   "metadata": {},
-   "outputs": [],
-   "source": [
+    "\n",
     "from huggingface_hub import login\n",
     "from omegaconf import OmegaConf\n",
     "\n",
@@ -96,40 +57,19 @@
   },
   {
    "cell_type": "code",
-   "execution_count": 3,
-   "metadata": {},
-   "outputs": [
-    {
-     "name": "stdout",
-     "output_type": "stream",
-     "text": [
-      "The token has not been saved to the git credentials helper. Pass `add_to_git_credential=True` in this function directly or `--add-to-git-credential` if using via `huggingface-cli` if you want to set the git credential as well.\n",
-      "Token is valid (permission: write).\n",
-      "Your token has been saved to /root/.cache/huggingface/token\n",
-      "Login successful\n"
-     ]
-    }
-   ],
-   "source": [
-    "# access_token = os.environ.get(\"HF_TOKEN\")\n",
-    "access_token = \"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\"  # in notebook\n",
+   "execution_count": null,
+   "metadata": {},
+   "outputs": [],
+   "source": [
+    "access_token = os.environ.get(\"HF_TOKEN\")\n",
     "login(token=access_token)"
    ]
   },
   {
    "cell_type": "code",
-   "execution_count": 6,
-   "metadata": {},
-   "outputs": [
-    {
-     "name": "stdout",
-     "output_type": "stream",
-     "text": [
-      "TrainingParams(optimizer='adamw_torch', use_peft=True, trainer_type=<TrainerType.TRL_SFT: 'trl_sft'>, enable_gradient_checkpointing=True, output_dir='output/zephyr-7b-sft-qlora', per_device_train_batch_size=16, per_device_eval_batch_size=8, gradient_accumulation_steps=2, max_steps=-1, num_train_epochs=1, run_name='default', log_level='info', dep_log_level='warning', enable_wandb=False, enable_tensorboard=True, logging_strategy='steps', logging_dir='output/runs', logging_steps=50, learning_rate=0.0002, lr_scheduler_type='cosine', warmup_ratio=0.1, weight_decay=0.0, adam_beta1=0.9, adam_beta2=0.999, adam_epsilon=1e-08, gradient_checkpointing_kwargs={'use_reentrant': False}, packing=True, include_performance_metrics=None)\n",
-      "PeftParams(lora_r=16, lora_alpha=16, lora_dropout=0.05, lora_target_modules=['q_proj', 'k_proj', 'v_proj', 'o_proj', 'gate_proj', 'up_proj', 'down_proj'], lora_modules_to_save=None, lora_bias='none', lora_task_type=<TaskType.CAUSAL_LM: 'CAUSAL_LM'>, q_lora=True, q_lora_bits=4)\n"
-     ]
-    }
-   ],
+   "execution_count": null,
+   "metadata": {},
+   "outputs": [],
    "source": [
     "config_filename = \"../configs/lema/zephyr.7b/sft/config_qlora.yaml\"\n",
     "base_config = OmegaConf.structured(TrainingConfig)\n",
@@ -142,37 +82,9 @@
   },
   {
    "cell_type": "code",
-<<<<<<< HEAD
-   "execution_count": null,
-   "metadata": {},
-   "outputs": [],
-=======
-   "execution_count": 7,
-   "metadata": {},
-   "outputs": [
-    {
-     "name": "stderr",
-     "output_type": "stream",
-     "text": [
-      "[2024-06-06 16:44:50,439][lema][WARNING][models.py:118] <pad> token not found: setting <pad> with <eos>.\n"
-     ]
-    },
-    {
-     "data": {
-      "text/plain": [
-       "LlamaTokenizerFast(name_or_path='mistralai/Mistral-7B-v0.1', vocab_size=32000, model_max_length=2048, is_fast=True, padding_side='left', truncation_side='right', special_tokens={'bos_token': '<s>', 'eos_token': '</s>', 'unk_token': '<unk>', 'pad_token': '</s>'}, clean_up_tokenization_spaces=False),  added_tokens_decoder={\n",
-       "\t0: AddedToken(\"<unk>\", rstrip=False, lstrip=False, single_word=False, normalized=False, special=True),\n",
-       "\t1: AddedToken(\"<s>\", rstrip=False, lstrip=False, single_word=False, normalized=False, special=True),\n",
-       "\t2: AddedToken(\"</s>\", rstrip=False, lstrip=False, single_word=False, normalized=False, special=True),\n",
-       "}"
-      ]
-     },
-     "execution_count": 7,
-     "metadata": {},
-     "output_type": "execute_result"
-    }
-   ],
->>>>>>> 63485b20
+   "execution_count": null,
+   "metadata": {},
+   "outputs": [],
    "source": [
     "tokenizer = build_tokenizer(config.model)\n",
     "tokenizer"
@@ -180,20 +92,9 @@
   },
   {
    "cell_type": "code",
-   "execution_count": 8,
-   "metadata": {},
-   "outputs": [
-    {
-     "name": "stdout",
-     "output_type": "stream",
-     "text": [
-      "tokenizer.model_max_length 2048\n",
-      "tokenizer pad_token/eos_token </s> </s>\n",
-      "tokenizer.padding_side left\n",
-      "tokenizer.chat_template {% if messages[0]['role'] == 'system' %}{% set offset = 1 %}{% else %}{% set offset = 0 %}{% endif %}{% for message in messages %}{% if (message['role'] == 'user') != (loop.index0 % 2 == offset) %}{{ raise_exception('Conversation roles must alternate user/assistant/user/assistant/...') }}{% endif %}{{ '<|' + message['role'] + '|>\\n' + message['content'] | trim + eos_token + '\\n' }}{% endfor %}{% if add_generation_prompt %}{{ '<|assistant|>\\n' }}{% endif %}\n"
-     ]
-    }
-   ],
+   "execution_count": null,
+   "metadata": {},
+   "outputs": [],
    "source": [
     "print(\"tokenizer.model_max_length\", tokenizer.model_max_length)\n",
     "print(\"tokenizer pad_token/eos_token\", tokenizer.pad_token, tokenizer.eos_token)\n",
@@ -225,37 +126,9 @@
   },
   {
    "cell_type": "code",
-   "execution_count": 9,
-   "metadata": {},
-<<<<<<< HEAD
-   "outputs": [],
-=======
-   "outputs": [
-    {
-     "name": "stderr",
-     "output_type": "stream",
-     "text": [
-      "[2024-06-06 16:44:53,759][lema][INFO][models.py:55] Building model using device_map: auto...\n",
-      "/root/miniconda3/envs/lema/lib/python3.11/site-packages/huggingface_hub/file_download.py:1132: FutureWarning: `resume_download` is deprecated and will be removed in version 1.0.0. Downloads always resume when possible. If you want to force a new download, use `force_download=True`.\n",
-      "  warnings.warn(\n"
-     ]
-    },
-    {
-     "data": {
-      "application/vnd.jupyter.widget-view+json": {
-       "model_id": "b2cad960f45f46e1b51053f5afe037ef",
-       "version_major": 2,
-       "version_minor": 0
-      },
-      "text/plain": [
-       "Loading checkpoint shards:   0%|          | 0/2 [00:00<?, ?it/s]"
-      ]
-     },
-     "metadata": {},
-     "output_type": "display_data"
-    }
-   ],
->>>>>>> 63485b20
+   "execution_count": null,
+   "metadata": {},
+   "outputs": [],
    "source": [
     "model = build_model(config)\n",
     "\n",
@@ -290,17 +163,6 @@
     "    train_dataset=dataset,\n",
     "    **config.data.trainer_kwargs,\n",
     ")"
-   ]
-  },
-  {
-   "cell_type": "code",
-   "execution_count": null,
-   "metadata": {},
-   "outputs": [],
-   "source": [
-    "# tokenizer.all_special_tokens\n",
-    "# print(tokenizer.encode(\"|system|\"))\n",
-    "# dataset[0][\"text\"]"
    ]
   },
   {
