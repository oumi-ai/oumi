{
 "cells": [
  {
   "cell_type": "code",
   "execution_count": 1,
   "metadata": {},
   "outputs": [],
   "source": [
    "# TODO - add accelerate, bitsandbytes in toml\n",
    "# TODO - in build_model do we really want to load the full model first,\n",
    "#         and then convert it to quant?\n",
    "\n",
    "## See again:\n",
    "# UserWarning: You passed a tokenizer with `padding_side` not equal to `right`\n",
    "# to the SFTTrainer. This might lead to some unexpected behaviour due to overflow\n",
    "# issues when training a model in half-precision. You might\n",
    "# consider adding `tokenizer.padding_side = 'right'` to your code.\n",
    "\n",
    "# TODO - update our code base if we use optimum (build_model)\n",
    "# Using `disable_exllama` is deprecated and will be removed in version 4.37.\n",
    "# Use `use_exllama` instead and specify the version with `exllama_config`.\n",
    "# The value of `use_exllama` will be overwritten by `disable_exllama` passed\n",
    "# in `GPTQConfig` or stored in your config file. # noqa\n",
    "# WARNING:auto_gptq.nn_modules.qlinear.qlinear_cuda:CUDA extension not installed.\n",
    "# # TODO update in main repo # noqa\n",
    "\n",
    "\n",
    "# TODO Consider adding special tokens like '<|assistant|>', '<|system|>'\n",
    "# via tokenizer.additional_special_tokens -- need to check Mistral\n",
    "\n",
    "# from alignment team:\n",
    "# tokenizer.encode(\"<|system|>\")  # We already wrap <bos> and <eos>\n",
    "# # in the chat template\n",
    "\n",
    "# Future TODO.\n",
    "# # For ChatML we need to add special tokens and resize the embedding layer\n",
    "# if \"<|im_start|>\" in tokenizer.chat_template and \"gemma-tokenizer-chatml\" not in tokenizer.name_or_path: # noqa\n",
    "#     model = AutoModelForCausalLM.from_pretrained(model_args.model_name_or_path, **model_kwargs) # noqa\n",
    "#     model, tokenizer = setup_chat_format(model, tokenizer)\n",
    "#     model_kwargs = None\n",
    "\n",
    "\n",
    "# if tokenizer.model_max_length > 100_000: # shall this condition be checked for diff.\n",
    "#  Zephyr models? Now is not."
   ]
  },
  {
   "cell_type": "code",
   "execution_count": 2,
   "metadata": {},
   "outputs": [],
   "source": [
    "from huggingface_hub import login\n",
    "from omegaconf import OmegaConf\n",
    "\n",
    "from lema.builders import (\n",
    "    build_dataset,\n",
    "    build_model,\n",
    "    build_peft_model,\n",
    "    build_tokenizer,\n",
    "    build_trainer,\n",
    ")\n",
    "from lema.core.types import TrainingConfig\n",
    "from lema.utils.saver import save_model\n",
    "\n",
    "%load_ext autoreload\n",
    "%autoreload 2"
   ]
  },
  {
   "cell_type": "code",
   "execution_count": 3,
   "metadata": {},
   "outputs": [
    {
     "name": "stdout",
     "output_type": "stream",
     "text": [
      "The token has not been saved to the git credentials helper. Pass `add_to_git_credential=True` in this function directly or `--add-to-git-credential` if using via `huggingface-cli` if you want to set the git credential as well.\n",
      "Token is valid (permission: write).\n",
      "Your token has been saved to /root/.cache/huggingface/token\n",
      "Login successful\n"
     ]
    }
   ],
   "source": [
    "# access_token = os.environ.get(\"HF_TOKEN\")\n",
    "access_token = \"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\"  # in notebook\n",
    "login(token=access_token)"
   ]
  },
  {
   "cell_type": "code",
   "execution_count": 6,
   "metadata": {},
   "outputs": [
    {
     "name": "stdout",
     "output_type": "stream",
     "text": [
      "TrainingParams(optimizer='adamw_torch', use_peft=True, trainer_type=<TrainerType.TRL_SFT: 'trl_sft'>, enable_gradient_checkpointing=True, output_dir='output/zephyr-7b-sft-qlora', per_device_train_batch_size=16, per_device_eval_batch_size=8, gradient_accumulation_steps=2, max_steps=-1, num_train_epochs=1, run_name='default', log_level='info', dep_log_level='warning', enable_wandb=False, enable_tensorboard=True, logging_strategy='steps', logging_dir='output/runs', logging_steps=50, learning_rate=0.0002, lr_scheduler_type='cosine', warmup_ratio=0.1, weight_decay=0.0, adam_beta1=0.9, adam_beta2=0.999, adam_epsilon=1e-08, gradient_checkpointing_kwargs={'use_reentrant': False}, packing=True, include_performance_metrics=None)\n",
      "PeftParams(lora_r=16, lora_alpha=16, lora_dropout=0.05, lora_target_modules=['q_proj', 'k_proj', 'v_proj', 'o_proj', 'gate_proj', 'up_proj', 'down_proj'], lora_modules_to_save=None, lora_bias='none', lora_task_type=<TaskType.CAUSAL_LM: 'CAUSAL_LM'>, q_lora=True, q_lora_bits=4)\n"
     ]
    }
   ],
   "source": [
    "config_filename = \"../configs/lema/zephyr.7b/sft/config_qlora.yaml\"\n",
    "base_config = OmegaConf.structured(TrainingConfig)\n",
    "file_config = TrainingConfig.from_yaml(config_filename)\n",
    "config = OmegaConf.merge(base_config, file_config)\n",
    "config: TrainingConfig = OmegaConf.to_object(config)\n",
    "print(config.training)\n",
    "print(config.peft)"
   ]
  },
  {
   "cell_type": "code",
   "execution_count": 7,
   "metadata": {},
   "outputs": [
    {
     "name": "stderr",
     "output_type": "stream",
     "text": [
      "[2024-06-06 16:44:50,439][lema][WARNING][models.py:118] <pad> token not found: setting <pad> with <eos>.\n"
     ]
    },
    {
     "data": {
      "text/plain": [
       "LlamaTokenizerFast(name_or_path='mistralai/Mistral-7B-v0.1', vocab_size=32000, model_max_length=2048, is_fast=True, padding_side='left', truncation_side='right', special_tokens={'bos_token': '<s>', 'eos_token': '</s>', 'unk_token': '<unk>', 'pad_token': '</s>'}, clean_up_tokenization_spaces=False),  added_tokens_decoder={\n",
       "\t0: AddedToken(\"<unk>\", rstrip=False, lstrip=False, single_word=False, normalized=False, special=True),\n",
       "\t1: AddedToken(\"<s>\", rstrip=False, lstrip=False, single_word=False, normalized=False, special=True),\n",
       "\t2: AddedToken(\"</s>\", rstrip=False, lstrip=False, single_word=False, normalized=False, special=True),\n",
       "}"
      ]
     },
     "execution_count": 7,
     "metadata": {},
     "output_type": "execute_result"
    }
   ],
   "source": [
    "tokenizer = build_tokenizer(config.model)\n",
    "tokenizer"
   ]
  },
  {
   "cell_type": "code",
   "execution_count": 8,
   "metadata": {},
   "outputs": [
    {
     "name": "stdout",
     "output_type": "stream",
     "text": [
      "tokenizer.model_max_length 2048\n",
      "tokenizer pad_token/eos_token </s> </s>\n",
      "tokenizer.padding_side left\n",
      "tokenizer.chat_template {% if messages[0]['role'] == 'system' %}{% set offset = 1 %}{% else %}{% set offset = 0 %}{% endif %}{% for message in messages %}{% if (message['role'] == 'user') != (loop.index0 % 2 == offset) %}{{ raise_exception('Conversation roles must alternate user/assistant/user/assistant/...') }}{% endif %}{{ '<|' + message['role'] + '|>\\n' + message['content'] | trim + eos_token + '\\n' }}{% endfor %}{% if add_generation_prompt %}{{ '<|assistant|>\\n' }}{% endif %}\n"
     ]
    }
   ],
   "source": [
    "print(\"tokenizer.model_max_length\", tokenizer.model_max_length)\n",
    "print(\"tokenizer pad_token/eos_token\", tokenizer.pad_token, tokenizer.eos_token)\n",
    "print(\"tokenizer.padding_side\", tokenizer.padding_side)\n",
    "print(\"tokenizer.chat_template\", tokenizer.chat_template)"
   ]
  },
  {
   "cell_type": "code",
   "execution_count": null,
   "metadata": {},
   "outputs": [],
   "source": [
    "# Load data & preprocessing\n",
<<<<<<< HEAD
    "dataset = build_dataset(config, tokenizer)\n",
=======
    "dataset = build_dataset(data_params=config.data, tokenizer=tokenizer)\n",
>>>>>>> 63485b20
    "\n",
    "\n",
    "if not config.data.stream:\n",
    "    import numpy as np  # hack to subsample\n",
    "\n",
    "    print(len(dataset))\n",
    "    np.random.seed(1234)\n",
    "    ridx = np.random.choice(len(dataset), 1024, replace=False)\n",
    "    dataset = dataset.select(ridx)\n",
    "    print(len(dataset))\n",
    "\n",
    "dataset"
   ]
  },
  {
   "cell_type": "code",
   "execution_count": 9,
   "metadata": {},
   "outputs": [
    {
     "name": "stderr",
     "output_type": "stream",
     "text": [
      "[2024-06-06 16:44:53,759][lema][INFO][models.py:55] Building model using device_map: auto...\n",
      "/root/miniconda3/envs/lema/lib/python3.11/site-packages/huggingface_hub/file_download.py:1132: FutureWarning: `resume_download` is deprecated and will be removed in version 1.0.0. Downloads always resume when possible. If you want to force a new download, use `force_download=True`.\n",
      "  warnings.warn(\n"
     ]
    },
    {
     "data": {
      "application/vnd.jupyter.widget-view+json": {
       "model_id": "b2cad960f45f46e1b51053f5afe037ef",
       "version_major": 2,
       "version_minor": 0
      },
      "text/plain": [
       "Loading checkpoint shards:   0%|          | 0/2 [00:00<?, ?it/s]"
      ]
     },
     "metadata": {},
     "output_type": "display_data"
    }
   ],
   "source": [
    "model = build_model(config)\n",
    "\n",
    "if config.training.use_peft:\n",
    "    model = build_peft_model(\n",
    "        model, config.training.enable_gradient_checkpointing, config.peft\n",
    "    )\n",
    "\n",
    "if config.training.enable_gradient_checkpointing:\n",
    "    model.enable_input_require_grads()"
   ]
  },
  {
   "cell_type": "code",
   "execution_count": null,
   "metadata": {},
   "outputs": [],
   "source": [
    "trainer_cls = build_trainer(config.training.trainer_type)"
   ]
  },
  {
   "cell_type": "code",
   "execution_count": null,
   "metadata": {},
   "outputs": [],
   "source": [
    "trainer = trainer_cls(\n",
    "    model=model,\n",
    "    tokenizer=tokenizer,\n",
    "    args=config.training.to_hf(),\n",
    "    train_dataset=dataset,\n",
    "    **config.data.trainer_kwargs,\n",
    ")"
   ]
  },
  {
   "cell_type": "code",
   "execution_count": null,
   "metadata": {},
   "outputs": [],
   "source": [
    "# tokenizer.all_special_tokens\n",
    "# print(tokenizer.encode(\"|system|\"))\n",
    "# dataset[0][\"text\"]"
   ]
  },
  {
   "cell_type": "code",
   "execution_count": null,
   "metadata": {},
   "outputs": [],
   "source": [
    "trainer.train()"
   ]
  },
  {
   "cell_type": "code",
   "execution_count": null,
   "metadata": {},
   "outputs": [],
   "source": [
    "# Save final checkpoint & training state\n",
    "trainer.save_state()\n",
    "\n",
    "save_model(\n",
    "    config=config,\n",
    "    trainer=trainer,\n",
    ")"
   ]
  }
 ],
 "metadata": {
  "kernelspec": {
   "display_name": "lema",
   "language": "python",
   "name": "python3"
  },
  "language_info": {
   "codemirror_mode": {
    "name": "ipython",
    "version": 3
   },
   "file_extension": ".py",
   "mimetype": "text/x-python",
   "name": "python",
   "nbconvert_exporter": "python",
   "pygments_lexer": "ipython3",
   "version": "3.11.9"
  }
 },
 "nbformat": 4,
 "nbformat_minor": 2
}<|MERGE_RESOLUTION|>--- conflicted
+++ resolved
@@ -175,11 +175,7 @@
    "outputs": [],
    "source": [
     "# Load data & preprocessing\n",
-<<<<<<< HEAD
     "dataset = build_dataset(config, tokenizer)\n",
-=======
-    "dataset = build_dataset(data_params=config.data, tokenizer=tokenizer)\n",
->>>>>>> 63485b20
     "\n",
     "\n",
     "if not config.data.stream:\n",
