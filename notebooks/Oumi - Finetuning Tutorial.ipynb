--- conflicted
+++ resolved
@@ -123,17 +123,11 @@
     "- [\"microsoft/Phi-3-mini-128k-instruct\"](https://huggingface.co/microsoft/Phi-3-mini-128k-instruct)\n",
     "- [\"google/gemma-2b\"](https://huggingface.co/google/gemma-2b)\n",
     "- [\"Qwen/Qwen2-1.5B-Instruct\"](https://huggingface.co/Qwen/Qwen2-1.5B-Instruct)\n",
-<<<<<<< HEAD
+    "- [\"meta-llama/Llama-3.2-3B-Instruct\"](https://huggingface.co/meta-llama/Llama-3.2-3B-Instruct)\n",
     "- [\"HuggingFaceTB/SmolLM2-1.7B-Instruct\"](https://huggingface.co/HuggingFaceTB/SmolLM2-1.7B-Instruct)\n",
     "\n",
     "\n",
     "For this tutorial, we'll use \"HuggingFaceTB/SmolLM2-1.7B-Instruct\" as our base model.\n",
-=======
-    "- [\"meta-llama/Llama-3.2-3B-Instruct\"](https://huggingface.co/meta-llama/Llama-3.2-3B-Instruct)\n",
-    "\n",
-    "\n",
-    "For this tutorial, we'll use \"HuggingFaceTB/SmolLM2-135M-Instruct\" as a quick example.\n",
->>>>>>> 171b5299
     "\n"
    ]
   },
@@ -420,15 +414,8 @@
     "  torch_dtype_str: \"bfloat16\"\n",
     "\n",
     "generation:\n",
-<<<<<<< HEAD
     "  max_new_tokens: 2048\n",
-    "  batch_size: 1\n",
-    "\n",
-    "engine: \"NATIVE\""
-=======
-    "  max_new_tokens: 128\n",
-    "  batch_size: 1"
->>>>>>> 171b5299
+    "  batch_size: 1",
    ]
   },
   {
