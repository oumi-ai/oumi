name: "GPU Tests"

on:
  schedule:
    - cron: '0 */8 * * *' # Every 8 hours
  workflow_dispatch:
  pull_request:
    paths-ignore:
      - 'docs/**'
      - 'notebooks/**'
      - 'configs/**'
      - 'scripts/**'
      - 'README.md'

env:
<<<<<<< HEAD
  SETUPTOOLS_SCM_PRETEND_VERSION_FOR_OUMI: v0.0.1
=======
  NCCL_DEBUG: INFO
>>>>>>> e006b976

jobs:
  gpu-tests:
    permissions:
      contents: 'read'
    runs-on: linux-gpu-runner
    container:
      image: nvidia/cuda:12.4.1-cudnn-devel-ubuntu22.04
      options: --gpus all

    steps:
    - name: Checkout
      uses: actions/checkout@v4
      with:
        # Checkout using commit hash to make "no-commit-to-branch" test pass.
        ref: ${{ github.sha }}
        # Need full history for setuptools-scm to detect version
        fetch-depth: 0

    - name: Install system dependencies
      run: |
        apt-get update
        apt-get install -y libcurl4

    - name: "Set up Python"
      uses: actions/setup-python@v5
      with:
        python-version: '3.11'

    - name: Install uv
      uses: astral-sh/setup-uv@v2
      with:
        enable-cache: true
        cache-dependency-glob: "pyproject.toml"

    - name: Install Dependencies
      run: |
        # Install in system python as we're in a sandbox env
        # Install in verbose mode to see what's going on
        uv pip install -e '.[ci_gpu]' hf_transfer --system

    - name: Download Test Data
      run: |
        ./tests/scripts/predownload_for_github_gpu_tests.sh

    - name: Verify CUDA environment
      run: |
        echo "=== CUDA Environment Check ==="
        # Check if nvidia-smi is available
        if command -v nvidia-smi &> /dev/null; then
          nvidia-smi
        else
          echo "nvidia-smi not found, but that's OK in container"
        fi

        # Check NVCC
        nvcc --version
        echo "CUDA_HOME: ${CUDA_HOME:-/usr/local/cuda}"
        which nvcc

        # Set CUDA_HOME if not set
        if [ -z "$CUDA_HOME" ]; then
          export CUDA_HOME=/usr/local/cuda
          echo "Set CUDA_HOME=$CUDA_HOME"
        fi

    - name: Run GPU tests
      run: |
        cd ./tests/integration/
        pytest -s -m "not e2e and not e2e_eternal and not multi_gpu" --durations=50 --timeout=300<|MERGE_RESOLUTION|>--- conflicted
+++ resolved
@@ -13,11 +13,8 @@
       - 'README.md'
 
 env:
-<<<<<<< HEAD
   SETUPTOOLS_SCM_PRETEND_VERSION_FOR_OUMI: v0.0.1
-=======
   NCCL_DEBUG: INFO
->>>>>>> e006b976
 
 jobs:
   gpu-tests:
