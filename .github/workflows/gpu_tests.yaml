name: "GPU Tests"

on:
  schedule:
    - cron: "0 */8 * * *" # Every 8 hours
  workflow_dispatch:
  merge_group:
  pull_request:
<<<<<<< HEAD
=======
    paths:
      - "tests/integration/**"
>>>>>>> 1b7efb69

env:
  SETUPTOOLS_SCM_PRETEND_VERSION_FOR_OUMI: v0.0.1
  NCCL_DEBUG: INFO

jobs:
  gpu-tests:
    permissions:
      contents: "read"
    runs-on: linux-gpu-runner
    # container:
    #   image: nvidia/cuda:12.8.1-cudnn-devel-ubuntu24.04
    #   options: --gpus all

    steps:
      - name: Checkout
        uses: actions/checkout@v6
        with:
          # Checkout using commit hash to make "no-commit-to-branch" test pass.
          ref: ${{ github.sha }}
          # Need full history for setuptools-scm to detect version
          fetch-depth: 0

      - name: Install system dependencies
        run: |
          sudo apt-get update
          sudo apt-get install -y libcurl4 wget software-properties-common

      - name: Install CUDA Toolkit
        run: |
          # Install CUDA toolkit from NVIDIA (Ubuntu 24.04)
          wget https://developer.download.nvidia.com/compute/cuda/repos/ubuntu2404/x86_64/cuda-keyring_1.1-1_all.deb
          sudo dpkg -i cuda-keyring_1.1-1_all.deb
          sudo apt-get update
          sudo apt-get install -y cuda-toolkit-12-6

          # Set CUDA_HOME
          echo "CUDA_HOME=/usr/local/cuda-12.6" >> $GITHUB_ENV
          echo "PATH=/usr/local/cuda-12.6/bin:$PATH" >> $GITHUB_ENV
          echo "LD_LIBRARY_PATH=/usr/local/cuda-12.6/lib64:$LD_LIBRARY_PATH" >> $GITHUB_ENV

      - name: "Set up Python"
        uses: actions/setup-python@v6
        with:
          python-version: "3.11"

      - name: Install uv
        uses: astral-sh/setup-uv@v7
        with:
          enable-cache: true
          cache-dependency-glob: "pyproject.toml"

      - name: Install Dependencies
        run: |
          # Install in system python as we're in a sandbox env
          # Install in verbose mode to see what's going on
          uv pip install --system -e '.[ci_gpu]' hf_transfer

      - name: Cache HuggingFace Models
        uses: actions/cache@v4
        with:
          path: |
            ~/.cache/huggingface
          key: hf-models-${{ runner.os }}-${{ hashFiles('tests/scripts/predownload_for_github_gpu_tests.sh') }}
          restore-keys: |
            hf-models-${{ runner.os }}-

      - name: Download Test Data
        run: |
          ./tests/scripts/predownload_for_github_gpu_tests.sh

      - name: Verify CUDA environment
        run: |
          echo "=== CUDA Environment Check ==="
          nvidia-smi
          echo "CUDA_HOME: $CUDA_HOME"
          nvcc --version

      - name: Run GPU tests
        run: |
          cd ./tests/integration/
          pytest -s -m "not e2e and not e2e_eternal and not multi_gpu" --durations=50 --timeout=300<|MERGE_RESOLUTION|>--- conflicted
+++ resolved
@@ -6,11 +6,8 @@
   workflow_dispatch:
   merge_group:
   pull_request:
-<<<<<<< HEAD
-=======
     paths:
       - "tests/integration/**"
->>>>>>> 1b7efb69
 
 env:
   SETUPTOOLS_SCM_PRETEND_VERSION_FOR_OUMI: v0.0.1
